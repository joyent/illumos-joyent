--- conflicted
+++ resolved
@@ -24,11 +24,7 @@
 # Copyright 2010, Richard Lowe
 # Copyright 2012, Piotr Jasiukajtis
 # Copyright 2014 Garrett D'Amore <garrett@damore.org>
-<<<<<<< HEAD
-# Copyright (c) 2013, Joyent, Inc.  All rights reserved.
-=======
 # Copyright (c) 2014, Joyent, Inc.
->>>>>>> e5587435
 #
 
 set name=pkg.fmri value=pkg:/developer/build/onbld@$(PKGVERS)
