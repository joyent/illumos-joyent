/*
 * CDDL HEADER START
 *
 * The contents of this file are subject to the terms of the
 * Common Development and Distribution License (the "License").
 * You may not use this file except in compliance with the License.
 *
 * You can obtain a copy of the license at usr/src/OPENSOLARIS.LICENSE
 * or http://www.opensolaris.org/os/licensing.
 * See the License for the specific language governing permissions
 * and limitations under the License.
 *
 * When distributing Covered Code, include this CDDL HEADER in each
 * file and include the License file at usr/src/OPENSOLARIS.LICENSE.
 * If applicable, add the following below this CDDL HEADER, with the
 * fields enclosed by brackets "[]" replaced with your own identifying
 * information: Portions Copyright [yyyy] [name of copyright owner]
 *
 * CDDL HEADER END
 */
/*
 * Copyright 2009 Sun Microsystems, Inc.  All rights reserved.
 * Use is subject to license terms.
 * Copyright 2011 Joyent, Inc.  All rights reserved.
<<<<<<< HEAD
=======
 * Copyright 2011 Nexenta Systems, Inc.  All rights reserved.
>>>>>>> 3abb112f
 */
/*
 * Solaris x86 ACPI CA Embedded Controller operation region handler
 */

#include <sys/file.h>
#include <sys/errno.h>
#include <sys/conf.h>
#include <sys/modctl.h>
#include <sys/open.h>
#include <sys/stat.h>
#include <sys/ddi.h>
#include <sys/sunddi.h>
#include <sys/note.h>
#include <sys/atomic.h>

#include <sys/acpi/acpi.h>
#include <sys/acpica.h>

/*
 * EC status bits
 * Low to high
 *	Output buffer full?
 *	Input buffer full?
 *	<reserved>
 *	Data register is command byte?
 *	Burst mode enabled?
 *	SCI event?
 *	SMI event?
 *	<reserved>
 */
#define	EC_OBF	(0x01)
#define	EC_IBF	(0x02)
#define	EC_DRC	(0x08)
#define	EC_BME	(0x10)
#define	EC_SCI	(0x20)
#define	EC_SMI	(0x40)

/*
 * EC commands
 */
#define	EC_RD	(0x80)
#define	EC_WR	(0x81)
#define	EC_BE	(0x82)
#define	EC_BD	(0x83)
#define	EC_QR	(0x84)

#define	IO_PORT_DES (0x47)

/*
 * EC softstate
 */
static struct ec_softstate {
	uint8_t	 ec_ok;		/* != 0 if we have ec_base, ec_sc */
	uint16_t ec_base;	/* base of EC I/O port - data */
	uint16_t ec_sc;		/* EC status/command */
	ACPI_HANDLE ec_dev_hdl;	/* EC device handle */
	ACPI_HANDLE ec_gpe_hdl;	/* GPE info */
	ACPI_INTEGER ec_gpe_bit;
	kmutex_t    ec_mutex;	/* serialize access to EC */
} ec;

/* I/O port range descriptor */
typedef struct io_port_des {
	uint8_t type;
	uint8_t decode;
	uint8_t min_base_lo;
	uint8_t min_base_hi;
	uint8_t max_base_lo;
	uint8_t max_base_hi;
	uint8_t align;
	uint8_t len;
} io_port_des_t;

/*
 * Patchable to ignore an ECDT, in case using that
 * causes problems on someone's system.
 */
int ec_ignore_ecdt = 0;

/*
 * Patchable timeout values for EC input-buffer-full-clear
 * and output-buffer-full-set. These are in 10uS units and
 * default to 1 second.
 */
int ibf_clear_timeout = 100000;
int obf_set_timeout = 100000;

/*
 * ACPI CA EC address space handler support functions
 */

/*
 * Busy-wait for IBF to clear
 * return < 0 for time out, 0 for no error
 */
static int
ec_wait_ibf_clear(int sc_addr)
{
	int	cnt;

	cnt = ibf_clear_timeout;
	while (inb(sc_addr) & EC_IBF) {
		if (cnt-- <= 0)
			return (-1);
		drv_usecwait(10);
	}
	return (0);
}

/*
 * Busy-wait for OBF to set
 * return < 0 for time out, 0 for no error
 */
static int
ec_wait_obf_set(int sc_addr)
{
	int	cnt;

	cnt = obf_set_timeout;
	while (!(inb(sc_addr) & EC_OBF)) {
		if (cnt-- <= 0)
			return (-1);
		drv_usecwait(10);
	}
	return (0);
}

/*
 * Only called from ec_handler(), which validates ec_ok
 */
static int
ec_rd(int addr)
{
	int	cnt, rv;
	uint8_t sc;

	mutex_enter(&ec.ec_mutex);
	sc = inb(ec.ec_sc);

#ifdef	DEBUG
	if (sc & EC_IBF) {
		cmn_err(CE_NOTE, "!ec_rd: IBF already set");
	}

	if (sc & EC_OBF) {
		cmn_err(CE_NOTE, "!ec_rd: OBF already set");
	}
#endif

	outb(ec.ec_sc, EC_RD);	/* output a read command */
	if (ec_wait_ibf_clear(ec.ec_sc) < 0) {
		cmn_err(CE_NOTE, "!ec_rd:1: timed-out waiting "
		    "for IBF to clear");
		mutex_exit(&ec.ec_mutex);
		return (-1);
	}

	outb(ec.ec_base, addr);	/* output addr */
	if (ec_wait_ibf_clear(ec.ec_sc) < 0) {
		cmn_err(CE_NOTE, "!ec_rd:2: timed-out waiting "
		    "for IBF to clear");
		mutex_exit(&ec.ec_mutex);
		return (-1);
	}
	if (ec_wait_obf_set(ec.ec_sc) < 0) {
		cmn_err(CE_NOTE, "!ec_rd:1: timed-out waiting "
		    "for OBF to set");
		mutex_exit(&ec.ec_mutex);
		return (-1);
	}

	rv = inb(ec.ec_base);
	mutex_exit(&ec.ec_mutex);
	return (rv);
}

/*
 * Only called from ec_handler(), which validates ec_ok
 */
static int
ec_wr(int addr, uint8_t val)
{
	int	cnt;
	uint8_t sc;

	mutex_enter(&ec.ec_mutex);
	sc = inb(ec.ec_sc);

#ifdef	DEBUG
	if (sc & EC_IBF) {
		cmn_err(CE_NOTE, "!ec_wr: IBF already set");
	}

	if (sc & EC_OBF) {
		cmn_err(CE_NOTE, "!ec_wr: OBF already set");
	}
#endif

	outb(ec.ec_sc, EC_WR);	/* output a write command */
	if (ec_wait_ibf_clear(ec.ec_sc) < 0) {
		cmn_err(CE_NOTE, "!ec_wr:1: timed-out waiting "
		    "for IBF to clear");
		mutex_exit(&ec.ec_mutex);
		return (-1);
	}

	outb(ec.ec_base, addr);	/* output addr */
	if (ec_wait_ibf_clear(ec.ec_sc) < 0) {
		cmn_err(CE_NOTE, "!ec_wr:2: timed-out waiting "
		    "for IBF to clear");
		mutex_exit(&ec.ec_mutex);
		return (-1);
	}

	outb(ec.ec_base, val);	/* write data */
	if (ec_wait_ibf_clear(ec.ec_sc) < 0) {
		cmn_err(CE_NOTE, "!ec_wr:3: timed-out waiting "
		    "for IBF to clear");
		mutex_exit(&ec.ec_mutex);
		return (-1);
	}

	mutex_exit(&ec.ec_mutex);
	return (0);
}

/*
 * Only called from ec_gpe_callback(), which validates ec_ok
 */
static int
ec_query(void)
{
	int	cnt, rv;
	uint8_t	sc;

	mutex_enter(&ec.ec_mutex);
	outb(ec.ec_sc, EC_QR);	/* output a query command */
	if (ec_wait_ibf_clear(ec.ec_sc) < 0) {
		cmn_err(CE_NOTE, "!ec_query:1: timed-out waiting "
		    "for IBF to clear");
		mutex_exit(&ec.ec_mutex);
		return (-1);
	}

	if (ec_wait_obf_set(ec.ec_sc) < 0) {
		cmn_err(CE_NOTE, "!ec_query:1: timed-out waiting "
		    "for OBF to set");
		mutex_exit(&ec.ec_mutex);
		return (-1);
	}

	rv = inb(ec.ec_base);
	mutex_exit(&ec.ec_mutex);
	return (rv);
}

/*
 * ACPI CA EC address space handler
 * Requires: ec.ec_sc, ec.ec_base
 */
static ACPI_STATUS
ec_handler(UINT32 func, ACPI_PHYSICAL_ADDRESS addr, UINT32 width,
	UINT64 *val, void *context, void *regcontext)
{
	_NOTE(ARGUNUSED(context, regcontext))
	int i, tw, tmp;

	/* Guard against unexpected invocation */
	if (ec.ec_ok == 0)
		return (AE_ERROR);

	/*
	 * Add safety checks for BIOSes not strictly compliant
	 * with ACPI spec
	 */
	if ((width % 8) != 0) {
		cmn_err(CE_NOTE, "!ec_handler: invalid width %d", width);
		return (AE_BAD_PARAMETER);
	}
	if (val == NULL) {
		cmn_err(CE_NOTE, "!ec_handler: NULL value pointer");
		return (AE_BAD_PARAMETER);
	}

	while (width > 0) {

		/* One UINT64 *val at a time. */
		tw = min(width, 64);

		if (func == ACPI_READ)
			*val = 0;

		/* Do I/O of up to 64 bits */
		for (i = 0; i < tw; i += 8, addr++) {
			switch (func) {
			case ACPI_READ:
				tmp = ec_rd(addr);
				if (tmp < 0)
					return (AE_ERROR);
				*val |= ((UINT64)tmp) << i;
				break;
			case ACPI_WRITE:
				tmp = ((*val) >> i) & 0xFF;
				if (ec_wr(addr, (uint8_t)tmp) < 0)
					return (AE_ERROR);
				break;
			default:
				return (AE_ERROR);
			}
		}
		val++;
		width -= tw;
	}

	return (AE_OK);
}

/*
 * Called via taskq entry enqueued by ec_gpe_handler,
 * which validates ec_ok
 */
static void
ec_gpe_callback(void *ctx)
{
	_NOTE(ARGUNUSED(ctx))
	char		query_str[5];
	int		query;

	if (!(inb(ec.ec_sc) & EC_SCI))
		goto out;

	query = ec_query();
	if (query < 0)
		goto out;

	(void) snprintf(query_str, 5, "_Q%02X", (uint8_t)query);
	(void) AcpiEvaluateObject(ec.ec_dev_hdl, query_str, NULL, NULL);

out:
	AcpiFinishGpe(ec.ec_gpe_hdl, ec.ec_gpe_bit);
}

static UINT32
ec_gpe_handler(ACPI_HANDLE GpeDevice, UINT32 GpeNumber, void *ctx)
{
	_NOTE(ARGUNUSED(GpeDevice))
	_NOTE(ARGUNUSED(GpeNumber))
	_NOTE(ARGUNUSED(ctx))

	/*
	 * With ec_ok==0, we will not install a GPE handler,
	 * so this is just paranoia.  But if this were to
	 * happen somehow, don't add the taskq entry, and
	 * tell the caller we're done with this GPE call.
	 */
	if (ec.ec_ok == 0)
		return (ACPI_REENABLE_GPE);

	AcpiOsExecute(OSL_GPE_HANDLER, ec_gpe_callback, NULL);

	/*
	 * Returning zero tells the ACPI system that we will
	 * handle this event asynchronously.
	 */
	return (0);
}

/*
 * Some systems describe the EC using an "ECDT" (table).
 * If we find one use it (unless ec_ignore_ecdt is set).
 * Modern systems don't provide an ECDT.
 */
static ACPI_STATUS
ec_probe_ecdt(void)
{
	ACPI_TABLE_HEADER *th;
	ACPI_TABLE_ECDT *ecdt;
	ACPI_HANDLE	dev_hdl;
	ACPI_STATUS	status;

	status = AcpiGetTable(ACPI_SIG_ECDT, 1, &th);
#ifndef DEBUG
	if (status == AE_NOT_FOUND)
		return (status);
#endif
	if (ACPI_FAILURE(status)) {
		cmn_err(CE_NOTE, "!acpica: ECDT not found");
		return (status);
	}
	if (ec_ignore_ecdt) {
		/* pretend it was not found */
		cmn_err(CE_NOTE, "!acpica: ECDT ignored");
		return (AE_NOT_FOUND);
	}

	ecdt = (ACPI_TABLE_ECDT *)th;
	if (ecdt->Control.BitWidth != 8 ||
	    ecdt->Data.BitWidth != 8) {
		cmn_err(CE_NOTE, "!acpica: bad ECDT I/O width");
		return (AE_BAD_VALUE);
	}
	status = AcpiGetHandle(NULL, (char *)ecdt->Id, &dev_hdl);
	if (ACPI_FAILURE(status)) {
		cmn_err(CE_NOTE, "!acpica: no ECDT device handle");
		return (status);
	}

	/*
	 * Success.  Save info for attach.
	 */
	ec.ec_base = ecdt->Data.Address;
	ec.ec_sc = ecdt->Control.Address;
	ec.ec_dev_hdl = dev_hdl;
	ec.ec_gpe_hdl = NULL;
	ec.ec_gpe_bit = ecdt->Gpe;
	ec.ec_ok = 1;

#ifdef DEBUG
	cmn_err(CE_NOTE, "!acpica:ec_probe_ecdt: success");
#endif
	return (0);
}

/*
 * Called from AcpiWalkDevices() when an EC device is found
 */
static ACPI_STATUS
ec_find(ACPI_HANDLE obj, UINT32 nest, void *context, void **rv)
{
	_NOTE(ARGUNUSED(nest, rv))

	*((ACPI_HANDLE *)context) = obj;
	return (AE_OK);
}

/*
 * Normal way to get the details about the EC,
 * by searching the name space.
 */
static ACPI_STATUS
ec_probe_ns(void)
{
	ACPI_HANDLE dev_hdl;
	ACPI_BUFFER buf, crs;
	ACPI_OBJECT *gpe_obj;
	ACPI_HANDLE gpe_hdl;
	ACPI_INTEGER gpe_bit;
	ACPI_STATUS status;
	int i, io_port_cnt;
	uint16_t ec_sc, ec_base;

	dev_hdl = NULL;
	(void) AcpiGetDevices("PNP0C09", &ec_find, (void *)&dev_hdl, NULL);
	if (dev_hdl == NULL) {
#ifdef DEBUG
		/* Not an error, just no EC on this machine. */
		cmn_err(CE_WARN, "!acpica:ec_probe_ns: "
		    "PNP0C09 not found");
#endif
		return (AE_NOT_FOUND);
	}

	/*
	 * Find ec_base and ec_sc addresses
	 */
	crs.Length = ACPI_ALLOCATE_BUFFER;
	status = AcpiEvaluateObjectTyped(dev_hdl, "_CRS", NULL, &crs,
	    ACPI_TYPE_BUFFER);
	if (ACPI_FAILURE(status)) {
		cmn_err(CE_WARN, "!acpica:ec_probe_ns: "
		    "_CRS object evaluate failed");
		return (status);
	}

	for (i = 0, io_port_cnt = 0;
	    i < ((ACPI_OBJECT *)crs.Pointer)->Buffer.Length; i++) {
		io_port_des_t *io_port;
		uint8_t *tmp;

		tmp = ((ACPI_OBJECT *)crs.Pointer)->Buffer.Pointer + i;
		if (*tmp != IO_PORT_DES)
			continue;
		io_port = (io_port_des_t *)tmp;
		/*
		 * first port is ec_base and second is ec_sc
		 */
		if (io_port_cnt == 0)
			ec_base = (io_port->min_base_hi << 8) |
			    io_port->min_base_lo;
		if (io_port_cnt == 1)
			ec_sc = (io_port->min_base_hi << 8) |
			    io_port->min_base_lo;

		io_port_cnt++;
		/*
		 * Increment ahead to next struct.
		 */
		i += 7;
	}
	AcpiOsFree(crs.Pointer);
	if (io_port_cnt < 2) {
		cmn_err(CE_WARN, "!acpica:ec_probe_ns: "
		    "_CRS parse failed");
		return (AE_BAD_VALUE);
	}

	/*
	 * Get the GPE info.
	 */
	buf.Length = ACPI_ALLOCATE_BUFFER;
	status = AcpiEvaluateObject(dev_hdl, "_GPE", NULL, &buf);
	if (ACPI_FAILURE(status)) {
		cmn_err(CE_WARN, "!acpica:ec_probe_ns: "
		    "_GPE object evaluate");
		return (status);
	}
	gpe_obj = (ACPI_OBJECT *)buf.Pointer;
	/*
	 * process the GPE description
	 */
	switch (gpe_obj->Type) {
	case ACPI_TYPE_INTEGER:
		gpe_hdl = NULL;
		gpe_bit = gpe_obj->Integer.Value;
		break;
	case ACPI_TYPE_PACKAGE:
		if (gpe_obj->Package.Count != 2)
			goto bad_gpe;
		gpe_obj = gpe_obj->Package.Elements;
		if (gpe_obj[1].Type != ACPI_TYPE_INTEGER)
			goto bad_gpe;
		gpe_hdl = gpe_obj[0].Reference.Handle;
		gpe_bit = gpe_obj[1].Integer.Value;
		break;
	bad_gpe:
	default:
		status = AE_BAD_VALUE;
		break;
	}
	AcpiOsFree(buf.Pointer);
	if (ACPI_FAILURE(status)) {
		cmn_err(CE_WARN, "!acpica:ec_probe_ns: "
		    "_GPE parse failed");
		return (status);
	}

	/*
	 * Success.  Save info for attach.
	 */
	ec.ec_base = ec_base;
	ec.ec_sc = ec_sc;
	ec.ec_dev_hdl = dev_hdl;
	ec.ec_gpe_hdl = gpe_hdl;
	ec.ec_gpe_bit = gpe_bit;
	ec.ec_ok = 1;

#ifdef DEBUG
	cmn_err(CE_NOTE, "!acpica:ec_probe_ns: success");
#endif
	return (0);
}

/*
 * Setup the Embedded Controller (EC) address space handler.
 * Entered only if one of the EC probe methods found an EC.
 */
static void
ec_init(void)
{
	ACPI_STATUS rc;
	int x;

	/* paranoia */
	if (ec.ec_ok == 0)
		return;

	/*
	 * Drain the EC data register if something is left over from
	 * legacy mode
	 */
	if (inb(ec.ec_sc) & EC_OBF) {
		x = inb(ec.ec_base);	/* read and discard value */
#ifdef	DEBUG
		cmn_err(CE_NOTE, "!EC had something: 0x%x", x);
#endif
	}

	/*
	 * Install an "EC address space" handler.
	 *
	 * This call does a name space walk under the passed
	 * object looking for child objects with an EC space
	 * region for which to install this handler.  Using
	 * the ROOT object makes sure we find them all.
	 *
	 * XXX: Some systems return an error from this call
	 * after a partial success, i.e. where the NS walk
	 * installs on some nodes and fails on other nodes.
	 * In such cases, disabling the EC and GPE handlers
	 * makes things worse, so just report the error and
	 * leave the EC handler enabled.
	 *
	 * At one point, it seemed that doing this part of
	 * EC setup earlier may help, which is why this is
	 * now a separate function from ec_attach.  Someone
	 * needs to figure our why some systems give us an
	 * error return from this call.  (TODO)
	 */
	rc = AcpiInstallAddressSpaceHandler(ACPI_ROOT_OBJECT,
	    ACPI_ADR_SPACE_EC, &ec_handler, NULL, NULL);
	if (rc != AE_OK) {
		cmn_err(CE_WARN, "!acpica:ec_init: "
		    "install AS handler, rc=0x%x", rc);
		return;
	}
<<<<<<< HEAD

	(void) AcpiEnableGpe(NULL, gpe);

	return (AE_OK);
=======
#ifdef DEBUG
	cmn_err(CE_NOTE, "!acpica:ec_init: success");
#endif
>>>>>>> 3abb112f
}

/*
 * Attach the EC General-Purpose Event (GPE) handler.
 */
static void
ec_attach(void)
{
	ACPI_STATUS rc;

	/*
	 * Guard against call without probe results.
	 */
	if (ec.ec_ok == 0) {
		cmn_err(CE_WARN, "!acpica:ec_attach: "
		    "no EC device found");
		return;
	}

	/*
	 * Install the GPE handler and enable it.
	 */
	rc = AcpiInstallGpeHandler(ec.ec_gpe_hdl, ec.ec_gpe_bit,
	    ACPI_GPE_EDGE_TRIGGERED, ec_gpe_handler, NULL);
	if (rc != AE_OK) {
		cmn_err(CE_WARN, "!acpica:ec_attach: "
		    "install GPE handler, rc=0x%x", rc);
		goto errout;
	}

	rc = AcpiEnableGpe(ec.ec_gpe_hdl, ec.ec_gpe_bit);
	if (rc != AE_OK) {
		cmn_err(CE_WARN, "!acpica:ec_attach: "
		    "enable GPE handler, rc=0x%x", rc);
		goto errout;
	}

#ifdef DEBUG
	cmn_err(CE_NOTE, "!acpica:ec_attach: success");
#endif
	return;

errout:
	AcpiRemoveGpeHandler(ec.ec_gpe_hdl, ec.ec_gpe_bit,
	    ec_gpe_handler);
}

/*
 * System Management Bus Controller (SMBC)
 * These also go through the EC.
 * (not yet supported)
 */
static void
smbus_attach(void)
{
#ifdef	DEBUG
	ACPI_HANDLE obj;

	obj = NULL;
	(void) AcpiGetDevices("ACPI0001", &ec_find, (void *)&obj, NULL);
	if (obj != NULL) {
		cmn_err(CE_NOTE, "!acpica: found an SMBC Version 1.0");
	}

	obj = NULL;
	(void) AcpiGetDevices("ACPI0005", &ec_find, (void *)&obj, NULL);
	if (obj != NULL) {
		cmn_err(CE_NOTE, "!acpica: found an SMBC Version 2.0");
	}
#endif	/* DEBUG */
}

/*
 * Initialize the EC, if present.
 */
void
acpica_ec_init(void)
{
	ACPI_STATUS rc;

	/*
	 * Initialize EC mutex here
	 */
	mutex_init(&ec.ec_mutex, NULL, MUTEX_DRIVER, NULL);

	/*
	 * First search the ACPI tables for an ECDT, and
	 * if not found, search the name space for it.
	 */
	rc = ec_probe_ecdt();
	if (ACPI_FAILURE(rc))
		rc = ec_probe_ns();
	if (ACPI_SUCCESS(rc)) {
		ec_init();
		ec_attach();
	}
	smbus_attach();
}<|MERGE_RESOLUTION|>--- conflicted
+++ resolved
@@ -22,10 +22,7 @@
  * Copyright 2009 Sun Microsystems, Inc.  All rights reserved.
  * Use is subject to license terms.
  * Copyright 2011 Joyent, Inc.  All rights reserved.
-<<<<<<< HEAD
-=======
  * Copyright 2011 Nexenta Systems, Inc.  All rights reserved.
->>>>>>> 3abb112f
  */
 /*
  * Solaris x86 ACPI CA Embedded Controller operation region handler
@@ -642,16 +639,9 @@
 		    "install AS handler, rc=0x%x", rc);
 		return;
 	}
-<<<<<<< HEAD
-
-	(void) AcpiEnableGpe(NULL, gpe);
-
-	return (AE_OK);
-=======
 #ifdef DEBUG
 	cmn_err(CE_NOTE, "!acpica:ec_init: success");
 #endif
->>>>>>> 3abb112f
 }
 
 /*
