--- conflicted
+++ resolved
@@ -81,11 +81,7 @@
 extern uint32_t cpuid_feature_edx_include;
 extern uint32_t cpuid_feature_edx_exclude;
 
-<<<<<<< HEAD
-int nmi_action = NMI_ACTION_UNSET;
-=======
 nmi_action_t nmi_action = NMI_ACTION_UNSET;
->>>>>>> 251a62bc
 
 /*
  * Set console mode
