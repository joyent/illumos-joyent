/*
 * CDDL HEADER START
 *
 * The contents of this file are subject to the terms of the
 * Common Development and Distribution License (the "License").
 * You may not use this file except in compliance with the License.
 *
 * You can obtain a copy of the license at usr/src/OPENSOLARIS.LICENSE
 * or http://www.opensolaris.org/os/licensing.
 * See the License for the specific language governing permissions
 * and limitations under the License.
 *
 * When distributing Covered Code, include this CDDL HEADER in each
 * file and include the License file at usr/src/OPENSOLARIS.LICENSE.
 * If applicable, add the following below this CDDL HEADER, with the
 * fields enclosed by brackets "[]" replaced with your own identifying
 * information: Portions Copyright [yyyy] [name of copyright owner]
 *
 * CDDL HEADER END
 */

/*
 * Copyright (c) 1989, 2010, Oracle and/or its affiliates. All rights reserved.
 */

/*	Copyright (c) 1984, 1986, 1987, 1988, 1989 AT&T	*/
/*	  All Rights Reserved  	*/
/*
 * Copyright 2016 Joyent, Inc.
 */

#include <sys/types.h>
#include <sys/param.h>
#include <sys/thread.h>
#include <sys/sysmacros.h>
#include <sys/signal.h>
#include <sys/cred.h>
#include <sys/user.h>
#include <sys/errno.h>
#include <sys/vnode.h>
#include <sys/mman.h>
#include <sys/kmem.h>
#include <sys/proc.h>
#include <sys/pathname.h>
#include <sys/policy.h>
#include <sys/cmn_err.h>
#include <sys/systm.h>
#include <sys/elf.h>
#include <sys/vmsystm.h>
#include <sys/debug.h>
#include <sys/auxv.h>
#include <sys/exec.h>
#include <sys/prsystm.h>
#include <vm/as.h>
#include <vm/rm.h>
#include <vm/seg.h>
#include <vm/seg_vn.h>
#include <sys/modctl.h>
#include <sys/systeminfo.h>
#include <sys/vmparam.h>
#include <sys/machelf.h>
#include <sys/shm_impl.h>
#include <sys/archsystm.h>
#include <sys/fasttrap.h>
#include <sys/brand.h>
#include "elf_impl.h"
#include <sys/sdt.h>
#include <sys/siginfo.h>
#include <sys/random.h>

#if defined(__x86)
#include <sys/comm_page_util.h>
#endif /* defined(__x86) */


extern int at_flags;
extern volatile size_t aslr_max_brk_skew;

#define	ORIGIN_STR	"ORIGIN"
#define	ORIGIN_STR_SIZE	6

static int getelfhead(vnode_t *, cred_t *, Ehdr *, int *, int *, int *);
static int getelfphdr(vnode_t *, cred_t *, const Ehdr *, int, caddr_t *,
    ssize_t *);
static int getelfshdr(vnode_t *, cred_t *, const Ehdr *, int, int, caddr_t *,
    ssize_t *, caddr_t *, ssize_t *);
static size_t elfsize(Ehdr *, int, caddr_t, uintptr_t *);
static int mapelfexec(vnode_t *, Ehdr *, int, caddr_t,
    Phdr **, Phdr **, Phdr **, Phdr **, Phdr *,
    caddr_t *, caddr_t *, intptr_t *, intptr_t *, size_t, long *, size_t *);

typedef enum {
	STR_CTF,
	STR_SYMTAB,
	STR_DYNSYM,
	STR_STRTAB,
	STR_DYNSTR,
	STR_SHSTRTAB,
	STR_NUM
} shstrtype_t;

static const char *shstrtab_data[] = {
	".SUNW_ctf",
	".symtab",
	".dynsym",
	".strtab",
	".dynstr",
	".shstrtab"
};

typedef struct shstrtab {
	int	sst_ndx[STR_NUM];
	int	sst_cur;
} shstrtab_t;

static void
shstrtab_init(shstrtab_t *s)
{
	bzero(&s->sst_ndx, sizeof (s->sst_ndx));
	s->sst_cur = 1;
}

static int
shstrtab_ndx(shstrtab_t *s, shstrtype_t type)
{
	int ret;

	if ((ret = s->sst_ndx[type]) != 0)
		return (ret);

	ret = s->sst_ndx[type] = s->sst_cur;
	s->sst_cur += strlen(shstrtab_data[type]) + 1;

	return (ret);
}

static size_t
shstrtab_size(const shstrtab_t *s)
{
	return (s->sst_cur);
}

static void
shstrtab_dump(const shstrtab_t *s, char *buf)
{
	int i, ndx;

	*buf = '\0';
	for (i = 0; i < STR_NUM; i++) {
		if ((ndx = s->sst_ndx[i]) != 0)
			(void) strcpy(buf + ndx, shstrtab_data[i]);
	}
}

static int
dtrace_safe_phdr(Phdr *phdrp, struct uarg *args, uintptr_t base)
{
	ASSERT(phdrp->p_type == PT_SUNWDTRACE);

	/*
	 * See the comment in fasttrap.h for information on how to safely
	 * update this program header.
	 */
	if (phdrp->p_memsz < PT_SUNWDTRACE_SIZE ||
	    (phdrp->p_flags & (PF_R | PF_W | PF_X)) != (PF_R | PF_W | PF_X))
		return (-1);

	args->thrptr = phdrp->p_vaddr + base;

	return (0);
}

static int
handle_secflag_dt(proc_t *p, uint_t dt, uint_t val)
{
	uint_t flag;

	switch (dt) {
	case DT_SUNW_ASLR:
		flag = PROC_SEC_ASLR;
		break;
	default:
		return (EINVAL);
	}

	if (val == 0) {
		if (secflag_isset(p->p_secflags.psf_lower, flag))
			return (EPERM);
		if ((secpolicy_psecflags(CRED(), p, p) != 0) &&
		    secflag_isset(p->p_secflags.psf_inherit, flag))
			return (EPERM);

		secflag_clear(&p->p_secflags.psf_effective, flag);
	} else {
		if (!secflag_isset(p->p_secflags.psf_upper, flag))
			return (EPERM);

		if ((secpolicy_psecflags(CRED(), p, p) != 0) &&
		    !secflag_isset(p->p_secflags.psf_inherit, flag))
			return (EPERM);

		secflag_set(&p->p_secflags.psf_effective, flag);
	}

	return (0);
}

/*
 * Map in the executable pointed to by vp. Returns 0 on success.  Note that
 * this function currently has the maximum number of arguments allowed by
 * modstubs on x86 (MAXNARG)!  Do _not_ add to this function signature without
 * adding to MAXNARG.  (Better yet, do not add to this monster of a function
 * signature!)
 */
int
mapexec_brand(vnode_t *vp, uarg_t *args, Ehdr *ehdr, Addr *uphdr_vaddr,
    intptr_t *voffset, caddr_t exec_file, char **interpp, caddr_t *bssbase,
    caddr_t *brkbase, size_t *brksize, uintptr_t *lddatap, uintptr_t *minaddrp)
{
	size_t		len;
	struct vattr	vat;
	caddr_t		phdrbase = NULL;
	ssize_t		phdrsize;
	int		nshdrs, shstrndx, nphdrs;
	int		error = 0;
	Phdr		*uphdr = NULL;
	Phdr		*junk = NULL;
	Phdr		*dynphdr = NULL;
	Phdr		*dtrphdr = NULL;
	char		*interp = NULL;
	uintptr_t	lddata;
	long		execsz;
	intptr_t	minaddr;

	if (lddatap != NULL)
		*lddatap = NULL;

	if (minaddrp != NULL)
		*minaddrp = NULL;

	if (error = execpermissions(vp, &vat, args)) {
		uprintf("%s: Cannot execute %s\n", exec_file, args->pathname);
		return (error);
	}

	if ((error = getelfhead(vp, CRED(), ehdr, &nshdrs, &shstrndx,
	    &nphdrs)) != 0 ||
	    (error = getelfphdr(vp, CRED(), ehdr, nphdrs, &phdrbase,
	    &phdrsize)) != 0) {
		uprintf("%s: Cannot read %s\n", exec_file, args->pathname);
		return (error);
	}

	if ((len = elfsize(ehdr, nphdrs, phdrbase, &lddata)) == 0) {
		uprintf("%s: Nothing to load in %s", exec_file, args->pathname);
		kmem_free(phdrbase, phdrsize);
		return (ENOEXEC);
	}
	if (lddatap != NULL)
		*lddatap = lddata;

	if (error = mapelfexec(vp, ehdr, nphdrs, phdrbase, &uphdr, &dynphdr,
	    &junk, &dtrphdr, NULL, bssbase, brkbase, voffset, &minaddr,
	    len, &execsz, brksize)) {
		uprintf("%s: Cannot map %s\n", exec_file, args->pathname);
		if (uphdr != NULL && uphdr->p_flags == 0)
			kmem_free(uphdr, sizeof (Phdr));
		kmem_free(phdrbase, phdrsize);
		return (error);
	}

	if (minaddrp != NULL)
		*minaddrp = minaddr;

	/*
	 * If the executable requires an interpreter, determine its name.
	 */
	if (dynphdr != NULL) {
		ssize_t	resid;

		if (dynphdr->p_filesz > MAXPATHLEN || dynphdr->p_filesz == 0) {
			uprintf("%s: Invalid interpreter\n", exec_file);
			kmem_free(phdrbase, phdrsize);
			return (ENOEXEC);
		}

		interp = kmem_alloc(MAXPATHLEN, KM_SLEEP);

		if ((error = vn_rdwr(UIO_READ, vp, interp, dynphdr->p_filesz,
		    (offset_t)dynphdr->p_offset, UIO_SYSSPACE, 0,
		    (rlim64_t)0, CRED(), &resid)) != 0 || resid != 0 ||
		    interp[dynphdr->p_filesz - 1] != '\0') {
			uprintf("%s: Cannot obtain interpreter pathname\n",
			    exec_file);
			kmem_free(interp, MAXPATHLEN);
			kmem_free(phdrbase, phdrsize);
			return (error != 0 ? error : ENOEXEC);
		}
	}

	/*
	 * If this is a statically linked executable, voffset should indicate
	 * the address of the executable itself (it normally holds the address
	 * of the interpreter).
	 */
	if (ehdr->e_type == ET_EXEC && interp == NULL)
		*voffset = minaddr;

	/*
	 * If the caller has asked for the interpreter name, return it (it's
	 * up to the caller to free it); if the caller hasn't asked for it,
	 * free it ourselves.
	 */
	if (interpp != NULL) {
		*interpp = interp;
	} else if (interp != NULL) {
		kmem_free(interp, MAXPATHLEN);
	}

	if (uphdr != NULL) {
		*uphdr_vaddr = uphdr->p_vaddr;

		if (uphdr->p_flags == 0)
			kmem_free(uphdr, sizeof (Phdr));
	} else if (ehdr->e_type == ET_DYN) {
		/*
		 * If we don't have a uphdr, we'll apply the logic found
		 * in mapelfexec() and use the p_vaddr of the first PT_LOAD
		 * section as the base address of the object.
		 */
		Phdr *phdr = (Phdr *)phdrbase;
		int i, hsize = ehdr->e_phentsize;

		for (i = nphdrs; i > 0; i--) {
			if (phdr->p_type == PT_LOAD) {
				*uphdr_vaddr = (uintptr_t)phdr->p_vaddr +
				    ehdr->e_phoff;
				break;
			}

			phdr = (Phdr *)((caddr_t)phdr + hsize);
		}

		/*
		 * If we don't have a PT_LOAD segment, we should have returned
		 * ENOEXEC when elfsize() returned 0, above.
		 */
		VERIFY(i > 0);
	} else {
		*uphdr_vaddr = (Addr)-1;
	}

	kmem_free(phdrbase, phdrsize);
	return (error);
}

/*ARGSUSED*/
int
elfexec(vnode_t *vp, execa_t *uap, uarg_t *args, intpdata_t *idatap,
    int level, long *execsz, int setid, caddr_t exec_file, cred_t *cred,
    int *brand_action)
{
	caddr_t		phdrbase = NULL;
	caddr_t 	bssbase = 0;
	caddr_t 	brkbase = 0;
	size_t		brksize = 0;
	ssize_t		dlnsize, nsize = 0;
	aux_entry_t	*aux;
	int		error;
	ssize_t		resid;
	int		fd = -1;
	intptr_t	voffset;
	Phdr		*intphdr = NULL;
	Phdr		*dynamicphdr = NULL;
	Phdr		*stphdr = NULL;
	Phdr		*uphdr = NULL;
	Phdr		*junk = NULL;
	size_t		len;
	ssize_t		phdrsize;
	int		postfixsize = 0;
	int		i, hsize;
	Phdr		*phdrp;
	Phdr		*dataphdrp = NULL;
	Phdr		*dtrphdr;
	Phdr		*capphdr = NULL;
	Cap		*cap = NULL;
	ssize_t		capsize;
	Dyn		*dyn = NULL;
	int		hasu = 0;
	int		hasauxv = 0;
	int		hasintp = 0;
	int		branded = 0;
	int		dynuphdr = 0;

	struct proc *p = ttoproc(curthread);
	struct user *up = PTOU(p);
	struct bigwad {
		Ehdr	ehdr;
		aux_entry_t	elfargs[__KERN_NAUXV_IMPL];
		char		dl_name[MAXPATHLEN];
		char		pathbuf[MAXPATHLEN];
		struct vattr	vattr;
		struct execenv	exenv;
	} *bigwad;	/* kmem_alloc this behemoth so we don't blow stack */
	Ehdr		*ehdrp;
	int		nshdrs, shstrndx, nphdrs;
	char		*dlnp;
	char		*pathbufp;
	rlim64_t	limit;
	rlim64_t	roundlimit;

	ASSERT(p->p_model == DATAMODEL_ILP32 || p->p_model == DATAMODEL_LP64);

	bigwad = kmem_alloc(sizeof (struct bigwad), KM_SLEEP);
	ehdrp = &bigwad->ehdr;
	dlnp = bigwad->dl_name;
	pathbufp = bigwad->pathbuf;

	/*
	 * Obtain ELF and program header information.
	 */
	if ((error = getelfhead(vp, CRED(), ehdrp, &nshdrs, &shstrndx,
	    &nphdrs)) != 0 ||
	    (error = getelfphdr(vp, CRED(), ehdrp, nphdrs, &phdrbase,
	    &phdrsize)) != 0)
		goto out;

	/*
	 * Prevent executing an ELF file that has no entry point.
	 */
	if (ehdrp->e_entry == 0) {
		uprintf("%s: Bad entry point\n", exec_file);
		goto bad;
	}

	/*
	 * Put data model that we're exec-ing to into the args passed to
	 * exec_args(), so it will know what it is copying to on new stack.
	 * Now that we know whether we are exec-ing a 32-bit or 64-bit
	 * executable, we can set execsz with the appropriate NCARGS.
	 */
#ifdef	_LP64
	if (ehdrp->e_ident[EI_CLASS] == ELFCLASS32) {
		args->to_model = DATAMODEL_ILP32;
		*execsz = btopr(SINCR) + btopr(SSIZE) + btopr(NCARGS32-1);
	} else {
		args->to_model = DATAMODEL_LP64;
		if (!args->stk_prot_override) {
			args->stk_prot &= ~PROT_EXEC;
		}
#if defined(__i386) || defined(__amd64)
		args->dat_prot &= ~PROT_EXEC;
#endif
		*execsz = btopr(SINCR) + btopr(SSIZE) + btopr(NCARGS64-1);
	}
#else	/* _LP64 */
	args->to_model = DATAMODEL_ILP32;
	*execsz = btopr(SINCR) + btopr(SSIZE) + btopr(NCARGS-1);
#endif	/* _LP64 */

	/*
	 * We delay invoking the brand callback until we've figured out what
	 * kind of elf binary we're trying to run, 32-bit or 64-bit.  We do this
	 * because now the brand library can just check args->to_model to see if
	 * the target is 32-bit or 64-bit without having do duplicate all the
	 * code above.
	 *
	 * We also give the brand a chance to indicate that based on the ELF
	 * OSABI of the target binary it should become unbranded and optionally
	 * indicate that it should be treated as existing in a specific prefix.
	 *
	 * Note that if a brand opts to go down this route it does not actually
	 * end up being debranded. In other words, future programs that exec
	 * will still be considered for branding unless this escape hatch is
	 * used. Consider the case of lx brand for example. If a user runs
	 * /native/usr/sbin/dtrace -c /bin/ls, the isaexec and normal executable
	 * of DTrace that's in /native will take this escape hatch and be run
	 * and interpreted using the normal system call table; however, the
	 * execution of a non-illumos binary in the form of /bin/ls will still
	 * be branded and be subject to all of the normal actions of the brand.
	 *
	 * The level checks associated with brand handling below are used to
	 * prevent a loop since the brand elfexec function typically comes back
	 * through this function. We must check <= here since the nested
	 * handling in the #! interpreter code will increment the level before
	 * calling gexec to run the final elfexec interpreter.
	 */
	if ((level <= INTP_MAXDEPTH) && (*brand_action != EBA_NATIVE) &&
	    (PROC_IS_BRANDED(p)) && (BROP(p)->b_native_exec != NULL)) {
		if (BROP(p)->b_native_exec(ehdrp->e_ident[EI_OSABI],
		    &args->brand_nroot) == B_TRUE) {
			ASSERT(ehdrp->e_ident[EI_OSABI]);
			*brand_action = EBA_NATIVE;
			/* Add one for the trailing '/' in the path */
			if (args->brand_nroot != NULL)
				nsize = strlen(args->brand_nroot) + 1;
		}
	}

	if ((level <= INTP_MAXDEPTH) &&
	    (*brand_action != EBA_NATIVE) && (PROC_IS_BRANDED(p))) {
		error = BROP(p)->b_elfexec(vp, uap, args,
		    idatap, level + 1, execsz, setid, exec_file, cred,
		    brand_action);
		goto out;
	}

	/*
	 * Determine aux size now so that stack can be built
	 * in one shot (except actual copyout of aux image),
	 * determine any non-default stack protections,
	 * and still have this code be machine independent.
	 */
	hsize = ehdrp->e_phentsize;
	phdrp = (Phdr *)phdrbase;
	for (i = nphdrs; i > 0; i--) {
		switch (phdrp->p_type) {
		case PT_INTERP:
			hasauxv = hasintp = 1;
			break;
		case PT_PHDR:
			hasu = 1;
			break;
		case PT_SUNWSTACK:
			args->stk_prot = PROT_USER;
			if (phdrp->p_flags & PF_R)
				args->stk_prot |= PROT_READ;
			if (phdrp->p_flags & PF_W)
				args->stk_prot |= PROT_WRITE;
			if (phdrp->p_flags & PF_X)
				args->stk_prot |= PROT_EXEC;
			break;
		case PT_LOAD:
			dataphdrp = phdrp;
			break;
		case PT_SUNWCAP:
			capphdr = phdrp;
			break;
		case PT_DYNAMIC:
			dynamicphdr = phdrp;
			break;
		}
		phdrp = (Phdr *)((caddr_t)phdrp + hsize);
	}

	if (ehdrp->e_type != ET_EXEC) {
		dataphdrp = NULL;
		hasauxv = 1;
	}

	/* Copy BSS permissions to args->dat_prot */
	if (dataphdrp != NULL) {
		args->dat_prot = PROT_USER;
		if (dataphdrp->p_flags & PF_R)
			args->dat_prot |= PROT_READ;
		if (dataphdrp->p_flags & PF_W)
			args->dat_prot |= PROT_WRITE;
		if (dataphdrp->p_flags & PF_X)
			args->dat_prot |= PROT_EXEC;
	}

	/*
	 * If a auxvector will be required - reserve the space for
	 * it now.  This may be increased by exec_args if there are
	 * ISA-specific types (included in __KERN_NAUXV_IMPL).
	 */
	if (hasauxv) {
		/*
		 * If a AUX vector is being built - the base AUX
		 * entries are:
		 *
		 *	AT_BASE
		 *	AT_FLAGS
		 *	AT_PAGESZ
		 *	AT_RANDOM	(added in stk_copyout)
		 *	AT_SUN_AUXFLAGS
		 *	AT_SUN_HWCAP
		 *	AT_SUN_HWCAP2
		 *	AT_SUN_PLATFORM	(added in stk_copyout)
		 *	AT_SUN_EXECNAME	(added in stk_copyout)
		 *	AT_NULL
		 *
		 * total == 10
		 */
		if (hasintp && hasu) {
			/*
			 * Has PT_INTERP & PT_PHDR - the auxvectors that
			 * will be built are:
			 *
			 *	AT_PHDR
			 *	AT_PHENT
			 *	AT_PHNUM
			 *	AT_ENTRY
			 *	AT_LDDATA
			 *
			 * total = 5
			 */
<<<<<<< HEAD
			args->auxsize = (10 + 5) * sizeof (aux_entry_t);
		} else if (hasdy) {
=======
			args->auxsize = (9 + 5) * sizeof (aux_entry_t);
		} else if (hasintp) {
>>>>>>> d2a70789
			/*
			 * Has PT_INTERP but no PT_PHDR
			 *
			 *	AT_EXECFD
			 *	AT_LDDATA
			 *
			 * total = 2
			 */
			args->auxsize = (10 + 2) * sizeof (aux_entry_t);
		} else {
			args->auxsize = 10 * sizeof (aux_entry_t);
		}
	} else {
		args->auxsize = 0;
	}

	/*
	 * If this binary is using an emulator, we need to add an
	 * AT_SUN_EMULATOR aux entry.
	 */
	if (args->emulator != NULL)
		args->auxsize += sizeof (aux_entry_t);

	/*
	 * If this is a native binary that's been given a modified interpreter
	 * root, inform it that the native system exists at that root.
	 */
	if (args->brand_nroot != NULL) {
		args->auxsize += sizeof (aux_entry_t);
	}


	/*
	 * On supported kernels (x86_64) make room in the auxv for the
	 * AT_SUN_COMMPAGE entry.  This will go unpopulated on i86xpv systems
	 * which do not provide such functionality.
	 */
#if defined(__amd64)
	args->auxsize += sizeof (aux_entry_t);
#endif /* defined(__amd64) */

	/*
	 * If we have user credentials, we'll supply the following entries:
	 *	AT_SUN_UID
	 *	AT_SUN_RUID
	 *	AT_SUN_GID
	 *	AT_SUN_RGID
	 */
	if (cred != NULL) {
		args->auxsize += 4 * sizeof (aux_entry_t);
	}

	if ((*brand_action != EBA_NATIVE) && (PROC_IS_BRANDED(p))) {
		branded = 1;
		/*
		 * We will be adding 5 entries to the aux vectors.  One for
		 * the the brandname and 4 for the brand specific aux vectors.
		 */
		args->auxsize += 5 * sizeof (aux_entry_t);
	}

	/* If the binary has an explicit ASLR flag, it must be honoured */
	if ((dynamicphdr != NULL) &&
	    (dynamicphdr->p_filesz > 0)) {
		Dyn *dp;
		off_t i = 0;

#define	DYN_STRIDE	100
		for (i = 0; i < dynamicphdr->p_filesz;
		    i += sizeof (*dyn) * DYN_STRIDE) {
			int ndyns = (dynamicphdr->p_filesz - i) / sizeof (*dyn);
			size_t dynsize;

			ndyns = MIN(DYN_STRIDE, ndyns);
			dynsize = ndyns * sizeof (*dyn);

			dyn = kmem_alloc(dynsize, KM_SLEEP);

			if ((error = vn_rdwr(UIO_READ, vp, (caddr_t)dyn,
			    dynsize, (offset_t)(dynamicphdr->p_offset + i),
			    UIO_SYSSPACE, 0, (rlim64_t)0,
			    CRED(), &resid)) != 0) {
				uprintf("%s: cannot read .dynamic section\n",
				    exec_file);
				goto out;
			}

			for (dp = dyn; dp < (dyn + ndyns); dp++) {
				if (dp->d_tag == DT_SUNW_ASLR) {
					if ((error = handle_secflag_dt(p,
					    DT_SUNW_ASLR,
					    dp->d_un.d_val)) != 0) {
						uprintf("%s: error setting "
						    "security-flag from "
						    "DT_SUNW_ASLR: %d\n",
						    exec_file, error);
						goto out;
					}
				}
			}

			kmem_free(dyn, dynsize);
		}
	}

	/* Hardware/Software capabilities */
	if (capphdr != NULL &&
	    (capsize = capphdr->p_filesz) > 0 &&
	    capsize <= 16 * sizeof (*cap)) {
		int ncaps = capsize / sizeof (*cap);
		Cap *cp;

		cap = kmem_alloc(capsize, KM_SLEEP);
		if ((error = vn_rdwr(UIO_READ, vp, (caddr_t)cap,
		    capsize, (offset_t)capphdr->p_offset,
		    UIO_SYSSPACE, 0, (rlim64_t)0, CRED(), &resid)) != 0) {
			uprintf("%s: Cannot read capabilities section\n",
			    exec_file);
			goto out;
		}
		for (cp = cap; cp < cap + ncaps; cp++) {
			if (cp->c_tag == CA_SUNW_SF_1 &&
			    (cp->c_un.c_val & SF1_SUNW_ADDR32)) {
				if (args->to_model == DATAMODEL_LP64)
					args->addr32 = 1;
				break;
			}
		}
	}

	aux = bigwad->elfargs;
	/*
	 * Move args to the user's stack.
	 * This can fill in the AT_SUN_PLATFORM, AT_SUN_EXECNAME and AT_RANDOM
	 * aux entries.
	 */
	if ((error = exec_args(uap, args, idatap, (void **)&aux)) != 0) {
		if (error == -1) {
			error = ENOEXEC;
			goto bad;
		}
		goto out;
	}
	/* we're single threaded after this point */

	/*
	 * If this is an ET_DYN executable (shared object),
	 * determine its memory size so that mapelfexec() can load it.
	 */
	if (ehdrp->e_type == ET_DYN)
		len = elfsize(ehdrp, nphdrs, phdrbase, NULL);
	else
		len = 0;

	dtrphdr = NULL;

	if ((error = mapelfexec(vp, ehdrp, nphdrs, phdrbase, &uphdr, &intphdr,
	    &stphdr, &dtrphdr, dataphdrp, &bssbase, &brkbase, &voffset, NULL,
	    len, execsz, &brksize)) != 0)
		goto bad;

<<<<<<< HEAD
	if (uphdr != NULL) {
		/*
		 * Our uphdr has been dynamically allocated if (and only if)
		 * its program header flags are clear.
		 */
		dynuphdr = (uphdr->p_flags == 0);
	}

	if (uphdr != NULL && dyphdr == NULL)
=======
	if (uphdr != NULL && intphdr == NULL)
>>>>>>> d2a70789
		goto bad;

	if (dtrphdr != NULL && dtrace_safe_phdr(dtrphdr, args, voffset) != 0) {
		uprintf("%s: Bad DTrace phdr in %s\n", exec_file, exec_file);
		goto bad;
	}

	if (intphdr != NULL) {
		size_t		len;
		uintptr_t	lddata;
		char		*p;
		struct vnode	*nvp;

<<<<<<< HEAD
		dlnsize = dyphdr->p_filesz + nsize;
=======
		dlnsize = intphdr->p_filesz;
>>>>>>> d2a70789

		if (dlnsize > MAXPATHLEN || dlnsize <= 0)
			goto bad;

		if (nsize != 0) {
			bcopy(args->brand_nroot, dlnp, nsize - 1);
			dlnp[nsize - 1] = '/';
		}

		/*
		 * Read in "interpreter" pathname.
		 */
<<<<<<< HEAD
		if ((error = vn_rdwr(UIO_READ, vp, dlnp + nsize,
		    dyphdr->p_filesz, (offset_t)dyphdr->p_offset, UIO_SYSSPACE,
		    0, (rlim64_t)0, CRED(), &resid)) != 0) {
=======
		if ((error = vn_rdwr(UIO_READ, vp, dlnp, intphdr->p_filesz,
		    (offset_t)intphdr->p_offset, UIO_SYSSPACE, 0, (rlim64_t)0,
		    CRED(), &resid)) != 0) {
>>>>>>> d2a70789
			uprintf("%s: Cannot obtain interpreter pathname\n",
			    exec_file);
			goto bad;
		}

		if (resid != 0 || dlnp[dlnsize - 1] != '\0')
			goto bad;

		/*
		 * Search for '$ORIGIN' token in interpreter path.
		 * If found, expand it.
		 */
		for (p = dlnp; p = strchr(p, '$'); ) {
			uint_t	len, curlen;
			char	*_ptr;

			if (strncmp(++p, ORIGIN_STR, ORIGIN_STR_SIZE))
				continue;

			/*
			 * We don't support $ORIGIN on setid programs to close
			 * a potential attack vector.
			 */
			if ((setid & EXECSETID_SETID) != 0) {
				error = ENOEXEC;
				goto bad;
			}

			curlen = 0;
			len = p - dlnp - 1;
			if (len) {
				bcopy(dlnp, pathbufp, len);
				curlen += len;
			}
			if (_ptr = strrchr(args->pathname, '/')) {
				len = _ptr - args->pathname;
				if ((curlen + len) > MAXPATHLEN)
					break;

				bcopy(args->pathname, &pathbufp[curlen], len);
				curlen += len;
			} else {
				/*
				 * executable is a basename found in the
				 * current directory.  So - just substitue
				 * '.' for ORIGIN.
				 */
				pathbufp[curlen] = '.';
				curlen++;
			}
			p += ORIGIN_STR_SIZE;
			len = strlen(p);

			if ((curlen + len) > MAXPATHLEN)
				break;
			bcopy(p, &pathbufp[curlen], len);
			curlen += len;
			pathbufp[curlen++] = '\0';
			bcopy(pathbufp, dlnp, curlen);
		}

		/*
		 * /usr/lib/ld.so.1 is known to be a symlink to /lib/ld.so.1
		 * (and /usr/lib/64/ld.so.1 is a symlink to /lib/64/ld.so.1).
		 * Just in case /usr is not mounted, change it now.
		 */
		if (strcmp(dlnp, USR_LIB_RTLD) == 0)
			dlnp += 4;
		error = lookupname(dlnp, UIO_SYSSPACE, FOLLOW, NULLVPP, &nvp);
		if (error && dlnp != bigwad->dl_name) {
			/* new kernel, old user-level */
			error = lookupname(dlnp -= 4, UIO_SYSSPACE, FOLLOW,
			    NULLVPP, &nvp);
		}
		if (error) {
			uprintf("%s: Cannot find %s\n", exec_file, dlnp);
			goto bad;
		}

		/*
		 * Setup the "aux" vector.
		 */
		if (uphdr) {
			if (ehdrp->e_type == ET_DYN) {
				/* don't use the first page */
				bigwad->exenv.ex_brkbase = (caddr_t)PAGESIZE;
				bigwad->exenv.ex_bssbase = (caddr_t)PAGESIZE;
			} else {
				bigwad->exenv.ex_bssbase = bssbase;
				bigwad->exenv.ex_brkbase = brkbase;
			}
			bigwad->exenv.ex_brksize = brksize;
			bigwad->exenv.ex_magic = elfmagic;
			bigwad->exenv.ex_vp = vp;
			setexecenv(&bigwad->exenv);

			ADDAUX(aux, AT_PHDR, uphdr->p_vaddr + voffset)
			ADDAUX(aux, AT_PHENT, ehdrp->e_phentsize)
			ADDAUX(aux, AT_PHNUM, nphdrs)
			ADDAUX(aux, AT_ENTRY, ehdrp->e_entry + voffset)
		} else {
			if ((error = execopen(&vp, &fd)) != 0) {
				VN_RELE(nvp);
				goto bad;
			}

			ADDAUX(aux, AT_EXECFD, fd)
		}

		if ((error = execpermissions(nvp, &bigwad->vattr, args)) != 0) {
			VN_RELE(nvp);
			uprintf("%s: Cannot execute %s\n", exec_file, dlnp);
			goto bad;
		}

		/*
		 * Now obtain the ELF header along with the entire program
		 * header contained in "nvp".
		 */
		kmem_free(phdrbase, phdrsize);
		phdrbase = NULL;
		if ((error = getelfhead(nvp, CRED(), ehdrp, &nshdrs,
		    &shstrndx, &nphdrs)) != 0 ||
		    (error = getelfphdr(nvp, CRED(), ehdrp, nphdrs, &phdrbase,
		    &phdrsize)) != 0) {
			VN_RELE(nvp);
			uprintf("%s: Cannot read %s\n", exec_file, dlnp);
			goto bad;
		}

		/*
		 * Determine memory size of the "interpreter's" loadable
		 * sections.  This size is then used to obtain the virtual
		 * address of a hole, in the user's address space, large
		 * enough to map the "interpreter".
		 */
		if ((len = elfsize(ehdrp, nphdrs, phdrbase, &lddata)) == 0) {
			VN_RELE(nvp);
			uprintf("%s: Nothing to load in %s\n", exec_file, dlnp);
			goto bad;
		}

		dtrphdr = NULL;

		error = mapelfexec(nvp, ehdrp, nphdrs, phdrbase, NULL, &junk,
		    &junk, &dtrphdr, NULL, NULL, NULL, &voffset, NULL, len,
		    execsz, NULL);

		if (error || junk != NULL) {
			VN_RELE(nvp);
			uprintf("%s: Cannot map %s\n", exec_file, dlnp);
			goto bad;
		}

		/*
		 * We use the DTrace program header to initialize the
		 * architecture-specific user per-LWP location. The dtrace
		 * fasttrap provider requires ready access to per-LWP scratch
		 * space. We assume that there is only one such program header
		 * in the interpreter.
		 */
		if (dtrphdr != NULL &&
		    dtrace_safe_phdr(dtrphdr, args, voffset) != 0) {
			VN_RELE(nvp);
			uprintf("%s: Bad DTrace phdr in %s\n", exec_file, dlnp);
			goto bad;
		}

		VN_RELE(nvp);
		ADDAUX(aux, AT_SUN_LDDATA, voffset + lddata)
	}

	if (hasauxv) {
		int auxf = AF_SUN_HWCAPVERIFY;

		/*
		 * Note: AT_SUN_PLATFORM, AT_SUN_EXECNAME and AT_RANDOM were
		 * filled in via exec_args()
		 */
		ADDAUX(aux, AT_BASE, voffset)
		ADDAUX(aux, AT_FLAGS, at_flags)
		ADDAUX(aux, AT_PAGESZ, PAGESIZE)
		/*
		 * Linker flags. (security)
		 * p_flag not yet set at this time.
		 * We rely on gexec() to provide us with the information.
		 * If the application is set-uid but this is not reflected
		 * in a mismatch between real/effective uids/gids, then
		 * don't treat this as a set-uid exec.  So we care about
		 * the EXECSETID_UGIDS flag but not the ...SETID flag.
		 */
		if ((setid &= ~EXECSETID_SETID) != 0)
			auxf |= AF_SUN_SETUGID;

		/*
		 * If we're running a native process from within a branded
		 * zone under pfexec then we clear the AF_SUN_SETUGID flag so
		 * that the native ld.so.1 is able to link with the native
		 * libraries instead of using the brand libraries that are
		 * installed in the zone.  We only do this for processes
		 * which we trust because we see they are already running
		 * under pfexec (where uid != euid).  This prevents a
		 * malicious user within the zone from crafting a wrapper to
		 * run native suid commands with unsecure libraries interposed.
		 */
		if ((*brand_action == EBA_NATIVE) && (PROC_IS_BRANDED(p) &&
		    (setid &= ~EXECSETID_SETID) != 0))
			auxf &= ~AF_SUN_SETUGID;

		/*
		 * Record the user addr of the auxflags aux vector entry
		 * since brands may optionally want to manipulate this field.
		 */
		args->auxp_auxflags =
		    (char *)((char *)args->stackend +
		    ((char *)&aux->a_type -
		    (char *)bigwad->elfargs));
		ADDAUX(aux, AT_SUN_AUXFLAGS, auxf);

<<<<<<< HEAD
		/*
		 * Record information about the real and effective user and
		 * group IDs.
		 */
		if (cred != NULL) {
			ADDAUX(aux, AT_SUN_UID, crgetuid(cred));
			ADDAUX(aux, AT_SUN_RUID, crgetruid(cred));
			ADDAUX(aux, AT_SUN_GID, crgetgid(cred));
			ADDAUX(aux, AT_SUN_RGID, crgetrgid(cred));
		}

=======
>>>>>>> d2a70789
		/*
		 * Hardware capability flag word (performance hints)
		 * Used for choosing faster library routines.
		 * (Potentially different between 32-bit and 64-bit ABIs)
		 */
#if defined(_LP64)
		if (args->to_model == DATAMODEL_NATIVE) {
			ADDAUX(aux, AT_SUN_HWCAP, auxv_hwcap)
			ADDAUX(aux, AT_SUN_HWCAP2, auxv_hwcap_2)
		} else {
			ADDAUX(aux, AT_SUN_HWCAP, auxv_hwcap32)
			ADDAUX(aux, AT_SUN_HWCAP2, auxv_hwcap32_2)
		}
#else
		ADDAUX(aux, AT_SUN_HWCAP, auxv_hwcap)
		ADDAUX(aux, AT_SUN_HWCAP2, auxv_hwcap_2)
#endif
		if (branded) {
			/*
			 * Reserve space for the brand-private aux vectors,
			 * and record the user addr of that space.
			 */
			args->auxp_brand =
			    (char *)((char *)args->stackend +
			    ((char *)&aux->a_type -
			    (char *)bigwad->elfargs));
			ADDAUX(aux, AT_SUN_BRAND_AUX1, 0)
			ADDAUX(aux, AT_SUN_BRAND_AUX2, 0)
			ADDAUX(aux, AT_SUN_BRAND_AUX3, 0)
			ADDAUX(aux, AT_SUN_BRAND_AUX4, 0)
		}

		/*
		 * Add the comm page auxv entry, mapping it in if needed.
		 */
#if defined(__amd64)
		if (args->commpage != NULL ||
		    (args->commpage = (uintptr_t)comm_page_mapin()) != NULL) {
			ADDAUX(aux, AT_SUN_COMMPAGE, args->commpage)
		} else {
			/*
			 * If the comm page cannot be mapped, pad out the auxv
			 * to satisfy later size checks.
			 */
			ADDAUX(aux, AT_NULL, 0)
		}
#endif /* defined(__amd64) */

		ADDAUX(aux, AT_NULL, 0)
		postfixsize = (char *)aux - (char *)bigwad->elfargs;

		/*
		 * We make assumptions above when we determine how many aux
		 * vector entries we will be adding. However, if we have an
		 * invalid elf file, it is possible that mapelfexec might
		 * behave differently (but not return an error), in which case
		 * the number of aux entries we actually add will be different.
		 * We detect that now and error out.
		 */
		if (postfixsize != args->auxsize) {
			DTRACE_PROBE2(elfexec_badaux, int, postfixsize,
			    int, args->auxsize);
			goto bad;
		}
		ASSERT(postfixsize <= __KERN_NAUXV_IMPL * sizeof (aux_entry_t));
	}

	/*
	 * For the 64-bit kernel, the limit is big enough that rounding it up
	 * to a page can overflow the 64-bit limit, so we check for btopr()
	 * overflowing here by comparing it with the unrounded limit in pages.
	 * If it hasn't overflowed, compare the exec size with the rounded up
	 * limit in pages.  Otherwise, just compare with the unrounded limit.
	 */
	limit = btop(p->p_vmem_ctl);
	roundlimit = btopr(p->p_vmem_ctl);
	if ((roundlimit > limit && *execsz > roundlimit) ||
	    (roundlimit < limit && *execsz > limit)) {
		mutex_enter(&p->p_lock);
		(void) rctl_action(rctlproc_legacy[RLIMIT_VMEM], p->p_rctls, p,
		    RCA_SAFE);
		mutex_exit(&p->p_lock);
		error = ENOMEM;
		goto bad;
	}

	bzero(up->u_auxv, sizeof (up->u_auxv));
	up->u_commpagep = args->commpage;
	if (postfixsize) {
		int num_auxv;

		/*
		 * Copy the aux vector to the user stack.
		 */
		error = execpoststack(args, bigwad->elfargs, postfixsize);
		if (error)
			goto bad;

		/*
		 * Copy auxv to the process's user structure for use by /proc.
		 * If this is a branded process, the brand's exec routine will
		 * copy it's private entries to the user structure later. It
		 * relies on the fact that the blank entries are at the end.
		 */
		num_auxv = postfixsize / sizeof (aux_entry_t);
		ASSERT(num_auxv <= sizeof (up->u_auxv) / sizeof (auxv_t));
		aux = bigwad->elfargs;
		for (i = 0; i < num_auxv; i++) {
			up->u_auxv[i].a_type = aux[i].a_type;
			up->u_auxv[i].a_un.a_val = (aux_val_t)aux[i].a_un.a_val;
		}
	}

	/*
	 * Pass back the starting address so we can set the program counter.
	 */
	args->entry = (uintptr_t)(ehdrp->e_entry + voffset);

	if (!uphdr) {
		if (ehdrp->e_type == ET_DYN) {
			/*
			 * If we are executing a shared library which doesn't
			 * have a interpreter (probably ld.so.1) then
			 * we don't set the brkbase now.  Instead we
			 * delay it's setting until the first call
			 * via grow.c::brk().  This permits ld.so.1 to
			 * initialize brkbase to the tail of the executable it
			 * loads (which is where it needs to be).
			 */
			bigwad->exenv.ex_brkbase = (caddr_t)0;
			bigwad->exenv.ex_bssbase = (caddr_t)0;
			bigwad->exenv.ex_brksize = 0;
		} else {
			bigwad->exenv.ex_brkbase = brkbase;
			bigwad->exenv.ex_bssbase = bssbase;
			bigwad->exenv.ex_brksize = brksize;
		}
		bigwad->exenv.ex_magic = elfmagic;
		bigwad->exenv.ex_vp = vp;
		setexecenv(&bigwad->exenv);
	}

	ASSERT(error == 0);
	goto out;

bad:
	if (fd != -1)		/* did we open the a.out yet */
		(void) execclose(fd);

	psignal(p, SIGKILL);

	if (error == 0)
		error = ENOEXEC;
out:
	if (dynuphdr)
		kmem_free(uphdr, sizeof (Phdr));
	if (phdrbase != NULL)
		kmem_free(phdrbase, phdrsize);
	if (cap != NULL)
		kmem_free(cap, capsize);
	kmem_free(bigwad, sizeof (struct bigwad));
	return (error);
}

/*
 * Compute the memory size requirement for the ELF file.
 */
static size_t
elfsize(Ehdr *ehdrp, int nphdrs, caddr_t phdrbase, uintptr_t *lddata)
{
	size_t	len;
	Phdr	*phdrp = (Phdr *)phdrbase;
	int	hsize = ehdrp->e_phentsize;
	int	first = 1;
	int	dfirst = 1;	/* first data segment */
	uintptr_t loaddr = 0;
	uintptr_t hiaddr = 0;
	uintptr_t lo, hi;
	int	i;

	for (i = nphdrs; i > 0; i--) {
		if (phdrp->p_type == PT_LOAD) {
			lo = phdrp->p_vaddr;
			hi = lo + phdrp->p_memsz;
			if (first) {
				loaddr = lo;
				hiaddr = hi;
				first = 0;
			} else {
				if (loaddr > lo)
					loaddr = lo;
				if (hiaddr < hi)
					hiaddr = hi;
			}

			/*
			 * save the address of the first data segment
			 * of a object - used for the AT_SUNW_LDDATA
			 * aux entry.
			 */
			if ((lddata != NULL) && dfirst &&
			    (phdrp->p_flags & PF_W)) {
				*lddata = lo;
				dfirst = 0;
			}
		}
		phdrp = (Phdr *)((caddr_t)phdrp + hsize);
	}

	len = hiaddr - (loaddr & PAGEMASK);
	len = roundup(len, PAGESIZE);

	return (len);
}

/*
 * Read in the ELF header and program header table.
 * SUSV3 requires:
 *	ENOEXEC	File format is not recognized
 *	EINVAL	Format recognized but execution not supported
 */
static int
getelfhead(vnode_t *vp, cred_t *credp, Ehdr *ehdr, int *nshdrs, int *shstrndx,
    int *nphdrs)
{
	int error;
	ssize_t resid;

	/*
	 * We got here by the first two bytes in ident,
	 * now read the entire ELF header.
	 */
	if ((error = vn_rdwr(UIO_READ, vp, (caddr_t)ehdr,
	    sizeof (Ehdr), (offset_t)0, UIO_SYSSPACE, 0,
	    (rlim64_t)0, credp, &resid)) != 0)
		return (error);

	/*
	 * Since a separate version is compiled for handling 32-bit and
	 * 64-bit ELF executables on a 64-bit kernel, the 64-bit version
	 * doesn't need to be able to deal with 32-bit ELF files.
	 */
	if (resid != 0 ||
	    ehdr->e_ident[EI_MAG2] != ELFMAG2 ||
	    ehdr->e_ident[EI_MAG3] != ELFMAG3)
		return (ENOEXEC);

	if ((ehdr->e_type != ET_EXEC && ehdr->e_type != ET_DYN) ||
#if defined(_ILP32) || defined(_ELF32_COMPAT)
	    ehdr->e_ident[EI_CLASS] != ELFCLASS32 ||
#else
	    ehdr->e_ident[EI_CLASS] != ELFCLASS64 ||
#endif
	    !elfheadcheck(ehdr->e_ident[EI_DATA], ehdr->e_machine,
	    ehdr->e_flags))
		return (EINVAL);

	*nshdrs = ehdr->e_shnum;
	*shstrndx = ehdr->e_shstrndx;
	*nphdrs = ehdr->e_phnum;

	/*
	 * If e_shnum, e_shstrndx, or e_phnum is its sentinel value, we need
	 * to read in the section header at index zero to acces the true
	 * values for those fields.
	 */
	if ((*nshdrs == 0 && ehdr->e_shoff != 0) ||
	    *shstrndx == SHN_XINDEX || *nphdrs == PN_XNUM) {
		Shdr shdr;

		if (ehdr->e_shoff == 0)
			return (EINVAL);

		if ((error = vn_rdwr(UIO_READ, vp, (caddr_t)&shdr,
		    sizeof (shdr), (offset_t)ehdr->e_shoff, UIO_SYSSPACE, 0,
		    (rlim64_t)0, credp, &resid)) != 0)
			return (error);

		if (*nshdrs == 0)
			*nshdrs = shdr.sh_size;
		if (*shstrndx == SHN_XINDEX)
			*shstrndx = shdr.sh_link;
		if (*nphdrs == PN_XNUM && shdr.sh_info != 0)
			*nphdrs = shdr.sh_info;
	}

	return (0);
}

#ifdef _ELF32_COMPAT
extern size_t elf_nphdr_max;
#else
size_t elf_nphdr_max = 1000;
#endif

static int
getelfphdr(vnode_t *vp, cred_t *credp, const Ehdr *ehdr, int nphdrs,
    caddr_t *phbasep, ssize_t *phsizep)
{
	ssize_t resid, minsize;
	int err;

	/*
	 * Since we're going to be using e_phentsize to iterate down the
	 * array of program headers, it must be 8-byte aligned or else
	 * a we might cause a misaligned access. We use all members through
	 * p_flags on 32-bit ELF files and p_memsz on 64-bit ELF files so
	 * e_phentsize must be at least large enough to include those
	 * members.
	 */
#if !defined(_LP64) || defined(_ELF32_COMPAT)
	minsize = offsetof(Phdr, p_flags) + sizeof (((Phdr *)NULL)->p_flags);
#else
	minsize = offsetof(Phdr, p_memsz) + sizeof (((Phdr *)NULL)->p_memsz);
#endif
	if (ehdr->e_phentsize < minsize || (ehdr->e_phentsize & 3))
		return (EINVAL);

	*phsizep = nphdrs * ehdr->e_phentsize;

	if (*phsizep > sizeof (Phdr) * elf_nphdr_max) {
		if ((*phbasep = kmem_alloc(*phsizep, KM_NOSLEEP)) == NULL)
			return (ENOMEM);
	} else {
		*phbasep = kmem_alloc(*phsizep, KM_SLEEP);
	}

	if ((err = vn_rdwr(UIO_READ, vp, *phbasep, *phsizep,
	    (offset_t)ehdr->e_phoff, UIO_SYSSPACE, 0, (rlim64_t)0,
	    credp, &resid)) != 0) {
		kmem_free(*phbasep, *phsizep);
		*phbasep = NULL;
		return (err);
	}

	return (0);
}

#ifdef _ELF32_COMPAT
extern size_t elf_nshdr_max;
extern size_t elf_shstrtab_max;
#else
size_t elf_nshdr_max = 10000;
size_t elf_shstrtab_max = 100 * 1024;
#endif


static int
getelfshdr(vnode_t *vp, cred_t *credp, const Ehdr *ehdr,
    int nshdrs, int shstrndx, caddr_t *shbasep, ssize_t *shsizep,
    char **shstrbasep, ssize_t *shstrsizep)
{
	ssize_t resid, minsize;
	int err;
	Shdr *shdr;

	/*
	 * Since we're going to be using e_shentsize to iterate down the
	 * array of section headers, it must be 8-byte aligned or else
	 * a we might cause a misaligned access. We use all members through
	 * sh_entsize (on both 32- and 64-bit ELF files) so e_shentsize
	 * must be at least large enough to include that member. The index
	 * of the string table section must also be valid.
	 */
	minsize = offsetof(Shdr, sh_entsize) + sizeof (shdr->sh_entsize);
	if (ehdr->e_shentsize < minsize || (ehdr->e_shentsize & 3) ||
	    shstrndx >= nshdrs)
		return (EINVAL);

	*shsizep = nshdrs * ehdr->e_shentsize;

	if (*shsizep > sizeof (Shdr) * elf_nshdr_max) {
		if ((*shbasep = kmem_alloc(*shsizep, KM_NOSLEEP)) == NULL)
			return (ENOMEM);
	} else {
		*shbasep = kmem_alloc(*shsizep, KM_SLEEP);
	}

	if ((err = vn_rdwr(UIO_READ, vp, *shbasep, *shsizep,
	    (offset_t)ehdr->e_shoff, UIO_SYSSPACE, 0, (rlim64_t)0,
	    credp, &resid)) != 0) {
		kmem_free(*shbasep, *shsizep);
		return (err);
	}

	/*
	 * Pull the section string table out of the vnode; fail if the size
	 * is zero.
	 */
	shdr = (Shdr *)(*shbasep + shstrndx * ehdr->e_shentsize);
	if ((*shstrsizep = shdr->sh_size) == 0) {
		kmem_free(*shbasep, *shsizep);
		return (EINVAL);
	}

	if (*shstrsizep > elf_shstrtab_max) {
		if ((*shstrbasep = kmem_alloc(*shstrsizep,
		    KM_NOSLEEP)) == NULL) {
			kmem_free(*shbasep, *shsizep);
			return (ENOMEM);
		}
	} else {
		*shstrbasep = kmem_alloc(*shstrsizep, KM_SLEEP);
	}

	if ((err = vn_rdwr(UIO_READ, vp, *shstrbasep, *shstrsizep,
	    (offset_t)shdr->sh_offset, UIO_SYSSPACE, 0, (rlim64_t)0,
	    credp, &resid)) != 0) {
		kmem_free(*shbasep, *shsizep);
		kmem_free(*shstrbasep, *shstrsizep);
		return (err);
	}

	/*
	 * Make sure the strtab is null-terminated to make sure we
	 * don't run off the end of the table.
	 */
	(*shstrbasep)[*shstrsizep - 1] = '\0';

	return (0);
}


#ifdef _ELF32_COMPAT
int
elf32readhdr(vnode_t *vp, cred_t *credp, Ehdr *ehdrp, int *nphdrs,
    caddr_t *phbasep, ssize_t *phsizep)
#else
int
elfreadhdr(vnode_t *vp, cred_t *credp, Ehdr *ehdrp, int *nphdrs,
    caddr_t *phbasep, ssize_t *phsizep)
#endif
{
	int error, nshdrs, shstrndx;

	if ((error = getelfhead(vp, credp, ehdrp, &nshdrs, &shstrndx,
	    nphdrs)) != 0 ||
	    (error = getelfphdr(vp, credp, ehdrp, *nphdrs, phbasep,
	    phsizep)) != 0) {
		return (error);
	}
	return (0);
}


static int
mapelfexec(
	vnode_t *vp,
	Ehdr *ehdr,
	int nphdrs,
	caddr_t phdrbase,
	Phdr **uphdr,
	Phdr **intphdr,
	Phdr **stphdr,
	Phdr **dtphdr,
	Phdr *dataphdrp,
	caddr_t *bssbase,
	caddr_t *brkbase,
	intptr_t *voffset,
	intptr_t *minaddr,
	size_t len,
	long *execsz,
	size_t *brksize)
{
	Phdr *phdr;
	int i, prot, error, lastprot = 0;
	caddr_t addr = NULL;
	size_t zfodsz;
	int ptload = 0;
	int page;
	off_t offset;
	int hsize = ehdr->e_phentsize;
	caddr_t mintmp = (caddr_t)-1;
	uintptr_t lastaddr = NULL;
	extern int use_brk_lpg;

	if (ehdr->e_type == ET_DYN) {
<<<<<<< HEAD
		caddr_t vaddr;
=======
		secflagset_t flags = 0;
		/*
		 * Obtain the virtual address of a hole in the
		 * address space to map the "interpreter".
		 */
		if (secflag_enabled(curproc, PROC_SEC_ASLR))
			flags |= _MAP_RANDOMIZE;

		map_addr(&addr, len, (offset_t)0, 1, flags);
		if (addr == NULL)
			return (ENOMEM);
		*voffset = (intptr_t)addr;
>>>>>>> d2a70789

		/*
		 * Despite the fact that mmapobj(2) refuses to load them, we
		 * need to support executing ET_DYN objects that have a
		 * non-NULL p_vaddr.  When found in the wild, these objects
		 * are likely to be due to an old (and largely obviated) Linux
		 * facility, prelink(8), that rewrites shared objects to
		 * prefer specific (disjoint) virtual address ranges.  (Yes,
		 * this is putatively for performance -- and yes, it has
		 * limited applicability, many edge conditions and grisly
		 * failure modes; even for Linux, it's insane.)  As ELF
		 * mandates that the PT_LOAD segments be in p_vaddr order, we
		 * find the lowest p_vaddr by finding the first PT_LOAD
		 * segment.
		 */
		phdr = (Phdr *)phdrbase;
		for (i = nphdrs; i > 0; i--) {
			if (phdr->p_type == PT_LOAD) {
				addr = (caddr_t)(uintptr_t)phdr->p_vaddr;
				break;
			}
			phdr = (Phdr *)((caddr_t)phdr + hsize);
		}

		/*
		 * We have a non-zero p_vaddr in the first PT_LOAD segment --
		 * presumably because we're directly executing a prelink(8)'d
		 * ld-linux.so.  While we could correctly execute such an
		 * object without locating it at its desired p_vaddr (it is,
		 * after all, still relocatable), our inner antiquarian
		 * derives a perverse pleasure in accommodating the steampunk
		 * prelink(8) contraption -- goggles on!
		 */
		if ((vaddr = addr) != NULL) {
			if (as_gap(curproc->p_as, len,
			    &addr, &len, AH_LO, NULL) == -1 || addr != vaddr) {
				addr = NULL;
			}
		}

		if (addr == NULL) {
			/*
			 * We either have a NULL p_vaddr (the common case, by
			 * many orders of magnitude) or we have a non-NULL
			 * p_vaddr and we were unable to obtain the specified
			 * VA range (presumably because it's an illegal
			 * address).  Either way, obtain an address in which
			 * to map the interpreter.
			 */
			map_addr(&addr, len, (offset_t)0, 1, 0);
			if (addr == NULL)
				return (ENOMEM);
		}

		/*
		 * Our voffset is the difference between where we landed and
		 * where we wanted to be.
		 */
		*voffset = (uintptr_t)addr - (uintptr_t)vaddr;
	} else {
		*voffset = 0;
	}

	phdr = (Phdr *)phdrbase;
	for (i = nphdrs; i > 0; i--) {
		switch (phdr->p_type) {
		case PT_LOAD:
<<<<<<< HEAD
=======
			if ((*intphdr != NULL) && (*uphdr == NULL))
				return (0);

>>>>>>> d2a70789
			ptload = 1;
			prot = PROT_USER;
			if (phdr->p_flags & PF_R)
				prot |= PROT_READ;
			if (phdr->p_flags & PF_W)
				prot |= PROT_WRITE;
			if (phdr->p_flags & PF_X)
				prot |= PROT_EXEC;

			addr = (caddr_t)((uintptr_t)phdr->p_vaddr + *voffset);

			if ((*dyphdr != NULL) && uphdr != NULL &&
			    (*uphdr == NULL)) {
				/*
				 * The PT_PHDR program header is, strictly
				 * speaking, optional.  If we find that this
				 * is missing, we will determine the location
				 * of the program headers based on the address
				 * of the lowest PT_LOAD segment (namely, this
				 * one):  we subtract the p_offset to get to
				 * the ELF header and then add back the program
				 * header offset to get to the program headers.
				 * We then cons up a Phdr that corresponds to
				 * the (missing) PT_PHDR, setting the flags
				 * to 0 to denote that this is artificial and
				 * should (must) be freed by the caller.
				 */
				Phdr *cons;

				cons = kmem_zalloc(sizeof (Phdr), KM_SLEEP);

				cons->p_flags = 0;
				cons->p_type = PT_PHDR;
				cons->p_vaddr = ((uintptr_t)addr -
				    phdr->p_offset) + ehdr->e_phoff;

				*uphdr = cons;
			}

			/*
			 * Keep track of the segment with the lowest starting
			 * address.
			 */
			if (addr < mintmp)
				mintmp = addr;

			/*
			 * Segments need not correspond to page boundaries:
			 * they are permitted to share a page.  If two PT_LOAD
			 * segments share the same page, and the permissions
			 * of the segments differ, the behavior is historically
			 * that the permissions of the latter segment are used
			 * for the page that the two segments share.  This is
			 * also historically a non-issue:  binaries generated
			 * by most anything will make sure that two PT_LOAD
			 * segments with differing permissions don't actually
			 * share any pages.  However, there exist some crazy
			 * things out there (including at least an obscure
			 * Portuguese teaching language called G-Portugol) that
			 * actually do the wrong thing and expect it to work:
			 * they have a segment with execute permission share
			 * a page with a subsequent segment that does not
			 * have execute permissions and expect the resulting
			 * shared page to in fact be executable.  To accommodate
			 * such broken link editors, we take advantage of a
			 * latitude explicitly granted to the loader:  it is
			 * permitted to make _any_ PT_LOAD segment executable
			 * (provided that it is readable or writable).  If we
			 * see that we're sharing a page and that the previous
			 * page was executable, we will add execute permissions
			 * to our segment.
			 */
			if (btop(lastaddr) == btop((uintptr_t)addr) &&
			    (phdr->p_flags & (PF_R | PF_W)) &&
			    (lastprot & PROT_EXEC)) {
				prot |= PROT_EXEC;
			}

			lastaddr = (uintptr_t)addr + phdr->p_filesz;
			lastprot = prot;

			zfodsz = (size_t)phdr->p_memsz - phdr->p_filesz;

			offset = phdr->p_offset;
			if (((uintptr_t)offset & PAGEOFFSET) ==
			    ((uintptr_t)addr & PAGEOFFSET) &&
			    (!(vp->v_flag & VNOMAP))) {
				page = 1;
			} else {
				page = 0;
			}

			/*
			 * Set the heap pagesize for OOB when the bss size
			 * is known and use_brk_lpg is not 0.
			 */
			if (brksize != NULL && use_brk_lpg &&
			    zfodsz != 0 && phdr == dataphdrp &&
			    (prot & PROT_WRITE)) {
				size_t tlen = P2NPHASE((uintptr_t)addr +
				    phdr->p_filesz, PAGESIZE);

				if (zfodsz > tlen) {
					curproc->p_brkpageszc =
					    page_szc(map_pgsz(MAPPGSZ_HEAP,
					    curproc, addr + phdr->p_filesz +
					    tlen, zfodsz - tlen, 0));
				}
			}

			if (curproc->p_brkpageszc != 0 && phdr == dataphdrp &&
			    (prot & PROT_WRITE)) {
				uint_t	szc = curproc->p_brkpageszc;
				size_t pgsz = page_get_pagesize(szc);
				caddr_t ebss = addr + phdr->p_memsz;
				/*
				 * If we need extra space to keep the BSS an
				 * integral number of pages in size, some of
				 * that space may fall beyond p_brkbase, so we
				 * need to set p_brksize to account for it
				 * being (logically) part of the brk.
				 */
				size_t extra_zfodsz;

				ASSERT(pgsz > PAGESIZE);

				extra_zfodsz = P2NPHASE((uintptr_t)ebss, pgsz);

				if (error = execmap(vp, addr, phdr->p_filesz,
				    zfodsz + extra_zfodsz, phdr->p_offset,
				    prot, page, szc))
					goto bad;
				if (brksize != NULL)
					*brksize = extra_zfodsz;
			} else {
				if (error = execmap(vp, addr, phdr->p_filesz,
				    zfodsz, phdr->p_offset, prot, page, 0))
					goto bad;
			}

			if (bssbase != NULL && addr >= *bssbase &&
			    phdr == dataphdrp) {
				*bssbase = addr + phdr->p_filesz;
			}
			if (brkbase != NULL && addr >= *brkbase) {
				*brkbase = addr + phdr->p_memsz;
			}

			*execsz += btopr(phdr->p_memsz);
			break;

		case PT_INTERP:
<<<<<<< HEAD
			/*
			 * The ELF specification is unequivocal about the
			 * PT_INTERP program header with respect to any PT_LOAD
			 * program header:  "If it is present, it must precede
			 * any loadable segment entry." Linux, however, makes
			 * no attempt to enforce this -- which has allowed some
			 * binary editing tools to get away with generating
			 * invalid ELF binaries in the respect that PT_INTERP
			 * occurs after the first PT_LOAD program header.  This
			 * is unfortunate (and of course, disappointing) but
			 * it's no worse than that: there is no reason that we
			 * can't process the PT_INTERP entry (if present) after
			 * one or more PT_LOAD entries.  We therefore
			 * deliberately do not check ptload here and always
			 * store dyphdr to be the PT_INTERP program header.
			 */
			*dyphdr = phdr;
=======
			if (ptload)
				goto bad;
			*intphdr = phdr;
>>>>>>> d2a70789
			break;

		case PT_SHLIB:
			*stphdr = phdr;
			break;

		case PT_PHDR:
			if (ptload || phdr->p_flags == 0)
				goto bad;

			if (uphdr != NULL)
				*uphdr = phdr;

			break;

		case PT_NULL:
		case PT_DYNAMIC:
		case PT_NOTE:
			break;

		case PT_SUNWDTRACE:
			if (dtphdr != NULL)
				*dtphdr = phdr;
			break;

		default:
			break;
		}
		phdr = (Phdr *)((caddr_t)phdr + hsize);
	}

	if (minaddr != NULL) {
		ASSERT(mintmp != (caddr_t)-1);
		*minaddr = (intptr_t)mintmp;
	}

	if (brkbase != NULL && secflag_enabled(curproc, PROC_SEC_ASLR)) {
		size_t off;
		uintptr_t base = (uintptr_t)*brkbase;
		uintptr_t oend = base + *brksize;

		ASSERT(ISP2(aslr_max_brk_skew));

		(void) random_get_pseudo_bytes((uint8_t *)&off, sizeof (off));
		base += P2PHASE(off, aslr_max_brk_skew);
		base = P2ROUNDUP(base, PAGESIZE);
		*brkbase = (caddr_t)base;
		/*
		 * Above, we set *brksize to account for the possibility we
		 * had to grow the 'brk' in padding out the BSS to a page
		 * boundary.
		 *
		 * We now need to adjust that based on where we now are
		 * actually putting the brk.
		 */
		if (oend > base)
			*brksize = oend - base;
		else
			*brksize = 0;
	}

	return (0);
bad:
	if (error == 0)
		error = EINVAL;
	return (error);
}

int
elfnote(vnode_t *vp, offset_t *offsetp, int type, int descsz, void *desc,
    rlim64_t rlimit, cred_t *credp)
{
	Note note;
	int error;

	bzero(&note, sizeof (note));
	bcopy("CORE", note.name, 4);
	note.nhdr.n_type = type;
	/*
	 * The System V ABI states that n_namesz must be the length of the
	 * string that follows the Nhdr structure including the terminating
	 * null. The ABI also specifies that sufficient padding should be
	 * included so that the description that follows the name string
	 * begins on a 4- or 8-byte boundary for 32- and 64-bit binaries
	 * respectively. However, since this change was not made correctly
	 * at the time of the 64-bit port, both 32- and 64-bit binaries
	 * descriptions are only guaranteed to begin on a 4-byte boundary.
	 */
	note.nhdr.n_namesz = 5;
	note.nhdr.n_descsz = roundup(descsz, sizeof (Word));

	if (error = core_write(vp, UIO_SYSSPACE, *offsetp, &note,
	    sizeof (note), rlimit, credp))
		return (error);

	*offsetp += sizeof (note);

	if (error = core_write(vp, UIO_SYSSPACE, *offsetp, desc,
	    note.nhdr.n_descsz, rlimit, credp))
		return (error);

	*offsetp += note.nhdr.n_descsz;
	return (0);
}

/*
 * Copy the section data from one vnode to the section of another vnode.
 */
static void
copy_scn(Shdr *src, vnode_t *src_vp, Shdr *dst, vnode_t *dst_vp, Off *doffset,
    void *buf, size_t size, cred_t *credp, rlim64_t rlimit)
{
	ssize_t resid;
	size_t len, n = src->sh_size;
	offset_t off = 0;

	while (n != 0) {
		len = MIN(size, n);
		if (vn_rdwr(UIO_READ, src_vp, buf, len, src->sh_offset + off,
		    UIO_SYSSPACE, 0, (rlim64_t)0, credp, &resid) != 0 ||
		    resid >= len ||
		    core_write(dst_vp, UIO_SYSSPACE, *doffset + off,
		    buf, len - resid, rlimit, credp) != 0) {
			dst->sh_size = 0;
			dst->sh_offset = 0;
			return;
		}

		ASSERT(n >= len - resid);

		n -= len - resid;
		off += len - resid;
	}

	*doffset += src->sh_size;
}

#ifdef _ELF32_COMPAT
extern size_t elf_datasz_max;
#else
size_t elf_datasz_max = 1 * 1024 * 1024;
#endif

/*
 * This function processes mappings that correspond to load objects to
 * examine their respective sections for elfcore(). It's called once with
 * v set to NULL to count the number of sections that we're going to need
 * and then again with v set to some allocated buffer that we fill in with
 * all the section data.
 */
static int
process_scns(core_content_t content, proc_t *p, cred_t *credp, vnode_t *vp,
    Shdr *v, int nv, rlim64_t rlimit, Off *doffsetp, int *nshdrsp)
{
	vnode_t *lastvp = NULL;
	struct seg *seg;
	int i, j;
	void *data = NULL;
	size_t datasz = 0;
	shstrtab_t shstrtab;
	struct as *as = p->p_as;
	int error = 0;

	if (v != NULL)
		shstrtab_init(&shstrtab);

	i = 1;
	for (seg = AS_SEGFIRST(as); seg != NULL; seg = AS_SEGNEXT(as, seg)) {
		uint_t prot;
		vnode_t *mvp;
		void *tmp = NULL;
		caddr_t saddr = seg->s_base;
		caddr_t naddr;
		caddr_t eaddr;
		size_t segsize;

		Ehdr ehdr;
		int nshdrs, shstrndx, nphdrs;
		caddr_t shbase;
		ssize_t shsize;
		char *shstrbase;
		ssize_t shstrsize;

		Shdr *shdr;
		const char *name;
		size_t sz;
		uintptr_t off;

		int ctf_ndx = 0;
		int symtab_ndx = 0;

		/*
		 * Since we're just looking for text segments of load
		 * objects, we only care about the protection bits; we don't
		 * care about the actual size of the segment so we use the
		 * reserved size. If the segment's size is zero, there's
		 * something fishy going on so we ignore this segment.
		 */
		if (seg->s_ops != &segvn_ops ||
		    SEGOP_GETVP(seg, seg->s_base, &mvp) != 0 ||
		    mvp == lastvp || mvp == NULL || mvp->v_type != VREG ||
		    (segsize = pr_getsegsize(seg, 1)) == 0)
			continue;

		eaddr = saddr + segsize;
		prot = pr_getprot(seg, 1, &tmp, &saddr, &naddr, eaddr);
		pr_getprot_done(&tmp);

		/*
		 * Skip this segment unless the protection bits look like
		 * what we'd expect for a text segment.
		 */
		if ((prot & (PROT_WRITE | PROT_EXEC)) != PROT_EXEC)
			continue;

		if (getelfhead(mvp, credp, &ehdr, &nshdrs, &shstrndx,
		    &nphdrs) != 0 ||
		    getelfshdr(mvp, credp, &ehdr, nshdrs, shstrndx,
		    &shbase, &shsize, &shstrbase, &shstrsize) != 0)
			continue;

		off = ehdr.e_shentsize;
		for (j = 1; j < nshdrs; j++, off += ehdr.e_shentsize) {
			Shdr *symtab = NULL, *strtab;

			shdr = (Shdr *)(shbase + off);

			if (shdr->sh_name >= shstrsize)
				continue;

			name = shstrbase + shdr->sh_name;

			if (strcmp(name, shstrtab_data[STR_CTF]) == 0) {
				if ((content & CC_CONTENT_CTF) == 0 ||
				    ctf_ndx != 0)
					continue;

				if (shdr->sh_link > 0 &&
				    shdr->sh_link < nshdrs) {
					symtab = (Shdr *)(shbase +
					    shdr->sh_link * ehdr.e_shentsize);
				}

				if (v != NULL && i < nv - 1) {
					if (shdr->sh_size > datasz &&
					    shdr->sh_size <= elf_datasz_max) {
						if (data != NULL)
							kmem_free(data, datasz);

						datasz = shdr->sh_size;
						data = kmem_alloc(datasz,
						    KM_SLEEP);
					}

					v[i].sh_name = shstrtab_ndx(&shstrtab,
					    STR_CTF);
					v[i].sh_addr = (Addr)(uintptr_t)saddr;
					v[i].sh_type = SHT_PROGBITS;
					v[i].sh_addralign = 4;
					*doffsetp = roundup(*doffsetp,
					    v[i].sh_addralign);
					v[i].sh_offset = *doffsetp;
					v[i].sh_size = shdr->sh_size;
					if (symtab == NULL)  {
						v[i].sh_link = 0;
					} else if (symtab->sh_type ==
					    SHT_SYMTAB &&
					    symtab_ndx != 0) {
						v[i].sh_link =
						    symtab_ndx;
					} else {
						v[i].sh_link = i + 1;
					}

					copy_scn(shdr, mvp, &v[i], vp,
					    doffsetp, data, datasz, credp,
					    rlimit);
				}

				ctf_ndx = i++;

				/*
				 * We've already dumped the symtab.
				 */
				if (symtab != NULL &&
				    symtab->sh_type == SHT_SYMTAB &&
				    symtab_ndx != 0)
					continue;

			} else if (strcmp(name,
			    shstrtab_data[STR_SYMTAB]) == 0) {
				if ((content & CC_CONTENT_SYMTAB) == 0 ||
				    symtab != 0)
					continue;

				symtab = shdr;
			}

			if (symtab != NULL) {
				if ((symtab->sh_type != SHT_DYNSYM &&
				    symtab->sh_type != SHT_SYMTAB) ||
				    symtab->sh_link == 0 ||
				    symtab->sh_link >= nshdrs)
					continue;

				strtab = (Shdr *)(shbase +
				    symtab->sh_link * ehdr.e_shentsize);

				if (strtab->sh_type != SHT_STRTAB)
					continue;

				if (v != NULL && i < nv - 2) {
					sz = MAX(symtab->sh_size,
					    strtab->sh_size);
					if (sz > datasz &&
					    sz <= elf_datasz_max) {
						if (data != NULL)
							kmem_free(data, datasz);

						datasz = sz;
						data = kmem_alloc(datasz,
						    KM_SLEEP);
					}

					if (symtab->sh_type == SHT_DYNSYM) {
						v[i].sh_name = shstrtab_ndx(
						    &shstrtab, STR_DYNSYM);
						v[i + 1].sh_name = shstrtab_ndx(
						    &shstrtab, STR_DYNSTR);
					} else {
						v[i].sh_name = shstrtab_ndx(
						    &shstrtab, STR_SYMTAB);
						v[i + 1].sh_name = shstrtab_ndx(
						    &shstrtab, STR_STRTAB);
					}

					v[i].sh_type = symtab->sh_type;
					v[i].sh_addr = symtab->sh_addr;
					if (ehdr.e_type == ET_DYN ||
					    v[i].sh_addr == 0)
						v[i].sh_addr +=
						    (Addr)(uintptr_t)saddr;
					v[i].sh_addralign =
					    symtab->sh_addralign;
					*doffsetp = roundup(*doffsetp,
					    v[i].sh_addralign);
					v[i].sh_offset = *doffsetp;
					v[i].sh_size = symtab->sh_size;
					v[i].sh_link = i + 1;
					v[i].sh_entsize = symtab->sh_entsize;
					v[i].sh_info = symtab->sh_info;

					copy_scn(symtab, mvp, &v[i], vp,
					    doffsetp, data, datasz, credp,
					    rlimit);

					v[i + 1].sh_type = SHT_STRTAB;
					v[i + 1].sh_flags = SHF_STRINGS;
					v[i + 1].sh_addr = symtab->sh_addr;
					if (ehdr.e_type == ET_DYN ||
					    v[i + 1].sh_addr == 0)
						v[i + 1].sh_addr +=
						    (Addr)(uintptr_t)saddr;
					v[i + 1].sh_addralign =
					    strtab->sh_addralign;
					*doffsetp = roundup(*doffsetp,
					    v[i + 1].sh_addralign);
					v[i + 1].sh_offset = *doffsetp;
					v[i + 1].sh_size = strtab->sh_size;

					copy_scn(strtab, mvp, &v[i + 1], vp,
					    doffsetp, data, datasz, credp,
					    rlimit);
				}

				if (symtab->sh_type == SHT_SYMTAB)
					symtab_ndx = i;
				i += 2;
			}
		}

		kmem_free(shstrbase, shstrsize);
		kmem_free(shbase, shsize);

		lastvp = mvp;
	}

	if (v == NULL) {
		if (i == 1)
			*nshdrsp = 0;
		else
			*nshdrsp = i + 1;
		goto done;
	}

	if (i != nv - 1) {
		cmn_err(CE_WARN, "elfcore: core dump failed for "
		    "process %d; address space is changing", p->p_pid);
		error = EIO;
		goto done;
	}

	v[i].sh_name = shstrtab_ndx(&shstrtab, STR_SHSTRTAB);
	v[i].sh_size = shstrtab_size(&shstrtab);
	v[i].sh_addralign = 1;
	*doffsetp = roundup(*doffsetp, v[i].sh_addralign);
	v[i].sh_offset = *doffsetp;
	v[i].sh_flags = SHF_STRINGS;
	v[i].sh_type = SHT_STRTAB;

	if (v[i].sh_size > datasz) {
		if (data != NULL)
			kmem_free(data, datasz);

		datasz = v[i].sh_size;
		data = kmem_alloc(datasz,
		    KM_SLEEP);
	}

	shstrtab_dump(&shstrtab, data);

	if ((error = core_write(vp, UIO_SYSSPACE, *doffsetp,
	    data, v[i].sh_size, rlimit, credp)) != 0)
		goto done;

	*doffsetp += v[i].sh_size;

done:
	if (data != NULL)
		kmem_free(data, datasz);

	return (error);
}

int
elfcore(vnode_t *vp, proc_t *p, cred_t *credp, rlim64_t rlimit, int sig,
    core_content_t content)
{
	offset_t poffset, soffset;
	Off doffset;
	int error, i, nphdrs, nshdrs;
	int overflow = 0;
	struct seg *seg;
	struct as *as = p->p_as;
	union {
		Ehdr ehdr;
		Phdr phdr[1];
		Shdr shdr[1];
	} *bigwad;
	size_t bigsize;
	size_t phdrsz, shdrsz;
	Ehdr *ehdr;
	Phdr *v;
	caddr_t brkbase;
	size_t brksize;
	caddr_t stkbase;
	size_t stksize;
	int ntries = 0;
	klwp_t *lwp = ttolwp(curthread);

top:
	/*
	 * Make sure we have everything we need (registers, etc.).
	 * All other lwps have already stopped and are in an orderly state.
	 */
	ASSERT(p == ttoproc(curthread));
	prstop(0, 0);

	AS_LOCK_ENTER(as, RW_WRITER);
	nphdrs = prnsegs(as, 0) + 2;		/* two CORE note sections */

	/*
	 * Count the number of section headers we're going to need.
	 */
	nshdrs = 0;
	if (content & (CC_CONTENT_CTF | CC_CONTENT_SYMTAB)) {
		(void) process_scns(content, p, credp, NULL, NULL, NULL, 0,
		    NULL, &nshdrs);
	}
	AS_LOCK_EXIT(as);

	ASSERT(nshdrs == 0 || nshdrs > 1);

	/*
	 * The core file contents may required zero section headers, but if
	 * we overflow the 16 bits allotted to the program header count in
	 * the ELF header, we'll need that program header at index zero.
	 */
	if (nshdrs == 0 && nphdrs >= PN_XNUM)
		nshdrs = 1;

	phdrsz = nphdrs * sizeof (Phdr);
	shdrsz = nshdrs * sizeof (Shdr);

	bigsize = MAX(sizeof (*bigwad), MAX(phdrsz, shdrsz));
	bigwad = kmem_alloc(bigsize, KM_SLEEP);

	ehdr = &bigwad->ehdr;
	bzero(ehdr, sizeof (*ehdr));

	ehdr->e_ident[EI_MAG0] = ELFMAG0;
	ehdr->e_ident[EI_MAG1] = ELFMAG1;
	ehdr->e_ident[EI_MAG2] = ELFMAG2;
	ehdr->e_ident[EI_MAG3] = ELFMAG3;
	ehdr->e_ident[EI_CLASS] = ELFCLASS;
	ehdr->e_type = ET_CORE;

#if !defined(_LP64) || defined(_ELF32_COMPAT)

#if defined(__sparc)
	ehdr->e_ident[EI_DATA] = ELFDATA2MSB;
	ehdr->e_machine = EM_SPARC;
#elif defined(__i386) || defined(__i386_COMPAT)
	ehdr->e_ident[EI_DATA] = ELFDATA2LSB;
	ehdr->e_machine = EM_386;
#else
#error "no recognized machine type is defined"
#endif

#else	/* !defined(_LP64) || defined(_ELF32_COMPAT) */

#if defined(__sparc)
	ehdr->e_ident[EI_DATA] = ELFDATA2MSB;
	ehdr->e_machine = EM_SPARCV9;
#elif defined(__amd64)
	ehdr->e_ident[EI_DATA] = ELFDATA2LSB;
	ehdr->e_machine = EM_AMD64;
#else
#error "no recognized 64-bit machine type is defined"
#endif

#endif	/* !defined(_LP64) || defined(_ELF32_COMPAT) */

	/*
	 * If the count of program headers or section headers or the index
	 * of the section string table can't fit in the mere 16 bits
	 * shortsightedly allotted to them in the ELF header, we use the
	 * extended formats and put the real values in the section header
	 * as index 0.
	 */
	ehdr->e_version = EV_CURRENT;
	ehdr->e_ehsize = sizeof (Ehdr);

	if (nphdrs >= PN_XNUM)
		ehdr->e_phnum = PN_XNUM;
	else
		ehdr->e_phnum = (unsigned short)nphdrs;

	ehdr->e_phoff = sizeof (Ehdr);
	ehdr->e_phentsize = sizeof (Phdr);

	if (nshdrs > 0) {
		if (nshdrs >= SHN_LORESERVE)
			ehdr->e_shnum = 0;
		else
			ehdr->e_shnum = (unsigned short)nshdrs;

		if (nshdrs - 1 >= SHN_LORESERVE)
			ehdr->e_shstrndx = SHN_XINDEX;
		else
			ehdr->e_shstrndx = (unsigned short)(nshdrs - 1);

		ehdr->e_shoff = ehdr->e_phoff + ehdr->e_phentsize * nphdrs;
		ehdr->e_shentsize = sizeof (Shdr);
	}

	if (error = core_write(vp, UIO_SYSSPACE, (offset_t)0, ehdr,
	    sizeof (Ehdr), rlimit, credp))
		goto done;

	poffset = sizeof (Ehdr);
	soffset = sizeof (Ehdr) + phdrsz;
	doffset = sizeof (Ehdr) + phdrsz + shdrsz;

	v = &bigwad->phdr[0];
	bzero(v, phdrsz);

	setup_old_note_header(&v[0], p);
	v[0].p_offset = doffset = roundup(doffset, sizeof (Word));
	doffset += v[0].p_filesz;

	setup_note_header(&v[1], p);
	v[1].p_offset = doffset = roundup(doffset, sizeof (Word));
	doffset += v[1].p_filesz;

	mutex_enter(&p->p_lock);

	brkbase = p->p_brkbase;
	brksize = p->p_brksize;

	stkbase = p->p_usrstack - p->p_stksize;
	stksize = p->p_stksize;

	mutex_exit(&p->p_lock);

	AS_LOCK_ENTER(as, RW_WRITER);
	i = 2;
	for (seg = AS_SEGFIRST(as); seg != NULL; seg = AS_SEGNEXT(as, seg)) {
		caddr_t eaddr = seg->s_base + pr_getsegsize(seg, 0);
		caddr_t saddr, naddr;
		void *tmp = NULL;
		extern struct seg_ops segspt_shmops;

		for (saddr = seg->s_base; saddr < eaddr; saddr = naddr) {
			uint_t prot;
			size_t size;
			int type;
			vnode_t *mvp;

			prot = pr_getprot(seg, 0, &tmp, &saddr, &naddr, eaddr);
			prot &= PROT_READ | PROT_WRITE | PROT_EXEC;
			if ((size = (size_t)(naddr - saddr)) == 0)
				continue;
			if (i == nphdrs) {
				overflow++;
				continue;
			}
			v[i].p_type = PT_LOAD;
			v[i].p_vaddr = (Addr)(uintptr_t)saddr;
			v[i].p_memsz = size;
			if (prot & PROT_READ)
				v[i].p_flags |= PF_R;
			if (prot & PROT_WRITE)
				v[i].p_flags |= PF_W;
			if (prot & PROT_EXEC)
				v[i].p_flags |= PF_X;

			/*
			 * Figure out which mappings to include in the core.
			 */
			type = SEGOP_GETTYPE(seg, saddr);

			if (saddr == stkbase && size == stksize) {
				if (!(content & CC_CONTENT_STACK))
					goto exclude;

			} else if (saddr == brkbase && size == brksize) {
				if (!(content & CC_CONTENT_HEAP))
					goto exclude;

			} else if (seg->s_ops == &segspt_shmops) {
				if (type & MAP_NORESERVE) {
					if (!(content & CC_CONTENT_DISM))
						goto exclude;
				} else {
					if (!(content & CC_CONTENT_ISM))
						goto exclude;
				}

			} else if (seg->s_ops != &segvn_ops) {
				goto exclude;

			} else if (type & MAP_SHARED) {
				if (shmgetid(p, saddr) != SHMID_NONE) {
					if (!(content & CC_CONTENT_SHM))
						goto exclude;

				} else if (SEGOP_GETVP(seg, seg->s_base,
				    &mvp) != 0 || mvp == NULL ||
				    mvp->v_type != VREG) {
					if (!(content & CC_CONTENT_SHANON))
						goto exclude;

				} else {
					if (!(content & CC_CONTENT_SHFILE))
						goto exclude;
				}

			} else if (SEGOP_GETVP(seg, seg->s_base, &mvp) != 0 ||
			    mvp == NULL || mvp->v_type != VREG) {
				if (!(content & CC_CONTENT_ANON))
					goto exclude;

			} else if (prot == (PROT_READ | PROT_EXEC)) {
				if (!(content & CC_CONTENT_TEXT))
					goto exclude;

			} else if (prot == PROT_READ) {
				if (!(content & CC_CONTENT_RODATA))
					goto exclude;

			} else {
				if (!(content & CC_CONTENT_DATA))
					goto exclude;
			}

			doffset = roundup(doffset, sizeof (Word));
			v[i].p_offset = doffset;
			v[i].p_filesz = size;
			doffset += size;
exclude:
			i++;
		}
		ASSERT(tmp == NULL);
	}
	AS_LOCK_EXIT(as);

	if (overflow || i != nphdrs) {
		if (ntries++ == 0) {
			kmem_free(bigwad, bigsize);
			overflow = 0;
			goto top;
		}
		cmn_err(CE_WARN, "elfcore: core dump failed for "
		    "process %d; address space is changing", p->p_pid);
		error = EIO;
		goto done;
	}

	if ((error = core_write(vp, UIO_SYSSPACE, poffset,
	    v, phdrsz, rlimit, credp)) != 0)
		goto done;

	if ((error = write_old_elfnotes(p, sig, vp, v[0].p_offset, rlimit,
	    credp)) != 0)
		goto done;

	if ((error = write_elfnotes(p, sig, vp, v[1].p_offset, rlimit,
	    credp, content)) != 0)
		goto done;

	for (i = 2; i < nphdrs; i++) {
		prkillinfo_t killinfo;
		sigqueue_t *sq;
		int sig, j;

		if (v[i].p_filesz == 0)
			continue;

		/*
		 * If dumping out this segment fails, rather than failing
		 * the core dump entirely, we reset the size of the mapping
		 * to zero to indicate that the data is absent from the core
		 * file and or in the PF_SUNW_FAILURE flag to differentiate
		 * this from mappings that were excluded due to the core file
		 * content settings.
		 */
		if ((error = core_seg(p, vp, v[i].p_offset,
		    (caddr_t)(uintptr_t)v[i].p_vaddr, v[i].p_filesz,
		    rlimit, credp)) == 0) {
			continue;
		}

		if ((sig = lwp->lwp_cursig) == 0) {
			/*
			 * We failed due to something other than a signal.
			 * Since the space reserved for the segment is now
			 * unused, we stash the errno in the first four
			 * bytes. This undocumented interface will let us
			 * understand the nature of the failure.
			 */
			(void) core_write(vp, UIO_SYSSPACE, v[i].p_offset,
			    &error, sizeof (error), rlimit, credp);

			v[i].p_filesz = 0;
			v[i].p_flags |= PF_SUNW_FAILURE;
			if ((error = core_write(vp, UIO_SYSSPACE,
			    poffset + sizeof (v[i]) * i, &v[i], sizeof (v[i]),
			    rlimit, credp)) != 0)
				goto done;

			continue;
		}

		/*
		 * We took a signal.  We want to abort the dump entirely, but
		 * we also want to indicate what failed and why.  We therefore
		 * use the space reserved for the first failing segment to
		 * write our error (which, for purposes of compatability with
		 * older core dump readers, we set to EINTR) followed by any
		 * siginfo associated with the signal.
		 */
		bzero(&killinfo, sizeof (killinfo));
		killinfo.prk_error = EINTR;

		sq = sig == SIGKILL ? curproc->p_killsqp : lwp->lwp_curinfo;

		if (sq != NULL) {
			bcopy(&sq->sq_info, &killinfo.prk_info,
			    sizeof (sq->sq_info));
		} else {
			killinfo.prk_info.si_signo = lwp->lwp_cursig;
			killinfo.prk_info.si_code = SI_NOINFO;
		}

#if (defined(_SYSCALL32_IMPL) || defined(_LP64))
		/*
		 * If this is a 32-bit process, we need to translate from the
		 * native siginfo to the 32-bit variant.  (Core readers must
		 * always have the same data model as their target or must
		 * be aware of -- and compensate for -- data model differences.)
		 */
		if (curproc->p_model == DATAMODEL_ILP32) {
			siginfo32_t si32;

			siginfo_kto32((k_siginfo_t *)&killinfo.prk_info, &si32);
			bcopy(&si32, &killinfo.prk_info, sizeof (si32));
		}
#endif

		(void) core_write(vp, UIO_SYSSPACE, v[i].p_offset,
		    &killinfo, sizeof (killinfo), rlimit, credp);

		/*
		 * For the segment on which we took the signal, indicate that
		 * its data now refers to a siginfo.
		 */
		v[i].p_filesz = 0;
		v[i].p_flags |= PF_SUNW_FAILURE | PF_SUNW_KILLED |
		    PF_SUNW_SIGINFO;

		/*
		 * And for every other segment, indicate that its absence
		 * is due to a signal.
		 */
		for (j = i + 1; j < nphdrs; j++) {
			v[j].p_filesz = 0;
			v[j].p_flags |= PF_SUNW_FAILURE | PF_SUNW_KILLED;
		}

		/*
		 * Finally, write out our modified program headers.
		 */
		if ((error = core_write(vp, UIO_SYSSPACE,
		    poffset + sizeof (v[i]) * i, &v[i],
		    sizeof (v[i]) * (nphdrs - i), rlimit, credp)) != 0)
			goto done;

		break;
	}

	if (nshdrs > 0) {
		bzero(&bigwad->shdr[0], shdrsz);

		if (nshdrs >= SHN_LORESERVE)
			bigwad->shdr[0].sh_size = nshdrs;

		if (nshdrs - 1 >= SHN_LORESERVE)
			bigwad->shdr[0].sh_link = nshdrs - 1;

		if (nphdrs >= PN_XNUM)
			bigwad->shdr[0].sh_info = nphdrs;

		if (nshdrs > 1) {
			AS_LOCK_ENTER(as, RW_WRITER);
			if ((error = process_scns(content, p, credp, vp,
			    &bigwad->shdr[0], nshdrs, rlimit, &doffset,
			    NULL)) != 0) {
				AS_LOCK_EXIT(as);
				goto done;
			}
			AS_LOCK_EXIT(as);
		}

		if ((error = core_write(vp, UIO_SYSSPACE, soffset,
		    &bigwad->shdr[0], shdrsz, rlimit, credp)) != 0)
			goto done;
	}

done:
	kmem_free(bigwad, bigsize);
	return (error);
}

#ifndef	_ELF32_COMPAT

static struct execsw esw = {
#ifdef	_LP64
	elf64magicstr,
#else	/* _LP64 */
	elf32magicstr,
#endif	/* _LP64 */
	0,
	5,
	elfexec,
	elfcore
};

static struct modlexec modlexec = {
	&mod_execops, "exec module for elf", &esw
};

#ifdef	_LP64
extern int elf32exec(vnode_t *vp, execa_t *uap, uarg_t *args,
			intpdata_t *idatap, int level, long *execsz,
			int setid, caddr_t exec_file, cred_t *cred,
			int *brand_action);
extern int elf32core(vnode_t *vp, proc_t *p, cred_t *credp,
			rlim64_t rlimit, int sig, core_content_t content);

static struct execsw esw32 = {
	elf32magicstr,
	0,
	5,
	elf32exec,
	elf32core
};

static struct modlexec modlexec32 = {
	&mod_execops, "32-bit exec module for elf", &esw32
};
#endif	/* _LP64 */

static struct modlinkage modlinkage = {
	MODREV_1,
	(void *)&modlexec,
#ifdef	_LP64
	(void *)&modlexec32,
#endif	/* _LP64 */
	NULL
};

int
_init(void)
{
	return (mod_install(&modlinkage));
}

int
_fini(void)
{
	return (mod_remove(&modlinkage));
}

int
_info(struct modinfo *modinfop)
{
	return (mod_info(&modlinkage, modinfop));
}

#endif	/* !_ELF32_COMPAT */<|MERGE_RESOLUTION|>--- conflicted
+++ resolved
@@ -595,13 +595,8 @@
 			 *
 			 * total = 5
 			 */
-<<<<<<< HEAD
 			args->auxsize = (10 + 5) * sizeof (aux_entry_t);
-		} else if (hasdy) {
-=======
-			args->auxsize = (9 + 5) * sizeof (aux_entry_t);
 		} else if (hasintp) {
->>>>>>> d2a70789
 			/*
 			 * Has PT_INTERP but no PT_PHDR
 			 *
@@ -763,7 +758,6 @@
 	    len, execsz, &brksize)) != 0)
 		goto bad;
 
-<<<<<<< HEAD
 	if (uphdr != NULL) {
 		/*
 		 * Our uphdr has been dynamically allocated if (and only if)
@@ -772,10 +766,7 @@
 		dynuphdr = (uphdr->p_flags == 0);
 	}
 
-	if (uphdr != NULL && dyphdr == NULL)
-=======
 	if (uphdr != NULL && intphdr == NULL)
->>>>>>> d2a70789
 		goto bad;
 
 	if (dtrphdr != NULL && dtrace_safe_phdr(dtrphdr, args, voffset) != 0) {
@@ -789,11 +780,7 @@
 		char		*p;
 		struct vnode	*nvp;
 
-<<<<<<< HEAD
-		dlnsize = dyphdr->p_filesz + nsize;
-=======
-		dlnsize = intphdr->p_filesz;
->>>>>>> d2a70789
+		dlnsize = intphdr->p_filesz + nsize;
 
 		if (dlnsize > MAXPATHLEN || dlnsize <= 0)
 			goto bad;
@@ -806,15 +793,9 @@
 		/*
 		 * Read in "interpreter" pathname.
 		 */
-<<<<<<< HEAD
 		if ((error = vn_rdwr(UIO_READ, vp, dlnp + nsize,
-		    dyphdr->p_filesz, (offset_t)dyphdr->p_offset, UIO_SYSSPACE,
-		    0, (rlim64_t)0, CRED(), &resid)) != 0) {
-=======
-		if ((error = vn_rdwr(UIO_READ, vp, dlnp, intphdr->p_filesz,
-		    (offset_t)intphdr->p_offset, UIO_SYSSPACE, 0, (rlim64_t)0,
-		    CRED(), &resid)) != 0) {
->>>>>>> d2a70789
+		    intphdr->p_filesz, (offset_t)intphdr->p_offset,
+		    UIO_SYSSPACE, 0, (rlim64_t)0, CRED(), &resid)) != 0) {
 			uprintf("%s: Cannot obtain interpreter pathname\n",
 			    exec_file);
 			goto bad;
@@ -1034,7 +1015,6 @@
 		    (char *)bigwad->elfargs));
 		ADDAUX(aux, AT_SUN_AUXFLAGS, auxf);
 
-<<<<<<< HEAD
 		/*
 		 * Record information about the real and effective user and
 		 * group IDs.
@@ -1046,8 +1026,6 @@
 			ADDAUX(aux, AT_SUN_RGID, crgetrgid(cred));
 		}
 
-=======
->>>>>>> d2a70789
 		/*
 		 * Hardware capability flag word (performance hints)
 		 * Used for choosing faster library routines.
@@ -1525,9 +1503,7 @@
 	extern int use_brk_lpg;
 
 	if (ehdr->e_type == ET_DYN) {
-<<<<<<< HEAD
 		caddr_t vaddr;
-=======
 		secflagset_t flags = 0;
 		/*
 		 * Obtain the virtual address of a hole in the
@@ -1540,7 +1516,6 @@
 		if (addr == NULL)
 			return (ENOMEM);
 		*voffset = (intptr_t)addr;
->>>>>>> d2a70789
 
 		/*
 		 * Despite the fact that mmapobj(2) refuses to load them, we
@@ -1608,12 +1583,9 @@
 	for (i = nphdrs; i > 0; i--) {
 		switch (phdr->p_type) {
 		case PT_LOAD:
-<<<<<<< HEAD
-=======
 			if ((*intphdr != NULL) && (*uphdr == NULL))
 				return (0);
 
->>>>>>> d2a70789
 			ptload = 1;
 			prot = PROT_USER;
 			if (phdr->p_flags & PF_R)
@@ -1625,7 +1597,7 @@
 
 			addr = (caddr_t)((uintptr_t)phdr->p_vaddr + *voffset);
 
-			if ((*dyphdr != NULL) && uphdr != NULL &&
+			if ((*intphdr != NULL) && uphdr != NULL &&
 			    (*uphdr == NULL)) {
 				/*
 				 * The PT_PHDR program header is, strictly
@@ -1766,7 +1738,6 @@
 			break;
 
 		case PT_INTERP:
-<<<<<<< HEAD
 			/*
 			 * The ELF specification is unequivocal about the
 			 * PT_INTERP program header with respect to any PT_LOAD
@@ -1783,12 +1754,7 @@
 			 * deliberately do not check ptload here and always
 			 * store dyphdr to be the PT_INTERP program header.
 			 */
-			*dyphdr = phdr;
-=======
-			if (ptload)
-				goto bad;
 			*intphdr = phdr;
->>>>>>> d2a70789
 			break;
 
 		case PT_SHLIB:
