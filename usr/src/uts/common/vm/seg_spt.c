/*
 * CDDL HEADER START
 *
 * The contents of this file are subject to the terms of the
 * Common Development and Distribution License (the "License").
 * You may not use this file except in compliance with the License.
 *
 * You can obtain a copy of the license at usr/src/OPENSOLARIS.LICENSE
 * or http://www.opensolaris.org/os/licensing.
 * See the License for the specific language governing permissions
 * and limitations under the License.
 *
 * When distributing Covered Code, include this CDDL HEADER in each
 * file and include the License file at usr/src/OPENSOLARIS.LICENSE.
 * If applicable, add the following below this CDDL HEADER, with the
 * fields enclosed by brackets "[]" replaced with your own identifying
 * information: Portions Copyright [yyyy] [name of copyright owner]
 *
 * CDDL HEADER END
 */
/*
 * Copyright (c) 1993, 2010, Oracle and/or its affiliates. All rights reserved.
 * Copyright 2019 Joyent, Inc.
 * Copyright (c) 2016 by Delphix. All rights reserved.
 */

#include <sys/param.h>
#include <sys/user.h>
#include <sys/mman.h>
#include <sys/kmem.h>
#include <sys/sysmacros.h>
#include <sys/cmn_err.h>
#include <sys/systm.h>
#include <sys/tuneable.h>
#include <vm/hat.h>
#include <vm/seg.h>
#include <vm/as.h>
#include <vm/anon.h>
#include <vm/page.h>
#include <sys/buf.h>
#include <sys/swap.h>
#include <sys/atomic.h>
#include <vm/seg_spt.h>
#include <sys/debug.h>
#include <sys/vtrace.h>
#include <sys/shm.h>
#include <sys/shm_impl.h>
#include <sys/lgrp.h>
#include <sys/vmsystm.h>
#include <sys/policy.h>
#include <sys/project.h>
#include <sys/tnf_probe.h>
#include <sys/zone.h>

#define	SEGSPTADDR	(caddr_t)0x0

/*
 * # pages used for spt
 */
size_t	spt_used;

/*
 * See spt_setminfree().
 */
pgcnt_t segspt_minfree = 0;
<<<<<<< HEAD
size_t segspt_minfree_clamp = (1UL << 30); /* 1Gb in bytes */
=======
size_t segspt_minfree_clamp = (1UL << 30); /* 1GB in bytes */
>>>>>>> d1d6926f

static int segspt_create(struct seg **segpp, void *argsp);
static int segspt_unmap(struct seg *seg, caddr_t raddr, size_t ssize);
static void segspt_free(struct seg *seg);
static void segspt_free_pages(struct seg *seg, caddr_t addr, size_t len);
static lgrp_mem_policy_info_t *segspt_getpolicy(struct seg *seg, caddr_t addr);

/* ARGSUSED */
__NORETURN static int
segspt_badop_dup(struct seg *seg __unused, struct seg *newseg __unused)
{
	panic("%s called", __func__);
}

/* ARGSUSED */
__NORETURN static faultcode_t
segspt_badop_fault(struct hat *hat, struct seg *seg, caddr_t addr,
    size_t len, enum fault_type type, enum seg_rw rw)
{
	panic("%s called", __func__);
}

/* ARGSUSED */
__NORETURN static faultcode_t
segspt_badop_faulta(struct seg *seg __unused, caddr_t addr __unused)
{
	panic("%s called", __func__);
}

/* ARGSUSED */
__NORETURN static int
segspt_badop_prot(struct seg *seg, caddr_t addr, size_t len, uint_t prot)
{
	panic("%s called", __func__);
}

/* ARGSUSED */
__NORETURN static int
segspt_badop_checkprot(struct seg *seg, caddr_t addr, size_t size, uint_t prot)
{
	panic("%s called", __func__);
}

/* ARGSUSED */
__NORETURN static int
segspt_badop_kluster(struct seg *seg, caddr_t addr, ssize_t delta)
{
	panic("%s called", __func__);
}

/* ARGSUSED */
__NORETURN static size_t
segspt_badop_swapout(struct seg *seg)
{
	panic("%s called", __func__);
}

/* ARGSUSED */
__NORETURN static int
segspt_badop_sync(struct seg *seg, caddr_t addr, size_t len, int attr,
    uint_t flags)
{
	panic("%s called", __func__);
}

/* ARGSUSED */
__NORETURN
static size_t
segspt_badop_incore(struct seg *seg, caddr_t addr, size_t len, char *vec)
{
	panic("%s called", __func__);
}

/* ARGSUSED */
__NORETURN static int
segspt_badop_lockop(struct seg *seg, caddr_t addr, size_t len, int attr,
    int op, ulong_t *lockmap, size_t pos)
{
	panic("%s called", __func__);
}

/* ARGSUSED */
__NORETURN static int
segspt_badop_getprot(struct seg *seg, caddr_t addr, size_t len, uint_t *protv)
{
	panic("%s called", __func__);
}

/* ARGSUSED */
__NORETURN static u_offset_t
segspt_badop_getoffset(struct seg *seg, caddr_t addr)
{
	panic("%s called", __func__);
}

/* ARGSUSED */
__NORETURN static int
segspt_badop_gettype(struct seg *seg, caddr_t addr)
{
	panic("%s called", __func__);
}

/* ARGSUSED */
__NORETURN static int
segspt_badop_getvp(struct seg *seg, caddr_t addr, struct vnode **vpp)
{
	panic("%s called", __func__);
}

/* ARGSUSED */
__NORETURN static int
segspt_badop_advise(struct seg *seg, caddr_t addr, size_t len, uint_t behav)
{
	panic("%s called", __func__);
}

/* ARGSUSED */
__NORETURN static void
segspt_badop_dump(struct seg *seg)
{
	panic("%s called", __func__);
}

/* ARGSUSED */
__NORETURN static int
segspt_badop_pagelock(struct seg *seg, caddr_t addr, size_t len,
    struct page ***ppp, enum lock_type type, enum seg_rw rw)
{
	panic("%s called", __func__);
}

/* ARGSUSED */
__NORETURN static int
segspt_badop_setpgsz(struct seg *seg, caddr_t addr, size_t len, uint_t szc)
{
	panic("%s called", __func__);
}

/* ARGSUSED */
__NORETURN static int
segspt_badop_getmemid(struct seg *seg, caddr_t addr, memid_t *memidp)
{
	panic("%s called", __func__);
}

/* ARGSUSED */
__NORETURN static int
segspt_badop_capable(struct seg *seg, segcapability_t capability)
{
	panic("%s called", __func__);
}

struct seg_ops segspt_ops = {
	segspt_badop_dup,		/* dup */
	segspt_unmap,
	segspt_free,
	segspt_badop_fault,		/* fault */
	segspt_badop_faulta,		/* faulta */
	segspt_badop_prot,		/* setprot */
	segspt_badop_checkprot,		/* checkprot */
	segspt_badop_kluster,		/* kluster */
	segspt_badop_swapout,		/* swapout */
	segspt_badop_sync,		/* sync */
	segspt_badop_incore,		/* incore */
	segspt_badop_lockop,		/* lockop */
	segspt_badop_getprot,		/* getprot */
	segspt_badop_getoffset,		/* getoffset */
	segspt_badop_gettype,		/* gettype */
	segspt_badop_getvp,		/* getvp */
	segspt_badop_advise,		/* advise */
	segspt_badop_dump,		/* dump */
	segspt_badop_pagelock,		/* pagelock */
	segspt_badop_setpgsz,		/* setpgsz */
	segspt_badop_getmemid,		/* getmemid */
	segspt_getpolicy,		/* getpolicy */
	segspt_badop_capable,		/* capable */
	seg_inherit_notsup		/* inherit */
};

static int segspt_shmdup(struct seg *seg, struct seg *newseg);
static int segspt_shmunmap(struct seg *seg, caddr_t raddr, size_t ssize);
static void segspt_shmfree(struct seg *seg);
static faultcode_t segspt_shmfault(struct hat *hat, struct seg *seg,
		caddr_t addr, size_t len, enum fault_type type, enum seg_rw rw);
static faultcode_t segspt_shmfaulta(struct seg *seg, caddr_t addr);
static int segspt_shmsetprot(struct seg *seg, caddr_t addr, size_t len,
		uint_t prot);
static int segspt_shmcheckprot(struct seg *seg, caddr_t addr, size_t size,
		uint_t prot);
static int	segspt_shmkluster(struct seg *seg, caddr_t addr, ssize_t delta);
static size_t	segspt_shmswapout(struct seg *seg);
static size_t segspt_shmincore(struct seg *seg, caddr_t addr, size_t len,
		char *vec);
static int segspt_shmsync(struct seg *seg, caddr_t addr, size_t len,
		int attr, uint_t flags);
static int segspt_shmlockop(struct seg *seg, caddr_t addr, size_t len,
		int attr, int op, ulong_t *lockmap, size_t pos);
static int segspt_shmgetprot(struct seg *seg, caddr_t addr, size_t len,
		uint_t *protv);
static u_offset_t segspt_shmgetoffset(struct seg *seg, caddr_t addr);
static int segspt_shmgettype(struct seg *seg, caddr_t addr);
static int segspt_shmgetvp(struct seg *seg, caddr_t addr, struct vnode **vpp);
static int segspt_shmadvise(struct seg *seg, caddr_t addr, size_t len,
		uint_t behav);
static void segspt_shmdump(struct seg *seg);
static int segspt_shmpagelock(struct seg *, caddr_t, size_t,
		struct page ***, enum lock_type, enum seg_rw);
static int segspt_shmsetpgsz(struct seg *, caddr_t, size_t, uint_t);
static int segspt_shmgetmemid(struct seg *, caddr_t, memid_t *);
static lgrp_mem_policy_info_t *segspt_shmgetpolicy(struct seg *, caddr_t);
static int segspt_shmcapable(struct seg *, segcapability_t);

struct seg_ops segspt_shmops = {
	segspt_shmdup,
	segspt_shmunmap,
	segspt_shmfree,
	segspt_shmfault,
	segspt_shmfaulta,
	segspt_shmsetprot,
	segspt_shmcheckprot,
	segspt_shmkluster,
	segspt_shmswapout,
	segspt_shmsync,
	segspt_shmincore,
	segspt_shmlockop,
	segspt_shmgetprot,
	segspt_shmgetoffset,
	segspt_shmgettype,
	segspt_shmgetvp,
	segspt_shmadvise,	/* advise */
	segspt_shmdump,
	segspt_shmpagelock,
	segspt_shmsetpgsz,
	segspt_shmgetmemid,
	segspt_shmgetpolicy,
	segspt_shmcapable,
	seg_inherit_notsup
};

static void segspt_purge(struct seg *seg);
static int segspt_reclaim(void *, caddr_t, size_t, struct page **,
		enum seg_rw, int);
static int spt_anon_getpages(struct seg *seg, caddr_t addr, size_t len,
		page_t **ppa);

/*
 * This value corresponds to headroom in availrmem that ISM can never allocate
 * (but others can).  The original intent here was to prevent ISM from locking
 * all of the remaining availrmem into memory, making forward progress
 * difficult. It's not clear how much this matters on modern systems.
 *
 * The traditional default value of 5% of total memory is used, except on
 * systems where that quickly gets ridiculous: in that case we clamp at a rather
<<<<<<< HEAD
 * arbitrary value of 1Gb.
=======
 * arbitrary value of 1GB.
>>>>>>> d1d6926f
 *
 * Note that since this is called lazily on the first sptcreate(), in theory,
 * this could represent a very small value if the system is heavily loaded
 * already. In practice, the first ISM user is pretty likely to come along
 * earlier during the system's operation.
 *
 * This never gets re-figured.
 */
static void
spt_setminfree(void)
{
	segspt_minfree = availrmem / 20;

	if (segspt_minfree_clamp != 0 &&
	    segspt_minfree > (segspt_minfree_clamp / PAGESIZE))
		segspt_minfree = segspt_minfree_clamp / PAGESIZE;
}

int
sptcreate(size_t size, struct seg **sptseg, struct anon_map *amp,
    uint_t prot, uint_t flags, uint_t share_szc)
{
	int	err;
	struct	as	*newas;
	struct	segspt_crargs sptcargs;

#ifdef DEBUG
	TNF_PROBE_1(sptcreate, "spt", /* CSTYLED */,
			tnf_ulong, size, size );
#endif
	if (segspt_minfree == 0)
		spt_setminfree();

	if (!hat_supported(HAT_SHARED_PT, (void *)0))
		return (EINVAL);

	/*
	 * get a new as for this shared memory segment
	 */
	newas = as_alloc();
	newas->a_proc = NULL;
	sptcargs.amp = amp;
	sptcargs.prot = prot;
	sptcargs.flags = flags;
	sptcargs.szc = share_szc;
	/*
	 * create a shared page table (spt) segment
	 */

	if (err = as_map(newas, SEGSPTADDR, size, segspt_create, &sptcargs)) {
		as_free(newas);
		return (err);
	}
	*sptseg = sptcargs.seg_spt;
	return (0);
}

void
sptdestroy(struct as *as, struct anon_map *amp)
{

#ifdef DEBUG
	TNF_PROBE_0(sptdestroy, "spt", /* CSTYLED */);
#endif
	(void) as_unmap(as, SEGSPTADDR, amp->size);
	as_free(as);
}

/*
 * called from seg_free().
 * free (i.e., unlock, unmap, return to free list)
 *  all the pages in the given seg.
 */
void
segspt_free(struct seg	*seg)
{
	struct spt_data *sptd = (struct spt_data *)seg->s_data;

	ASSERT(seg->s_as && AS_WRITE_HELD(seg->s_as));

	if (sptd != NULL) {
		if (sptd->spt_realsize)
			segspt_free_pages(seg, seg->s_base, sptd->spt_realsize);

		if (sptd->spt_ppa_lckcnt) {
			kmem_free(sptd->spt_ppa_lckcnt,
			    sizeof (*sptd->spt_ppa_lckcnt)
			    * btopr(sptd->spt_amp->size));
		}
		kmem_free(sptd->spt_vp, sizeof (*sptd->spt_vp));
		cv_destroy(&sptd->spt_cv);
		mutex_destroy(&sptd->spt_lock);
		kmem_free(sptd, sizeof (*sptd));
	}
}

/*ARGSUSED*/
static int
segspt_shmsync(struct seg *seg, caddr_t addr, size_t len, int attr,
    uint_t flags)
{
	ASSERT(seg->s_as && AS_LOCK_HELD(seg->s_as));

	return (0);
}

/*ARGSUSED*/
static size_t
segspt_shmincore(struct seg *seg, caddr_t addr, size_t len, char *vec)
{
	caddr_t	eo_seg;
	pgcnt_t	npages;
	struct shm_data *shmd = (struct shm_data *)seg->s_data;
	struct seg	*sptseg;
	struct spt_data *sptd;

	ASSERT(seg->s_as && AS_LOCK_HELD(seg->s_as));
#ifdef lint
	seg = seg;
#endif
	sptseg = shmd->shm_sptseg;
	sptd = sptseg->s_data;

	if ((sptd->spt_flags & SHM_PAGEABLE) == 0) {
		eo_seg = addr + len;
		while (addr < eo_seg) {
			/* page exists, and it's locked. */
			*vec++ = SEG_PAGE_INCORE | SEG_PAGE_LOCKED |
			    SEG_PAGE_ANON;
			addr += PAGESIZE;
		}
		return (len);
	} else {
		struct  anon_map *amp = shmd->shm_amp;
		struct  anon	*ap;
		page_t		*pp;
		pgcnt_t		anon_index;
		struct vnode	*vp;
		u_offset_t	off;
		ulong_t		i;
		int		ret;
		anon_sync_obj_t	cookie;

		addr = (caddr_t)((uintptr_t)addr & (uintptr_t)PAGEMASK);
		anon_index = seg_page(seg, addr);
		npages = btopr(len);
		if (anon_index + npages > btopr(shmd->shm_amp->size)) {
			return (EINVAL);
		}
		ANON_LOCK_ENTER(&amp->a_rwlock, RW_READER);
		for (i = 0; i < npages; i++, anon_index++) {
			ret = 0;
			anon_array_enter(amp, anon_index, &cookie);
			ap = anon_get_ptr(amp->ahp, anon_index);
			if (ap != NULL) {
				swap_xlate(ap, &vp, &off);
				anon_array_exit(&cookie);
				pp = page_lookup_nowait(vp, off, SE_SHARED);
				if (pp != NULL) {
					ret |= SEG_PAGE_INCORE | SEG_PAGE_ANON;
					page_unlock(pp);
				}
			} else {
				anon_array_exit(&cookie);
			}
			if (shmd->shm_vpage[anon_index] & DISM_PG_LOCKED) {
				ret |= SEG_PAGE_LOCKED;
			}
			*vec++ = (char)ret;
		}
		ANON_LOCK_EXIT(&amp->a_rwlock);
		return (len);
	}
}

static int
segspt_unmap(struct seg *seg, caddr_t raddr, size_t ssize)
{
	size_t share_size;

	ASSERT(seg->s_as && AS_WRITE_HELD(seg->s_as));

	/*
	 * seg.s_size may have been rounded up to the largest page size
	 * in shmat().
	 * XXX This should be cleanedup. sptdestroy should take a length
	 * argument which should be the same as sptcreate. Then
	 * this rounding would not be needed (or is done in shm.c)
	 * Only the check for full segment will be needed.
	 *
	 * XXX -- shouldn't raddr == 0 always? These tests don't seem
	 * to be useful at all.
	 */
	share_size = page_get_pagesize(seg->s_szc);
	ssize = P2ROUNDUP(ssize, share_size);

	if (raddr == seg->s_base && ssize == seg->s_size) {
		seg_free(seg);
		return (0);
	} else
		return (EINVAL);
}

int
segspt_create(struct seg **segpp, void *argsp)
{
	struct seg	*seg = *segpp;
	int		err;
	caddr_t		addr = seg->s_base;
	struct spt_data *sptd;
	struct segspt_crargs *sptcargs = (struct segspt_crargs *)argsp;
	struct anon_map *amp = sptcargs->amp;
	struct kshmid	*sp = amp->a_sp;
	struct	cred	*cred = CRED();
	ulong_t		i, j, anon_index = 0;
	pgcnt_t		npages = btopr(amp->size);
	struct vnode	*vp;
	page_t		**ppa;
	uint_t		hat_flags;
	size_t		pgsz;
	pgcnt_t		pgcnt;
	caddr_t		a;
	pgcnt_t		pidx;
	size_t		sz;
	proc_t		*procp = curproc;
	rctl_qty_t	lockedbytes = 0;
	kproject_t	*proj;

	/*
	 * We are holding the a_lock on the underlying dummy as,
	 * so we can make calls to the HAT layer.
	 */
	ASSERT(seg->s_as && AS_WRITE_HELD(seg->s_as));
	ASSERT(sp != NULL);

#ifdef DEBUG
	TNF_PROBE_2(segspt_create, "spt", /* CSTYLED */,
	    tnf_opaque, addr, addr, tnf_ulong, len, seg->s_size);
#endif
	if ((sptcargs->flags & SHM_PAGEABLE) == 0) {
		if (err = anon_swap_adjust(npages))
			return (err);
	}
	err = ENOMEM;

	if ((sptd = kmem_zalloc(sizeof (*sptd), KM_NOSLEEP)) == NULL)
		goto out1;

	ppa = NULL;
	if ((sptcargs->flags & SHM_PAGEABLE) == 0) {
		if ((ppa = kmem_zalloc(((sizeof (page_t *)) * npages),
		    KM_NOSLEEP)) == NULL)
			goto out2;
	}

	mutex_init(&sptd->spt_lock, NULL, MUTEX_DEFAULT, NULL);

	if ((vp = kmem_zalloc(sizeof (*vp), KM_NOSLEEP)) == NULL)
		goto out3;

	seg->s_ops = &segspt_ops;
	sptd->spt_vp = vp;
	sptd->spt_amp = amp;
	sptd->spt_prot = sptcargs->prot;
	sptd->spt_flags = sptcargs->flags;
	seg->s_data = (caddr_t)sptd;
	sptd->spt_ppa = NULL;
	sptd->spt_ppa_lckcnt = NULL;
	seg->s_szc = sptcargs->szc;
	cv_init(&sptd->spt_cv, NULL, CV_DEFAULT, NULL);
	sptd->spt_gen = 0;

	ANON_LOCK_ENTER(&amp->a_rwlock, RW_WRITER);
	if (seg->s_szc > amp->a_szc) {
		amp->a_szc = seg->s_szc;
	}
	ANON_LOCK_EXIT(&amp->a_rwlock);

	/*
	 * Set policy to affect initial allocation of pages in
	 * anon_map_createpages()
	 */
	(void) lgrp_shm_policy_set(LGRP_MEM_POLICY_DEFAULT, amp, anon_index,
	    NULL, 0, ptob(npages));

	if (sptcargs->flags & SHM_PAGEABLE) {
		size_t  share_sz;
		pgcnt_t new_npgs, more_pgs;
		struct anon_hdr *nahp;
		zone_t *zone;

		share_sz = page_get_pagesize(seg->s_szc);
		if (!IS_P2ALIGNED(amp->size, share_sz)) {
			/*
			 * We are rounding up the size of the anon array
			 * on 4 M boundary because we always create 4 M
			 * of page(s) when locking, faulting pages and we
			 * don't have to check for all corner cases e.g.
			 * if there is enough space to allocate 4 M
			 * page.
			 */
			new_npgs = btop(P2ROUNDUP(amp->size, share_sz));
			more_pgs = new_npgs - npages;

			/*
			 * The zone will never be NULL, as a fully created
			 * shm always has an owning zone.
			 */
			zone = sp->shm_perm.ipc_zone_ref.zref_zone;
			ASSERT(zone != NULL);
			if (anon_resv_zone(ptob(more_pgs), zone) == 0) {
				err = ENOMEM;
				goto out4;
			}

			nahp = anon_create(new_npgs, ANON_SLEEP);
			ANON_LOCK_ENTER(&amp->a_rwlock, RW_WRITER);
			(void) anon_copy_ptr(amp->ahp, 0, nahp, 0, npages,
			    ANON_SLEEP);
			anon_release(amp->ahp, npages);
			amp->ahp = nahp;
			ASSERT(amp->swresv == ptob(npages));
			amp->swresv = amp->size = ptob(new_npgs);
			ANON_LOCK_EXIT(&amp->a_rwlock);
			npages = new_npgs;
		}

		sptd->spt_ppa_lckcnt = kmem_zalloc(npages *
		    sizeof (*sptd->spt_ppa_lckcnt), KM_SLEEP);
		sptd->spt_pcachecnt = 0;
		sptd->spt_realsize = ptob(npages);
		sptcargs->seg_spt = seg;
		return (0);
	}

	/*
	 * get array of pages for each anon slot in amp
	 */
	if ((err = anon_map_createpages(amp, anon_index, ptob(npages), ppa,
	    seg, addr, S_CREATE, cred)) != 0)
		goto out4;

	mutex_enter(&sp->shm_mlock);

	/* May be partially locked, so, count bytes to charge for locking */
	for (i = 0; i < npages; i++)
		if (ppa[i]->p_lckcnt == 0)
			lockedbytes += PAGESIZE;

	proj = sp->shm_perm.ipc_proj;

	if (lockedbytes > 0) {
		mutex_enter(&procp->p_lock);
		if (rctl_incr_locked_mem(procp, proj, lockedbytes, 0)) {
			mutex_exit(&procp->p_lock);
			mutex_exit(&sp->shm_mlock);
			for (i = 0; i < npages; i++)
				page_unlock(ppa[i]);
			err = ENOMEM;
			goto out4;
		}
		mutex_exit(&procp->p_lock);
	}

	/*
	 * addr is initial address corresponding to the first page on ppa list
	 */
	for (i = 0; i < npages; i++) {
		/* attempt to lock all pages */
		if (page_pp_lock(ppa[i], 0, 1) == 0) {
			/*
			 * if unable to lock any page, unlock all
			 * of them and return error
			 */
			for (j = 0; j < i; j++)
				page_pp_unlock(ppa[j], 0, 1);
			for (i = 0; i < npages; i++)
				page_unlock(ppa[i]);
			rctl_decr_locked_mem(NULL, proj, lockedbytes, 0);
			mutex_exit(&sp->shm_mlock);
			err = ENOMEM;
			goto out4;
		}
	}
	mutex_exit(&sp->shm_mlock);

	/*
	 * Some platforms assume that ISM mappings are HAT_LOAD_LOCK
	 * for the entire life of the segment. For example platforms
	 * that do not support Dynamic Reconfiguration.
	 */
	hat_flags = HAT_LOAD_SHARE;
	if (!hat_supported(HAT_DYNAMIC_ISM_UNMAP, NULL))
		hat_flags |= HAT_LOAD_LOCK;

	/*
	 * Load translations one lare page at a time
	 * to make sure we don't create mappings bigger than
	 * segment's size code in case underlying pages
	 * are shared with segvn's segment that uses bigger
	 * size code than we do.
	 */
	pgsz = page_get_pagesize(seg->s_szc);
	pgcnt = page_get_pagecnt(seg->s_szc);
	for (a = addr, pidx = 0; pidx < npages; a += pgsz, pidx += pgcnt) {
		sz = MIN(pgsz, ptob(npages - pidx));
		hat_memload_array(seg->s_as->a_hat, a, sz,
		    &ppa[pidx], sptd->spt_prot, hat_flags);
	}

	/*
	 * On platforms that do not support HAT_DYNAMIC_ISM_UNMAP,
	 * we will leave the pages locked SE_SHARED for the life
	 * of the ISM segment. This will prevent any calls to
	 * hat_pageunload() on this ISM segment for those platforms.
	 */
	if (!(hat_flags & HAT_LOAD_LOCK)) {
		/*
		 * On platforms that support HAT_DYNAMIC_ISM_UNMAP,
		 * we no longer need to hold the SE_SHARED lock on the pages,
		 * since L_PAGELOCK and F_SOFTLOCK calls will grab the
		 * SE_SHARED lock on the pages as necessary.
		 */
		for (i = 0; i < npages; i++)
			page_unlock(ppa[i]);
	}
	sptd->spt_pcachecnt = 0;
	kmem_free(ppa, ((sizeof (page_t *)) * npages));
	sptd->spt_realsize = ptob(npages);
	atomic_add_long(&spt_used, npages);
	sptcargs->seg_spt = seg;
	return (0);

out4:
	seg->s_data = NULL;
	kmem_free(vp, sizeof (*vp));
	cv_destroy(&sptd->spt_cv);
out3:
	mutex_destroy(&sptd->spt_lock);
	if ((sptcargs->flags & SHM_PAGEABLE) == 0)
		kmem_free(ppa, (sizeof (*ppa) * npages));
out2:
	kmem_free(sptd, sizeof (*sptd));
out1:
	if ((sptcargs->flags & SHM_PAGEABLE) == 0)
		anon_swap_restore(npages);
	return (err);
}

/*ARGSUSED*/
void
segspt_free_pages(struct seg *seg, caddr_t addr, size_t len)
{
	struct page	*pp;
	struct spt_data *sptd = (struct spt_data *)seg->s_data;
	pgcnt_t		npages;
	ulong_t		anon_idx;
	struct anon_map *amp;
	struct anon	*ap;
	struct vnode	*vp;
	u_offset_t	off;
	uint_t		hat_flags;
	int		root = 0;
	pgcnt_t		pgs, curnpgs = 0;
	page_t		*rootpp;
	rctl_qty_t	unlocked_bytes = 0;
	kproject_t	*proj;
	kshmid_t	*sp;

	ASSERT(seg->s_as && AS_WRITE_HELD(seg->s_as));

	len = P2ROUNDUP(len, PAGESIZE);

	npages = btop(len);

	hat_flags = HAT_UNLOAD_UNLOCK | HAT_UNLOAD_UNMAP;
	if ((hat_supported(HAT_DYNAMIC_ISM_UNMAP, (void *)0)) ||
	    (sptd->spt_flags & SHM_PAGEABLE)) {
		hat_flags = HAT_UNLOAD_UNMAP;
	}

	hat_unload(seg->s_as->a_hat, addr, len, hat_flags);

	amp = sptd->spt_amp;
	if (sptd->spt_flags & SHM_PAGEABLE)
		npages = btop(amp->size);

	ASSERT(amp != NULL);

	proj = NULL;
	rootpp = NULL;
	sp = NULL;
	if ((sptd->spt_flags & SHM_PAGEABLE) == 0) {
		sp = amp->a_sp;
		proj = sp->shm_perm.ipc_proj;
		mutex_enter(&sp->shm_mlock);
	}
	for (anon_idx = 0; anon_idx < npages; anon_idx++) {
		if ((sptd->spt_flags & SHM_PAGEABLE) == 0) {
			if ((ap = anon_get_ptr(amp->ahp, anon_idx)) == NULL) {
				panic("segspt_free_pages: null app");
				/*NOTREACHED*/
			}
		} else {
			if ((ap = anon_get_next_ptr(amp->ahp, &anon_idx))
			    == NULL)
				continue;
		}
		ASSERT(ANON_ISBUSY(anon_get_slot(amp->ahp, anon_idx)) == 0);
		swap_xlate(ap, &vp, &off);

		/*
		 * If this platform supports HAT_DYNAMIC_ISM_UNMAP,
		 * the pages won't be having SE_SHARED lock at this
		 * point.
		 *
		 * On platforms that do not support HAT_DYNAMIC_ISM_UNMAP,
		 * the pages are still held SE_SHARED locked from the
		 * original segspt_create()
		 *
		 * Our goal is to get SE_EXCL lock on each page, remove
		 * permanent lock on it and invalidate the page.
		 */
		if ((sptd->spt_flags & SHM_PAGEABLE) == 0) {
			if (hat_flags == HAT_UNLOAD_UNMAP)
				pp = page_lookup(vp, off, SE_EXCL);
			else {
				if ((pp = page_find(vp, off)) == NULL) {
					panic("segspt_free_pages: "
					    "page not locked");
					/*NOTREACHED*/
				}
				if (!page_tryupgrade(pp)) {
					page_unlock(pp);
					pp = page_lookup(vp, off, SE_EXCL);
				}
			}
			if (pp == NULL) {
				panic("segspt_free_pages: "
				    "page not in the system");
				/*NOTREACHED*/
			}
			ASSERT(pp->p_lckcnt > 0);
			page_pp_unlock(pp, 0, 1);
			if (pp->p_lckcnt == 0)
				unlocked_bytes += PAGESIZE;
		} else {
			if ((pp = page_lookup(vp, off, SE_EXCL)) == NULL)
				continue;
		}
		/*
		 * It's logical to invalidate the pages here as in most cases
		 * these were created by segspt.
		 */
		if (pp->p_szc != 0) {
			if (root == 0) {
				ASSERT(curnpgs == 0);
				root = 1;
				rootpp = pp;
				pgs = curnpgs = page_get_pagecnt(pp->p_szc);
				ASSERT(pgs > 1);
				ASSERT(IS_P2ALIGNED(pgs, pgs));
				ASSERT(!(page_pptonum(pp) & (pgs - 1)));
				curnpgs--;
			} else if ((page_pptonum(pp) & (pgs - 1)) == pgs - 1) {
				ASSERT(curnpgs == 1);
				ASSERT(page_pptonum(pp) ==
				    page_pptonum(rootpp) + (pgs - 1));
				page_destroy_pages(rootpp);
				root = 0;
				curnpgs = 0;
			} else {
				ASSERT(curnpgs > 1);
				ASSERT(page_pptonum(pp) ==
				    page_pptonum(rootpp) + (pgs - curnpgs));
				curnpgs--;
			}
		} else {
			if (root != 0 || curnpgs != 0) {
				panic("segspt_free_pages: bad large page");
				/*NOTREACHED*/
			}
			/*
			 * Before destroying the pages, we need to take care
			 * of the rctl locked memory accounting. For that
			 * we need to calculte the unlocked_bytes.
			 */
			if (pp->p_lckcnt > 0)
				unlocked_bytes += PAGESIZE;
			/*LINTED: constant in conditional context */
			VN_DISPOSE(pp, B_INVAL, 0, kcred);
		}
	}
	if ((sptd->spt_flags & SHM_PAGEABLE) == 0) {
		if (unlocked_bytes > 0)
			rctl_decr_locked_mem(NULL, proj, unlocked_bytes, 0);
		mutex_exit(&sp->shm_mlock);
	}
	if (root != 0 || curnpgs != 0) {
		panic("segspt_free_pages: bad large page");
		/*NOTREACHED*/
	}

	/*
	 * mark that pages have been released
	 */
	sptd->spt_realsize = 0;

	if ((sptd->spt_flags & SHM_PAGEABLE) == 0) {
		atomic_add_long(&spt_used, -npages);
		anon_swap_restore(npages);
	}
}

/*
 * Get memory allocation policy info for specified address in given segment
 */
static lgrp_mem_policy_info_t *
segspt_getpolicy(struct seg *seg, caddr_t addr)
{
	struct anon_map		*amp;
	ulong_t			anon_index;
	lgrp_mem_policy_info_t	*policy_info;
	struct spt_data		*spt_data;

	ASSERT(seg != NULL);

	/*
	 * Get anon_map from segspt
	 *
	 * Assume that no lock needs to be held on anon_map, since
	 * it should be protected by its reference count which must be
	 * nonzero for an existing segment
	 * Need to grab readers lock on policy tree though
	 */
	spt_data = (struct spt_data *)seg->s_data;
	if (spt_data == NULL)
		return (NULL);
	amp = spt_data->spt_amp;
	ASSERT(amp->refcnt != 0);

	/*
	 * Get policy info
	 *
	 * Assume starting anon index of 0
	 */
	anon_index = seg_page(seg, addr);
	policy_info = lgrp_shm_policy_get(amp, anon_index, NULL, 0);

	return (policy_info);
}

/*
 * DISM only.
 * Return locked pages over a given range.
 *
 * We will cache all DISM locked pages and save the pplist for the
 * entire segment in the ppa field of the underlying DISM segment structure.
 * Later, during a call to segspt_reclaim() we will use this ppa array
 * to page_unlock() all of the pages and then we will free this ppa list.
 */
/*ARGSUSED*/
static int
segspt_dismpagelock(struct seg *seg, caddr_t addr, size_t len,
    struct page ***ppp, enum lock_type type, enum seg_rw rw)
{
	struct  shm_data *shmd = (struct shm_data *)seg->s_data;
	struct  seg	*sptseg = shmd->shm_sptseg;
	struct  spt_data *sptd = sptseg->s_data;
	pgcnt_t pg_idx, npages, tot_npages, npgs;
	struct  page **pplist, **pl, **ppa, *pp;
	struct  anon_map *amp;
	spgcnt_t	an_idx;
	int	ret = ENOTSUP;
	uint_t	pl_built = 0;
	struct  anon *ap;
	struct  vnode *vp;
	u_offset_t off;
	pgcnt_t claim_availrmem = 0;
	uint_t	szc;

	ASSERT(seg->s_as && AS_LOCK_HELD(seg->s_as));
	ASSERT(type == L_PAGELOCK || type == L_PAGEUNLOCK);

	/*
	 * We want to lock/unlock the entire ISM segment. Therefore,
	 * we will be using the underlying sptseg and it's base address
	 * and length for the caching arguments.
	 */
	ASSERT(sptseg);
	ASSERT(sptd);

	pg_idx = seg_page(seg, addr);
	npages = btopr(len);

	/*
	 * check if the request is larger than number of pages covered
	 * by amp
	 */
	if (pg_idx + npages > btopr(sptd->spt_amp->size)) {
		*ppp = NULL;
		return (ENOTSUP);
	}

	if (type == L_PAGEUNLOCK) {
		ASSERT(sptd->spt_ppa != NULL);

		seg_pinactive(seg, NULL, seg->s_base, sptd->spt_amp->size,
		    sptd->spt_ppa, S_WRITE, SEGP_FORCE_WIRED, segspt_reclaim);

		/*
		 * If someone is blocked while unmapping, we purge
		 * segment page cache and thus reclaim pplist synchronously
		 * without waiting for seg_pasync_thread. This speeds up
		 * unmapping in cases where munmap(2) is called, while
		 * raw async i/o is still in progress or where a thread
		 * exits on data fault in a multithreaded application.
		 */
		if ((sptd->spt_flags & DISM_PPA_CHANGED) ||
		    (AS_ISUNMAPWAIT(seg->s_as) &&
		    shmd->shm_softlockcnt > 0)) {
			segspt_purge(seg);
		}
		return (0);
	}

	/* The L_PAGELOCK case ... */

	if (sptd->spt_flags & DISM_PPA_CHANGED) {
		segspt_purge(seg);
		/*
		 * for DISM ppa needs to be rebuild since
		 * number of locked pages could be changed
		 */
		*ppp = NULL;
		return (ENOTSUP);
	}

	/*
	 * First try to find pages in segment page cache, without
	 * holding the segment lock.
	 */
	pplist = seg_plookup(seg, NULL, seg->s_base, sptd->spt_amp->size,
	    S_WRITE, SEGP_FORCE_WIRED);
	if (pplist != NULL) {
		ASSERT(sptd->spt_ppa != NULL);
		ASSERT(sptd->spt_ppa == pplist);
		ppa = sptd->spt_ppa;
		for (an_idx = pg_idx; an_idx < pg_idx + npages; ) {
			if (ppa[an_idx] == NULL) {
				seg_pinactive(seg, NULL, seg->s_base,
				    sptd->spt_amp->size, ppa,
				    S_WRITE, SEGP_FORCE_WIRED, segspt_reclaim);
				*ppp = NULL;
				return (ENOTSUP);
			}
			if ((szc = ppa[an_idx]->p_szc) != 0) {
				npgs = page_get_pagecnt(szc);
				an_idx = P2ROUNDUP(an_idx + 1, npgs);
			} else {
				an_idx++;
			}
		}
		/*
		 * Since we cache the entire DISM segment, we want to
		 * set ppp to point to the first slot that corresponds
		 * to the requested addr, i.e. pg_idx.
		 */
		*ppp = &(sptd->spt_ppa[pg_idx]);
		return (0);
	}

	mutex_enter(&sptd->spt_lock);
	/*
	 * try to find pages in segment page cache with mutex
	 */
	pplist = seg_plookup(seg, NULL, seg->s_base, sptd->spt_amp->size,
	    S_WRITE, SEGP_FORCE_WIRED);
	if (pplist != NULL) {
		ASSERT(sptd->spt_ppa != NULL);
		ASSERT(sptd->spt_ppa == pplist);
		ppa = sptd->spt_ppa;
		for (an_idx = pg_idx; an_idx < pg_idx + npages; ) {
			if (ppa[an_idx] == NULL) {
				mutex_exit(&sptd->spt_lock);
				seg_pinactive(seg, NULL, seg->s_base,
				    sptd->spt_amp->size, ppa,
				    S_WRITE, SEGP_FORCE_WIRED, segspt_reclaim);
				*ppp = NULL;
				return (ENOTSUP);
			}
			if ((szc = ppa[an_idx]->p_szc) != 0) {
				npgs = page_get_pagecnt(szc);
				an_idx = P2ROUNDUP(an_idx + 1, npgs);
			} else {
				an_idx++;
			}
		}
		/*
		 * Since we cache the entire DISM segment, we want to
		 * set ppp to point to the first slot that corresponds
		 * to the requested addr, i.e. pg_idx.
		 */
		mutex_exit(&sptd->spt_lock);
		*ppp = &(sptd->spt_ppa[pg_idx]);
		return (0);
	}
	if (seg_pinsert_check(seg, NULL, seg->s_base, sptd->spt_amp->size,
	    SEGP_FORCE_WIRED) == SEGP_FAIL) {
		mutex_exit(&sptd->spt_lock);
		*ppp = NULL;
		return (ENOTSUP);
	}

	/*
	 * No need to worry about protections because DISM pages are always rw.
	 */
	pl = pplist = NULL;
	amp = sptd->spt_amp;

	/*
	 * Do we need to build the ppa array?
	 */
	if (sptd->spt_ppa == NULL) {
		pgcnt_t lpg_cnt = 0;

		pl_built = 1;
		tot_npages = btopr(sptd->spt_amp->size);

		ASSERT(sptd->spt_pcachecnt == 0);
		pplist = kmem_zalloc(sizeof (page_t *) * tot_npages, KM_SLEEP);
		pl = pplist;

		ANON_LOCK_ENTER(&amp->a_rwlock, RW_WRITER);
		for (an_idx = 0; an_idx < tot_npages; ) {
			ap = anon_get_ptr(amp->ahp, an_idx);
			/*
			 * Cache only mlocked pages. For large pages
			 * if one (constituent) page is mlocked
			 * all pages for that large page
			 * are cached also. This is for quick
			 * lookups of ppa array;
			 */
			if ((ap != NULL) && (lpg_cnt != 0 ||
			    (sptd->spt_ppa_lckcnt[an_idx] != 0))) {

				swap_xlate(ap, &vp, &off);
				pp = page_lookup(vp, off, SE_SHARED);
				ASSERT(pp != NULL);
				if (lpg_cnt == 0) {
					lpg_cnt++;
					/*
					 * For a small page, we are done --
					 * lpg_count is reset to 0 below.
					 *
					 * For a large page, we are guaranteed
					 * to find the anon structures of all
					 * constituent pages and a non-zero
					 * lpg_cnt ensures that we don't test
					 * for mlock for these. We are done
					 * when lpg_count reaches (npgs + 1).
					 * If we are not the first constituent
					 * page, restart at the first one.
					 */
					npgs = page_get_pagecnt(pp->p_szc);
					if (!IS_P2ALIGNED(an_idx, npgs)) {
						an_idx = P2ALIGN(an_idx, npgs);
						page_unlock(pp);
						continue;
					}
				}
				if (++lpg_cnt > npgs)
					lpg_cnt = 0;

				/*
				 * availrmem is decremented only
				 * for unlocked pages
				 */
				if (sptd->spt_ppa_lckcnt[an_idx] == 0)
					claim_availrmem++;
				pplist[an_idx] = pp;
			}
			an_idx++;
		}
		ANON_LOCK_EXIT(&amp->a_rwlock);

		if (claim_availrmem) {
			mutex_enter(&freemem_lock);
			if (availrmem < tune.t_minarmem + claim_availrmem) {
				mutex_exit(&freemem_lock);
				ret = ENOTSUP;
				claim_availrmem = 0;
				goto insert_fail;
			} else {
				availrmem -= claim_availrmem;
			}
			mutex_exit(&freemem_lock);
		}

		sptd->spt_ppa = pl;
	} else {
		/*
		 * We already have a valid ppa[].
		 */
		pl = sptd->spt_ppa;
	}

	ASSERT(pl != NULL);

	ret = seg_pinsert(seg, NULL, seg->s_base, sptd->spt_amp->size,
	    sptd->spt_amp->size, pl, S_WRITE, SEGP_FORCE_WIRED,
	    segspt_reclaim);
	if (ret == SEGP_FAIL) {
		/*
		 * seg_pinsert failed. We return
		 * ENOTSUP, so that the as_pagelock() code will
		 * then try the slower F_SOFTLOCK path.
		 */
		if (pl_built) {
			/*
			 * No one else has referenced the ppa[].
			 * We created it and we need to destroy it.
			 */
			sptd->spt_ppa = NULL;
		}
		ret = ENOTSUP;
		goto insert_fail;
	}

	/*
	 * In either case, we increment softlockcnt on the 'real' segment.
	 */
	sptd->spt_pcachecnt++;
	atomic_inc_ulong((ulong_t *)(&(shmd->shm_softlockcnt)));

	ppa = sptd->spt_ppa;
	for (an_idx = pg_idx; an_idx < pg_idx + npages; ) {
		if (ppa[an_idx] == NULL) {
			mutex_exit(&sptd->spt_lock);
			seg_pinactive(seg, NULL, seg->s_base,
			    sptd->spt_amp->size,
			    pl, S_WRITE, SEGP_FORCE_WIRED, segspt_reclaim);
			*ppp = NULL;
			return (ENOTSUP);
		}
		if ((szc = ppa[an_idx]->p_szc) != 0) {
			npgs = page_get_pagecnt(szc);
			an_idx = P2ROUNDUP(an_idx + 1, npgs);
		} else {
			an_idx++;
		}
	}
	/*
	 * We can now drop the sptd->spt_lock since the ppa[]
	 * exists and we have incremented pacachecnt.
	 */
	mutex_exit(&sptd->spt_lock);

	/*
	 * Since we cache the entire segment, we want to
	 * set ppp to point to the first slot that corresponds
	 * to the requested addr, i.e. pg_idx.
	 */
	*ppp = &(sptd->spt_ppa[pg_idx]);
	return (0);

insert_fail:
	/*
	 * We will only reach this code if we tried and failed.
	 *
	 * And we can drop the lock on the dummy seg, once we've failed
	 * to set up a new ppa[].
	 */
	mutex_exit(&sptd->spt_lock);

	if (pl_built) {
		if (claim_availrmem) {
			mutex_enter(&freemem_lock);
			availrmem += claim_availrmem;
			mutex_exit(&freemem_lock);
		}

		/*
		 * We created pl and we need to destroy it.
		 */
		pplist = pl;
		for (an_idx = 0; an_idx < tot_npages; an_idx++) {
			if (pplist[an_idx] != NULL)
				page_unlock(pplist[an_idx]);
		}
		kmem_free(pl, sizeof (page_t *) * tot_npages);
	}

	if (shmd->shm_softlockcnt <= 0) {
		if (AS_ISUNMAPWAIT(seg->s_as)) {
			mutex_enter(&seg->s_as->a_contents);
			if (AS_ISUNMAPWAIT(seg->s_as)) {
				AS_CLRUNMAPWAIT(seg->s_as);
				cv_broadcast(&seg->s_as->a_cv);
			}
			mutex_exit(&seg->s_as->a_contents);
		}
	}
	*ppp = NULL;
	return (ret);
}



/*
 * return locked pages over a given range.
 *
 * We will cache the entire ISM segment and save the pplist for the
 * entire segment in the ppa field of the underlying ISM segment structure.
 * Later, during a call to segspt_reclaim() we will use this ppa array
 * to page_unlock() all of the pages and then we will free this ppa list.
 */
/*ARGSUSED*/
static int
segspt_shmpagelock(struct seg *seg, caddr_t addr, size_t len,
    struct page ***ppp, enum lock_type type, enum seg_rw rw)
{
	struct shm_data *shmd = (struct shm_data *)seg->s_data;
	struct seg	*sptseg = shmd->shm_sptseg;
	struct spt_data *sptd = sptseg->s_data;
	pgcnt_t np, page_index, npages;
	caddr_t a, spt_base;
	struct page **pplist, **pl, *pp;
	struct anon_map *amp;
	ulong_t anon_index;
	int ret = ENOTSUP;
	uint_t	pl_built = 0;
	struct anon *ap;
	struct vnode *vp;
	u_offset_t off;

	ASSERT(seg->s_as && AS_LOCK_HELD(seg->s_as));
	ASSERT(type == L_PAGELOCK || type == L_PAGEUNLOCK);


	/*
	 * We want to lock/unlock the entire ISM segment. Therefore,
	 * we will be using the underlying sptseg and it's base address
	 * and length for the caching arguments.
	 */
	ASSERT(sptseg);
	ASSERT(sptd);

	if (sptd->spt_flags & SHM_PAGEABLE) {
		return (segspt_dismpagelock(seg, addr, len, ppp, type, rw));
	}

	page_index = seg_page(seg, addr);
	npages = btopr(len);

	/*
	 * check if the request is larger than number of pages covered
	 * by amp
	 */
	if (page_index + npages > btopr(sptd->spt_amp->size)) {
		*ppp = NULL;
		return (ENOTSUP);
	}

	if (type == L_PAGEUNLOCK) {

		ASSERT(sptd->spt_ppa != NULL);

		seg_pinactive(seg, NULL, seg->s_base, sptd->spt_amp->size,
		    sptd->spt_ppa, S_WRITE, SEGP_FORCE_WIRED, segspt_reclaim);

		/*
		 * If someone is blocked while unmapping, we purge
		 * segment page cache and thus reclaim pplist synchronously
		 * without waiting for seg_pasync_thread. This speeds up
		 * unmapping in cases where munmap(2) is called, while
		 * raw async i/o is still in progress or where a thread
		 * exits on data fault in a multithreaded application.
		 */
		if (AS_ISUNMAPWAIT(seg->s_as) && (shmd->shm_softlockcnt > 0)) {
			segspt_purge(seg);
		}
		return (0);
	}

	/* The L_PAGELOCK case... */

	/*
	 * First try to find pages in segment page cache, without
	 * holding the segment lock.
	 */
	pplist = seg_plookup(seg, NULL, seg->s_base, sptd->spt_amp->size,
	    S_WRITE, SEGP_FORCE_WIRED);
	if (pplist != NULL) {
		ASSERT(sptd->spt_ppa == pplist);
		ASSERT(sptd->spt_ppa[page_index]);
		/*
		 * Since we cache the entire ISM segment, we want to
		 * set ppp to point to the first slot that corresponds
		 * to the requested addr, i.e. page_index.
		 */
		*ppp = &(sptd->spt_ppa[page_index]);
		return (0);
	}

	mutex_enter(&sptd->spt_lock);

	/*
	 * try to find pages in segment page cache
	 */
	pplist = seg_plookup(seg, NULL, seg->s_base, sptd->spt_amp->size,
	    S_WRITE, SEGP_FORCE_WIRED);
	if (pplist != NULL) {
		ASSERT(sptd->spt_ppa == pplist);
		/*
		 * Since we cache the entire segment, we want to
		 * set ppp to point to the first slot that corresponds
		 * to the requested addr, i.e. page_index.
		 */
		mutex_exit(&sptd->spt_lock);
		*ppp = &(sptd->spt_ppa[page_index]);
		return (0);
	}

	if (seg_pinsert_check(seg, NULL, seg->s_base, sptd->spt_amp->size,
	    SEGP_FORCE_WIRED) == SEGP_FAIL) {
		mutex_exit(&sptd->spt_lock);
		*ppp = NULL;
		return (ENOTSUP);
	}

	/*
	 * No need to worry about protections because ISM pages
	 * are always rw.
	 */
	pl = pplist = NULL;

	/*
	 * Do we need to build the ppa array?
	 */
	if (sptd->spt_ppa == NULL) {
		ASSERT(sptd->spt_ppa == pplist);

		spt_base = sptseg->s_base;
		pl_built = 1;

		/*
		 * availrmem is decremented once during anon_swap_adjust()
		 * and is incremented during the anon_unresv(), which is
		 * called from shm_rm_amp() when the segment is destroyed.
		 */
		amp = sptd->spt_amp;
		ASSERT(amp != NULL);

		/* pcachecnt is protected by sptd->spt_lock */
		ASSERT(sptd->spt_pcachecnt == 0);
		pplist = kmem_zalloc(sizeof (page_t *)
		    * btopr(sptd->spt_amp->size), KM_SLEEP);
		pl = pplist;

		anon_index = seg_page(sptseg, spt_base);

		ANON_LOCK_ENTER(&amp->a_rwlock, RW_WRITER);
		for (a = spt_base; a < (spt_base + sptd->spt_amp->size);
		    a += PAGESIZE, anon_index++, pplist++) {
			ap = anon_get_ptr(amp->ahp, anon_index);
			ASSERT(ap != NULL);
			swap_xlate(ap, &vp, &off);
			pp = page_lookup(vp, off, SE_SHARED);
			ASSERT(pp != NULL);
			*pplist = pp;
		}
		ANON_LOCK_EXIT(&amp->a_rwlock);

		if (a < (spt_base + sptd->spt_amp->size)) {
			ret = ENOTSUP;
			goto insert_fail;
		}
		sptd->spt_ppa = pl;
	} else {
		/*
		 * We already have a valid ppa[].
		 */
		pl = sptd->spt_ppa;
	}

	ASSERT(pl != NULL);

	ret = seg_pinsert(seg, NULL, seg->s_base, sptd->spt_amp->size,
	    sptd->spt_amp->size, pl, S_WRITE, SEGP_FORCE_WIRED,
	    segspt_reclaim);
	if (ret == SEGP_FAIL) {
		/*
		 * seg_pinsert failed. We return
		 * ENOTSUP, so that the as_pagelock() code will
		 * then try the slower F_SOFTLOCK path.
		 */
		if (pl_built) {
			/*
			 * No one else has referenced the ppa[].
			 * We created it and we need to destroy it.
			 */
			sptd->spt_ppa = NULL;
		}
		ret = ENOTSUP;
		goto insert_fail;
	}

	/*
	 * In either case, we increment softlockcnt on the 'real' segment.
	 */
	sptd->spt_pcachecnt++;
	atomic_inc_ulong((ulong_t *)(&(shmd->shm_softlockcnt)));

	/*
	 * We can now drop the sptd->spt_lock since the ppa[]
	 * exists and we have incremented pacachecnt.
	 */
	mutex_exit(&sptd->spt_lock);

	/*
	 * Since we cache the entire segment, we want to
	 * set ppp to point to the first slot that corresponds
	 * to the requested addr, i.e. page_index.
	 */
	*ppp = &(sptd->spt_ppa[page_index]);
	return (0);

insert_fail:
	/*
	 * We will only reach this code if we tried and failed.
	 *
	 * And we can drop the lock on the dummy seg, once we've failed
	 * to set up a new ppa[].
	 */
	mutex_exit(&sptd->spt_lock);

	if (pl_built) {
		/*
		 * We created pl and we need to destroy it.
		 */
		pplist = pl;
		np = (((uintptr_t)(a - spt_base)) >> PAGESHIFT);
		while (np) {
			page_unlock(*pplist);
			np--;
			pplist++;
		}
		kmem_free(pl, sizeof (page_t *) * btopr(sptd->spt_amp->size));
	}
	if (shmd->shm_softlockcnt <= 0) {
		if (AS_ISUNMAPWAIT(seg->s_as)) {
			mutex_enter(&seg->s_as->a_contents);
			if (AS_ISUNMAPWAIT(seg->s_as)) {
				AS_CLRUNMAPWAIT(seg->s_as);
				cv_broadcast(&seg->s_as->a_cv);
			}
			mutex_exit(&seg->s_as->a_contents);
		}
	}
	*ppp = NULL;
	return (ret);
}

/*
 * purge any cached pages in the I/O page cache
 */
static void
segspt_purge(struct seg *seg)
{
	seg_ppurge(seg, NULL, SEGP_FORCE_WIRED);
}

static int
segspt_reclaim(void *ptag, caddr_t addr, size_t len, struct page **pplist,
    enum seg_rw rw, int async)
{
	struct seg *seg = (struct seg *)ptag;
	struct	shm_data *shmd = (struct shm_data *)seg->s_data;
	struct	seg	*sptseg;
	struct	spt_data *sptd;
	pgcnt_t npages, i, free_availrmem = 0;
	int	done = 0;

#ifdef lint
	addr = addr;
#endif
	sptseg = shmd->shm_sptseg;
	sptd = sptseg->s_data;
	npages = (len >> PAGESHIFT);
	ASSERT(npages);
	ASSERT(sptd->spt_pcachecnt != 0);
	ASSERT(sptd->spt_ppa == pplist);
	ASSERT(npages == btopr(sptd->spt_amp->size));
	ASSERT(async || AS_LOCK_HELD(seg->s_as));

	/*
	 * Acquire the lock on the dummy seg and destroy the
	 * ppa array IF this is the last pcachecnt.
	 */
	mutex_enter(&sptd->spt_lock);
	if (--sptd->spt_pcachecnt == 0) {
		for (i = 0; i < npages; i++) {
			if (pplist[i] == NULL) {
				continue;
			}
			if (rw == S_WRITE) {
				hat_setrefmod(pplist[i]);
			} else {
				hat_setref(pplist[i]);
			}
			if ((sptd->spt_flags & SHM_PAGEABLE) &&
			    (sptd->spt_ppa_lckcnt[i] == 0))
				free_availrmem++;
			page_unlock(pplist[i]);
		}
		if ((sptd->spt_flags & SHM_PAGEABLE) && free_availrmem) {
			mutex_enter(&freemem_lock);
			availrmem += free_availrmem;
			mutex_exit(&freemem_lock);
		}
		/*
		 * Since we want to cach/uncache the entire ISM segment,
		 * we will track the pplist in a segspt specific field
		 * ppa, that is initialized at the time we add an entry to
		 * the cache.
		 */
		ASSERT(sptd->spt_pcachecnt == 0);
		kmem_free(pplist, sizeof (page_t *) * npages);
		sptd->spt_ppa = NULL;
		sptd->spt_flags &= ~DISM_PPA_CHANGED;
		sptd->spt_gen++;
		cv_broadcast(&sptd->spt_cv);
		done = 1;
	}
	mutex_exit(&sptd->spt_lock);

	/*
	 * If we are pcache async thread or called via seg_ppurge_wiredpp() we
	 * may not hold AS lock (in this case async argument is not 0). This
	 * means if softlockcnt drops to 0 after the decrement below address
	 * space may get freed. We can't allow it since after softlock
	 * derement to 0 we still need to access as structure for possible
	 * wakeup of unmap waiters. To prevent the disappearance of as we take
	 * this segment's shm_segfree_syncmtx. segspt_shmfree() also takes
	 * this mutex as a barrier to make sure this routine completes before
	 * segment is freed.
	 *
	 * The second complication we have to deal with in async case is a
	 * possibility of missed wake up of unmap wait thread. When we don't
	 * hold as lock here we may take a_contents lock before unmap wait
	 * thread that was first to see softlockcnt was still not 0. As a
	 * result we'll fail to wake up an unmap wait thread. To avoid this
	 * race we set nounmapwait flag in as structure if we drop softlockcnt
	 * to 0 if async is not 0.  unmapwait thread
	 * will not block if this flag is set.
	 */
	if (async)
		mutex_enter(&shmd->shm_segfree_syncmtx);

	/*
	 * Now decrement softlockcnt.
	 */
	ASSERT(shmd->shm_softlockcnt > 0);
	atomic_dec_ulong((ulong_t *)(&(shmd->shm_softlockcnt)));

	if (shmd->shm_softlockcnt <= 0) {
		if (async || AS_ISUNMAPWAIT(seg->s_as)) {
			mutex_enter(&seg->s_as->a_contents);
			if (async)
				AS_SETNOUNMAPWAIT(seg->s_as);
			if (AS_ISUNMAPWAIT(seg->s_as)) {
				AS_CLRUNMAPWAIT(seg->s_as);
				cv_broadcast(&seg->s_as->a_cv);
			}
			mutex_exit(&seg->s_as->a_contents);
		}
	}

	if (async)
		mutex_exit(&shmd->shm_segfree_syncmtx);

	return (done);
}

/*
 * Do a F_SOFTUNLOCK call over the range requested.
 * The range must have already been F_SOFTLOCK'ed.
 *
 * The calls to acquire and release the anon map lock mutex were
 * removed in order to avoid a deadly embrace during a DR
 * memory delete operation.  (Eg. DR blocks while waiting for a
 * exclusive lock on a page that is being used for kaio; the
 * thread that will complete the kaio and call segspt_softunlock
 * blocks on the anon map lock; another thread holding the anon
 * map lock blocks on another page lock via the segspt_shmfault
 * -> page_lookup -> page_lookup_create -> page_lock_es code flow.)
 *
 * The appropriateness of the removal is based upon the following:
 * 1. If we are holding a segment's reader lock and the page is held
 * shared, then the corresponding element in anonmap which points to
 * anon struct cannot change and there is no need to acquire the
 * anonymous map lock.
 * 2. Threads in segspt_softunlock have a reader lock on the segment
 * and already have the shared page lock, so we are guaranteed that
 * the anon map slot cannot change and therefore can call anon_get_ptr()
 * without grabbing the anonymous map lock.
 * 3. Threads that softlock a shared page break copy-on-write, even if
 * its a read.  Thus cow faults can be ignored with respect to soft
 * unlocking, since the breaking of cow means that the anon slot(s) will
 * not be shared.
 */
static void
segspt_softunlock(struct seg *seg, caddr_t sptseg_addr,
    size_t len, enum seg_rw rw)
{
	struct shm_data *shmd = (struct shm_data *)seg->s_data;
	struct seg	*sptseg;
	struct spt_data *sptd;
	page_t *pp;
	caddr_t adr;
	struct vnode *vp;
	u_offset_t offset;
	ulong_t anon_index;
	struct anon_map *amp;		/* XXX - for locknest */
	struct anon *ap = NULL;
	pgcnt_t npages;

	ASSERT(seg->s_as && AS_LOCK_HELD(seg->s_as));

	sptseg = shmd->shm_sptseg;
	sptd = sptseg->s_data;

	/*
	 * Some platforms assume that ISM mappings are HAT_LOAD_LOCK
	 * and therefore their pages are SE_SHARED locked
	 * for the entire life of the segment.
	 */
	if ((!hat_supported(HAT_DYNAMIC_ISM_UNMAP, (void *)0)) &&
	    ((sptd->spt_flags & SHM_PAGEABLE) == 0)) {
		goto softlock_decrement;
	}

	/*
	 * Any thread is free to do a page_find and
	 * page_unlock() on the pages within this seg.
	 *
	 * We are already holding the as->a_lock on the user's
	 * real segment, but we need to hold the a_lock on the
	 * underlying dummy as. This is mostly to satisfy the
	 * underlying HAT layer.
	 */
	AS_LOCK_ENTER(sptseg->s_as, RW_READER);
	hat_unlock(sptseg->s_as->a_hat, sptseg_addr, len);
	AS_LOCK_EXIT(sptseg->s_as);

	amp = sptd->spt_amp;
	ASSERT(amp != NULL);
	anon_index = seg_page(sptseg, sptseg_addr);

	for (adr = sptseg_addr; adr < sptseg_addr + len; adr += PAGESIZE) {
		ap = anon_get_ptr(amp->ahp, anon_index++);
		ASSERT(ap != NULL);
		swap_xlate(ap, &vp, &offset);

		/*
		 * Use page_find() instead of page_lookup() to
		 * find the page since we know that it has a
		 * "shared" lock.
		 */
		pp = page_find(vp, offset);
		ASSERT(ap == anon_get_ptr(amp->ahp, anon_index - 1));
		if (pp == NULL) {
			panic("segspt_softunlock: "
			    "addr %p, ap %p, vp %p, off %llx",
			    (void *)adr, (void *)ap, (void *)vp, offset);
			/*NOTREACHED*/
		}

		if (rw == S_WRITE) {
			hat_setrefmod(pp);
		} else if (rw != S_OTHER) {
			hat_setref(pp);
		}
		page_unlock(pp);
	}

softlock_decrement:
	npages = btopr(len);
	ASSERT(shmd->shm_softlockcnt >= npages);
	atomic_add_long((ulong_t *)(&(shmd->shm_softlockcnt)), -npages);
	if (shmd->shm_softlockcnt == 0) {
		/*
		 * All SOFTLOCKS are gone. Wakeup any waiting
		 * unmappers so they can try again to unmap.
		 * Check for waiters first without the mutex
		 * held so we don't always grab the mutex on
		 * softunlocks.
		 */
		if (AS_ISUNMAPWAIT(seg->s_as)) {
			mutex_enter(&seg->s_as->a_contents);
			if (AS_ISUNMAPWAIT(seg->s_as)) {
				AS_CLRUNMAPWAIT(seg->s_as);
				cv_broadcast(&seg->s_as->a_cv);
			}
			mutex_exit(&seg->s_as->a_contents);
		}
	}
}

int
segspt_shmattach(struct seg **segpp, void *argsp)
{
	struct seg *seg = *segpp;
	struct shm_data *shmd_arg = (struct shm_data *)argsp;
	struct shm_data *shmd;
	struct anon_map *shm_amp = shmd_arg->shm_amp;
	struct spt_data *sptd;
	int error = 0;

	ASSERT(seg->s_as && AS_WRITE_HELD(seg->s_as));

	shmd = kmem_zalloc((sizeof (*shmd)), KM_NOSLEEP);
	if (shmd == NULL)
		return (ENOMEM);

	shmd->shm_sptas = shmd_arg->shm_sptas;
	shmd->shm_amp = shm_amp;
	shmd->shm_sptseg = shmd_arg->shm_sptseg;

	(void) lgrp_shm_policy_set(LGRP_MEM_POLICY_DEFAULT, shm_amp, 0,
	    NULL, 0, seg->s_size);

	mutex_init(&shmd->shm_segfree_syncmtx, NULL, MUTEX_DEFAULT, NULL);

	seg->s_data = (void *)shmd;
	seg->s_ops = &segspt_shmops;
	seg->s_szc = shmd->shm_sptseg->s_szc;
	sptd = shmd->shm_sptseg->s_data;

	if (sptd->spt_flags & SHM_PAGEABLE) {
		if ((shmd->shm_vpage = kmem_zalloc(btopr(shm_amp->size),
		    KM_NOSLEEP)) == NULL) {
			seg->s_data = (void *)NULL;
			kmem_free(shmd, (sizeof (*shmd)));
			return (ENOMEM);
		}
		shmd->shm_lckpgs = 0;
		if (hat_supported(HAT_DYNAMIC_ISM_UNMAP, (void *)0)) {
			if ((error = hat_share(seg->s_as->a_hat, seg->s_base,
			    shmd_arg->shm_sptas->a_hat, SEGSPTADDR,
			    seg->s_size, seg->s_szc)) != 0) {
				kmem_free(shmd->shm_vpage,
				    btopr(shm_amp->size));
			}
		}
	} else {
		error = hat_share(seg->s_as->a_hat, seg->s_base,
		    shmd_arg->shm_sptas->a_hat, SEGSPTADDR,
		    seg->s_size, seg->s_szc);
	}
	if (error) {
		seg->s_szc = 0;
		seg->s_data = (void *)NULL;
		kmem_free(shmd, (sizeof (*shmd)));
	} else {
		ANON_LOCK_ENTER(&shm_amp->a_rwlock, RW_WRITER);
		shm_amp->refcnt++;
		ANON_LOCK_EXIT(&shm_amp->a_rwlock);
	}
	return (error);
}

int
segspt_shmunmap(struct seg *seg, caddr_t raddr, size_t ssize)
{
	struct shm_data *shmd = (struct shm_data *)seg->s_data;
	int reclaim = 1;

	ASSERT(seg->s_as && AS_WRITE_HELD(seg->s_as));
retry:
	if (shmd->shm_softlockcnt > 0) {
		if (reclaim == 1) {
			segspt_purge(seg);
			reclaim = 0;
			goto retry;
		}
		return (EAGAIN);
	}

	if (ssize != seg->s_size) {
#ifdef DEBUG
		cmn_err(CE_WARN, "Incompatible ssize %lx s_size %lx\n",
		    ssize, seg->s_size);
#endif
		return (EINVAL);
	}

	(void) segspt_shmlockop(seg, raddr, shmd->shm_amp->size, 0, MC_UNLOCK,
	    NULL, 0);
	hat_unshare(seg->s_as->a_hat, raddr, ssize, seg->s_szc);

	seg_free(seg);

	return (0);
}

void
segspt_shmfree(struct seg *seg)
{
	struct shm_data *shmd = (struct shm_data *)seg->s_data;
	struct anon_map *shm_amp = shmd->shm_amp;

	ASSERT(seg->s_as && AS_WRITE_HELD(seg->s_as));

	(void) segspt_shmlockop(seg, seg->s_base, shm_amp->size, 0,
	    MC_UNLOCK, NULL, 0);

	/*
	 * Need to increment refcnt when attaching
	 * and decrement when detaching because of dup().
	 */
	ANON_LOCK_ENTER(&shm_amp->a_rwlock, RW_WRITER);
	shm_amp->refcnt--;
	ANON_LOCK_EXIT(&shm_amp->a_rwlock);

	if (shmd->shm_vpage) {	/* only for DISM */
		kmem_free(shmd->shm_vpage, btopr(shm_amp->size));
		shmd->shm_vpage = NULL;
	}

	/*
	 * Take shm_segfree_syncmtx lock to let segspt_reclaim() finish if it's
	 * still working with this segment without holding as lock.
	 */
	ASSERT(shmd->shm_softlockcnt == 0);
	mutex_enter(&shmd->shm_segfree_syncmtx);
	mutex_destroy(&shmd->shm_segfree_syncmtx);

	kmem_free(shmd, sizeof (*shmd));
}

/*ARGSUSED*/
int
segspt_shmsetprot(struct seg *seg, caddr_t addr, size_t len, uint_t prot)
{
	ASSERT(seg->s_as && AS_LOCK_HELD(seg->s_as));

	/*
	 * Shared page table is more than shared mapping.
	 *  Individual process sharing page tables can't change prot
	 *  because there is only one set of page tables.
	 *  This will be allowed after private page table is
	 *  supported.
	 */
/* need to return correct status error? */
	return (0);
}


faultcode_t
segspt_dismfault(struct hat *hat, struct seg *seg, caddr_t addr,
    size_t len, enum fault_type type, enum seg_rw rw)
{
	struct  shm_data	*shmd = (struct shm_data *)seg->s_data;
	struct  seg		*sptseg = shmd->shm_sptseg;
	struct  as		*curspt = shmd->shm_sptas;
	struct  spt_data	*sptd = sptseg->s_data;
	pgcnt_t npages;
	size_t  size;
	caddr_t segspt_addr, shm_addr;
	page_t  **ppa;
	int	i;
	ulong_t an_idx = 0;
	int	err = 0;
	int	dyn_ism_unmap = hat_supported(HAT_DYNAMIC_ISM_UNMAP, (void *)0);
	size_t	pgsz;
	pgcnt_t	pgcnt;
	caddr_t	a;
	pgcnt_t	pidx;

#ifdef lint
	hat = hat;
#endif
	ASSERT(seg->s_as && AS_LOCK_HELD(seg->s_as));

	/*
	 * Because of the way spt is implemented
	 * the realsize of the segment does not have to be
	 * equal to the segment size itself. The segment size is
	 * often in multiples of a page size larger than PAGESIZE.
	 * The realsize is rounded up to the nearest PAGESIZE
	 * based on what the user requested. This is a bit of
	 * ungliness that is historical but not easily fixed
	 * without re-designing the higher levels of ISM.
	 */
	ASSERT(addr >= seg->s_base);
	if (((addr + len) - seg->s_base) > sptd->spt_realsize)
		return (FC_NOMAP);
	/*
	 * For all of the following cases except F_PROT, we need to
	 * make any necessary adjustments to addr and len
	 * and get all of the necessary page_t's into an array called ppa[].
	 *
	 * The code in shmat() forces base addr and len of ISM segment
	 * to be aligned to largest page size supported. Therefore,
	 * we are able to handle F_SOFTLOCK and F_INVAL calls in "large
	 * pagesize" chunks. We want to make sure that we HAT_LOAD_LOCK
	 * in large pagesize chunks, or else we will screw up the HAT
	 * layer by calling hat_memload_array() with differing page sizes
	 * over a given virtual range.
	 */
	pgsz = page_get_pagesize(sptseg->s_szc);
	pgcnt = page_get_pagecnt(sptseg->s_szc);
	shm_addr = (caddr_t)P2ALIGN((uintptr_t)(addr), pgsz);
	size = P2ROUNDUP((uintptr_t)(((addr + len) - shm_addr)), pgsz);
	npages = btopr(size);

	/*
	 * Now we need to convert from addr in segshm to addr in segspt.
	 */
	an_idx = seg_page(seg, shm_addr);
	segspt_addr = sptseg->s_base + ptob(an_idx);

	ASSERT((segspt_addr + ptob(npages)) <=
	    (sptseg->s_base + sptd->spt_realsize));
	ASSERT(segspt_addr < (sptseg->s_base + sptseg->s_size));

	switch (type) {

	case F_SOFTLOCK:

		atomic_add_long((ulong_t *)(&(shmd->shm_softlockcnt)), npages);
		/*
		 * Fall through to the F_INVAL case to load up the hat layer
		 * entries with the HAT_LOAD_LOCK flag.
		 */
		/* FALLTHRU */
	case F_INVAL:

		if ((rw == S_EXEC) && !(sptd->spt_prot & PROT_EXEC))
			return (FC_NOMAP);

		ppa = kmem_zalloc(npages * sizeof (page_t *), KM_SLEEP);

		err = spt_anon_getpages(sptseg, segspt_addr, size, ppa);
		if (err != 0) {
			if (type == F_SOFTLOCK) {
				atomic_add_long((ulong_t *)(
				    &(shmd->shm_softlockcnt)), -npages);
			}
			goto dism_err;
		}
		AS_LOCK_ENTER(sptseg->s_as, RW_READER);
		a = segspt_addr;
		pidx = 0;
		if (type == F_SOFTLOCK) {

			/*
			 * Load up the translation keeping it
			 * locked and don't unlock the page.
			 */
			for (; pidx < npages; a += pgsz, pidx += pgcnt) {
				hat_memload_array(sptseg->s_as->a_hat,
				    a, pgsz, &ppa[pidx], sptd->spt_prot,
				    HAT_LOAD_LOCK | HAT_LOAD_SHARE);
			}
		} else {
			/*
			 * Migrate pages marked for migration
			 */
			if (lgrp_optimizations())
				page_migrate(seg, shm_addr, ppa, npages);

			for (; pidx < npages; a += pgsz, pidx += pgcnt) {
				hat_memload_array(sptseg->s_as->a_hat,
				    a, pgsz, &ppa[pidx],
				    sptd->spt_prot,
				    HAT_LOAD_SHARE);
			}

			/*
			 * And now drop the SE_SHARED lock(s).
			 */
			if (dyn_ism_unmap) {
				for (i = 0; i < npages; i++) {
					page_unlock(ppa[i]);
				}
			}
		}

		if (!dyn_ism_unmap) {
			if (hat_share(seg->s_as->a_hat, shm_addr,
			    curspt->a_hat, segspt_addr, ptob(npages),
			    seg->s_szc) != 0) {
				panic("hat_share err in DISM fault");
				/* NOTREACHED */
			}
			if (type == F_INVAL) {
				for (i = 0; i < npages; i++) {
					page_unlock(ppa[i]);
				}
			}
		}
		AS_LOCK_EXIT(sptseg->s_as);
dism_err:
		kmem_free(ppa, npages * sizeof (page_t *));
		return (err);

	case F_SOFTUNLOCK:

		/*
		 * This is a bit ugly, we pass in the real seg pointer,
		 * but the segspt_addr is the virtual address within the
		 * dummy seg.
		 */
		segspt_softunlock(seg, segspt_addr, size, rw);
		return (0);

	case F_PROT:

		/*
		 * This takes care of the unusual case where a user
		 * allocates a stack in shared memory and a register
		 * window overflow is written to that stack page before
		 * it is otherwise modified.
		 *
		 * We can get away with this because ISM segments are
		 * always rw. Other than this unusual case, there
		 * should be no instances of protection violations.
		 */
		return (0);

	default:
#ifdef DEBUG
		panic("segspt_dismfault default type?");
#else
		return (FC_NOMAP);
#endif
	}
}


faultcode_t
segspt_shmfault(struct hat *hat, struct seg *seg, caddr_t addr,
    size_t len, enum fault_type type, enum seg_rw rw)
{
	struct shm_data		*shmd = (struct shm_data *)seg->s_data;
	struct seg		*sptseg = shmd->shm_sptseg;
	struct as		*curspt = shmd->shm_sptas;
	struct spt_data		*sptd = sptseg->s_data;
	pgcnt_t npages;
	size_t size;
	caddr_t sptseg_addr, shm_addr;
	page_t *pp, **ppa;
	int	i;
	u_offset_t offset;
	ulong_t anon_index = 0;
	struct vnode *vp;
	struct anon_map *amp;		/* XXX - for locknest */
	struct anon *ap = NULL;
	size_t		pgsz;
	pgcnt_t		pgcnt;
	caddr_t		a;
	pgcnt_t		pidx;
	size_t		sz;

#ifdef lint
	hat = hat;
#endif

	ASSERT(seg->s_as && AS_LOCK_HELD(seg->s_as));

	if (sptd->spt_flags & SHM_PAGEABLE) {
		return (segspt_dismfault(hat, seg, addr, len, type, rw));
	}

	/*
	 * Because of the way spt is implemented
	 * the realsize of the segment does not have to be
	 * equal to the segment size itself. The segment size is
	 * often in multiples of a page size larger than PAGESIZE.
	 * The realsize is rounded up to the nearest PAGESIZE
	 * based on what the user requested. This is a bit of
	 * ungliness that is historical but not easily fixed
	 * without re-designing the higher levels of ISM.
	 */
	ASSERT(addr >= seg->s_base);
	if (((addr + len) - seg->s_base) > sptd->spt_realsize)
		return (FC_NOMAP);
	/*
	 * For all of the following cases except F_PROT, we need to
	 * make any necessary adjustments to addr and len
	 * and get all of the necessary page_t's into an array called ppa[].
	 *
	 * The code in shmat() forces base addr and len of ISM segment
	 * to be aligned to largest page size supported. Therefore,
	 * we are able to handle F_SOFTLOCK and F_INVAL calls in "large
	 * pagesize" chunks. We want to make sure that we HAT_LOAD_LOCK
	 * in large pagesize chunks, or else we will screw up the HAT
	 * layer by calling hat_memload_array() with differing page sizes
	 * over a given virtual range.
	 */
	pgsz = page_get_pagesize(sptseg->s_szc);
	pgcnt = page_get_pagecnt(sptseg->s_szc);
	shm_addr = (caddr_t)P2ALIGN((uintptr_t)(addr), pgsz);
	size = P2ROUNDUP((uintptr_t)(((addr + len) - shm_addr)), pgsz);
	npages = btopr(size);

	/*
	 * Now we need to convert from addr in segshm to addr in segspt.
	 */
	anon_index = seg_page(seg, shm_addr);
	sptseg_addr = sptseg->s_base + ptob(anon_index);

	/*
	 * And now we may have to adjust npages downward if we have
	 * exceeded the realsize of the segment or initial anon
	 * allocations.
	 */
	if ((sptseg_addr + ptob(npages)) >
	    (sptseg->s_base + sptd->spt_realsize))
		size = (sptseg->s_base + sptd->spt_realsize) - sptseg_addr;

	npages = btopr(size);

	ASSERT(sptseg_addr < (sptseg->s_base + sptseg->s_size));
	ASSERT((sptd->spt_flags & SHM_PAGEABLE) == 0);

	switch (type) {

	case F_SOFTLOCK:

		/*
		 * availrmem is decremented once during anon_swap_adjust()
		 * and is incremented during the anon_unresv(), which is
		 * called from shm_rm_amp() when the segment is destroyed.
		 */
		atomic_add_long((ulong_t *)(&(shmd->shm_softlockcnt)), npages);
		/*
		 * Some platforms assume that ISM pages are SE_SHARED
		 * locked for the entire life of the segment.
		 */
		if (!hat_supported(HAT_DYNAMIC_ISM_UNMAP, (void *)0))
			return (0);
		/*
		 * Fall through to the F_INVAL case to load up the hat layer
		 * entries with the HAT_LOAD_LOCK flag.
		 */

		/* FALLTHRU */
	case F_INVAL:

		if ((rw == S_EXEC) && !(sptd->spt_prot & PROT_EXEC))
			return (FC_NOMAP);

		/*
		 * Some platforms that do NOT support DYNAMIC_ISM_UNMAP
		 * may still rely on this call to hat_share(). That
		 * would imply that those hat's can fault on a
		 * HAT_LOAD_LOCK translation, which would seem
		 * contradictory.
		 */
		if (!hat_supported(HAT_DYNAMIC_ISM_UNMAP, (void *)0)) {
			if (hat_share(seg->s_as->a_hat, seg->s_base,
			    curspt->a_hat, sptseg->s_base,
			    sptseg->s_size, sptseg->s_szc) != 0) {
				panic("hat_share error in ISM fault");
				/*NOTREACHED*/
			}
			return (0);
		}
		ppa = kmem_zalloc(sizeof (page_t *) * npages, KM_SLEEP);

		/*
		 * I see no need to lock the real seg,
		 * here, because all of our work will be on the underlying
		 * dummy seg.
		 *
		 * sptseg_addr and npages now account for large pages.
		 */
		amp = sptd->spt_amp;
		ASSERT(amp != NULL);
		anon_index = seg_page(sptseg, sptseg_addr);

		ANON_LOCK_ENTER(&amp->a_rwlock, RW_READER);
		for (i = 0; i < npages; i++) {
			ap = anon_get_ptr(amp->ahp, anon_index++);
			ASSERT(ap != NULL);
			swap_xlate(ap, &vp, &offset);
			pp = page_lookup(vp, offset, SE_SHARED);
			ASSERT(pp != NULL);
			ppa[i] = pp;
		}
		ANON_LOCK_EXIT(&amp->a_rwlock);
		ASSERT(i == npages);

		/*
		 * We are already holding the as->a_lock on the user's
		 * real segment, but we need to hold the a_lock on the
		 * underlying dummy as. This is mostly to satisfy the
		 * underlying HAT layer.
		 */
		AS_LOCK_ENTER(sptseg->s_as, RW_READER);
		a = sptseg_addr;
		pidx = 0;
		if (type == F_SOFTLOCK) {
			/*
			 * Load up the translation keeping it
			 * locked and don't unlock the page.
			 */
			for (; pidx < npages; a += pgsz, pidx += pgcnt) {
				sz = MIN(pgsz, ptob(npages - pidx));
				hat_memload_array(sptseg->s_as->a_hat, a,
				    sz, &ppa[pidx], sptd->spt_prot,
				    HAT_LOAD_LOCK | HAT_LOAD_SHARE);
			}
		} else {
			/*
			 * Migrate pages marked for migration.
			 */
			if (lgrp_optimizations())
				page_migrate(seg, shm_addr, ppa, npages);

			for (; pidx < npages; a += pgsz, pidx += pgcnt) {
				sz = MIN(pgsz, ptob(npages - pidx));
				hat_memload_array(sptseg->s_as->a_hat,
				    a, sz, &ppa[pidx],
				    sptd->spt_prot, HAT_LOAD_SHARE);
			}

			/*
			 * And now drop the SE_SHARED lock(s).
			 */
			for (i = 0; i < npages; i++)
				page_unlock(ppa[i]);
		}
		AS_LOCK_EXIT(sptseg->s_as);

		kmem_free(ppa, sizeof (page_t *) * npages);
		return (0);
	case F_SOFTUNLOCK:

		/*
		 * This is a bit ugly, we pass in the real seg pointer,
		 * but the sptseg_addr is the virtual address within the
		 * dummy seg.
		 */
		segspt_softunlock(seg, sptseg_addr, ptob(npages), rw);
		return (0);

	case F_PROT:

		/*
		 * This takes care of the unusual case where a user
		 * allocates a stack in shared memory and a register
		 * window overflow is written to that stack page before
		 * it is otherwise modified.
		 *
		 * We can get away with this because ISM segments are
		 * always rw. Other than this unusual case, there
		 * should be no instances of protection violations.
		 */
		return (0);

	default:
#ifdef DEBUG
		cmn_err(CE_WARN, "segspt_shmfault default type?");
#endif
		return (FC_NOMAP);
	}
}

/*ARGSUSED*/
static faultcode_t
segspt_shmfaulta(struct seg *seg, caddr_t addr)
{
	return (0);
}

/*ARGSUSED*/
static int
segspt_shmkluster(struct seg *seg, caddr_t addr, ssize_t delta)
{
	return (0);
}

/*ARGSUSED*/
static size_t
segspt_shmswapout(struct seg *seg)
{
	return (0);
}

/*
 * duplicate the shared page tables
 */
int
segspt_shmdup(struct seg *seg, struct seg *newseg)
{
	struct shm_data		*shmd = (struct shm_data *)seg->s_data;
	struct anon_map		*amp = shmd->shm_amp;
	struct shm_data		*shmd_new;
	struct seg		*spt_seg = shmd->shm_sptseg;
	struct spt_data		*sptd = spt_seg->s_data;
	int			error = 0;

	ASSERT(seg->s_as && AS_WRITE_HELD(seg->s_as));

	shmd_new = kmem_zalloc((sizeof (*shmd_new)), KM_SLEEP);
	newseg->s_data = (void *)shmd_new;
	shmd_new->shm_sptas = shmd->shm_sptas;
	shmd_new->shm_amp = amp;
	shmd_new->shm_sptseg = shmd->shm_sptseg;
	newseg->s_ops = &segspt_shmops;
	newseg->s_szc = seg->s_szc;
	ASSERT(seg->s_szc == shmd->shm_sptseg->s_szc);

	ANON_LOCK_ENTER(&amp->a_rwlock, RW_WRITER);
	amp->refcnt++;
	ANON_LOCK_EXIT(&amp->a_rwlock);

	if (sptd->spt_flags & SHM_PAGEABLE) {
		shmd_new->shm_vpage = kmem_zalloc(btopr(amp->size), KM_SLEEP);
		shmd_new->shm_lckpgs = 0;
		if (hat_supported(HAT_DYNAMIC_ISM_UNMAP, (void *)0)) {
			if ((error = hat_share(newseg->s_as->a_hat,
			    newseg->s_base, shmd->shm_sptas->a_hat, SEGSPTADDR,
			    seg->s_size, seg->s_szc)) != 0) {
				kmem_free(shmd_new->shm_vpage,
				    btopr(amp->size));
			}
		}
		return (error);
	} else {
		return (hat_share(newseg->s_as->a_hat, newseg->s_base,
		    shmd->shm_sptas->a_hat, SEGSPTADDR, seg->s_size,
		    seg->s_szc));

	}
}

/*ARGSUSED*/
int
segspt_shmcheckprot(struct seg *seg, caddr_t addr, size_t size, uint_t prot)
{
	struct shm_data *shmd = (struct shm_data *)seg->s_data;
	struct spt_data *sptd = (struct spt_data *)shmd->shm_sptseg->s_data;

	ASSERT(seg->s_as && AS_LOCK_HELD(seg->s_as));

	/*
	 * ISM segment is always rw.
	 */
	return (((sptd->spt_prot & prot) != prot) ? EACCES : 0);
}

/*
 * Return an array of locked large pages, for empty slots allocate
 * private zero-filled anon pages.
 */
static int
spt_anon_getpages(
	struct seg *sptseg,
	caddr_t sptaddr,
	size_t len,
	page_t *ppa[])
{
	struct  spt_data *sptd = sptseg->s_data;
	struct  anon_map *amp = sptd->spt_amp;
	enum	seg_rw rw = sptd->spt_prot;
	uint_t	szc = sptseg->s_szc;
	size_t	pg_sz, share_sz = page_get_pagesize(szc);
	pgcnt_t	lp_npgs;
	caddr_t	lp_addr, e_sptaddr;
	uint_t	vpprot, ppa_szc = 0;
	struct  vpage *vpage = NULL;
	ulong_t	j, ppa_idx;
	int	err, ierr = 0;
	pgcnt_t	an_idx;
	anon_sync_obj_t cookie;
	int anon_locked = 0;
	pgcnt_t amp_pgs;


	ASSERT(IS_P2ALIGNED(sptaddr, share_sz) && IS_P2ALIGNED(len, share_sz));
	ASSERT(len != 0);

	pg_sz = share_sz;
	lp_npgs = btop(pg_sz);
	lp_addr = sptaddr;
	e_sptaddr = sptaddr + len;
	an_idx = seg_page(sptseg, sptaddr);
	ppa_idx = 0;

	ANON_LOCK_ENTER(&amp->a_rwlock, RW_READER);

	amp_pgs = page_get_pagecnt(amp->a_szc);

	/*CONSTCOND*/
	while (1) {
		for (; lp_addr < e_sptaddr;
		    an_idx += lp_npgs, lp_addr += pg_sz, ppa_idx += lp_npgs) {

			/*
			 * If we're currently locked, and we get to a new
			 * page, unlock our current anon chunk.
			 */
			if (anon_locked && P2PHASE(an_idx, amp_pgs) == 0) {
				anon_array_exit(&cookie);
				anon_locked = 0;
			}
			if (!anon_locked) {
				anon_array_enter(amp, an_idx, &cookie);
				anon_locked = 1;
			}
			ppa_szc = (uint_t)-1;
			ierr = anon_map_getpages(amp, an_idx, szc, sptseg,
			    lp_addr, sptd->spt_prot, &vpprot, &ppa[ppa_idx],
			    &ppa_szc, vpage, rw, 0, segvn_anypgsz, 0, kcred);

			if (ierr != 0) {
				if (ierr > 0) {
					err = FC_MAKE_ERR(ierr);
					goto lpgs_err;
				}
				break;
			}
		}
		if (lp_addr == e_sptaddr) {
			break;
		}
		ASSERT(lp_addr < e_sptaddr);

		/*
		 * ierr == -1 means we failed to allocate a large page.
		 * so do a size down operation.
		 *
		 * ierr == -2 means some other process that privately shares
		 * pages with this process has allocated a larger page and we
		 * need to retry with larger pages. So do a size up
		 * operation. This relies on the fact that large pages are
		 * never partially shared i.e. if we share any constituent
		 * page of a large page with another process we must share the
		 * entire large page. Note this cannot happen for SOFTLOCK
		 * case, unless current address (lpaddr) is at the beginning
		 * of the next page size boundary because the other process
		 * couldn't have relocated locked pages.
		 */
		ASSERT(ierr == -1 || ierr == -2);
		if (segvn_anypgsz) {
			ASSERT(ierr == -2 || szc != 0);
			ASSERT(ierr == -1 || szc < sptseg->s_szc);
			szc = (ierr == -1) ? szc - 1 : szc + 1;
		} else {
			/*
			 * For faults and segvn_anypgsz == 0
			 * we need to be careful not to loop forever
			 * if existing page is found with szc other
			 * than 0 or seg->s_szc. This could be due
			 * to page relocations on behalf of DR or
			 * more likely large page creation. For this
			 * case simply re-size to existing page's szc
			 * if returned by anon_map_getpages().
			 */
			if (ppa_szc == (uint_t)-1) {
				szc = (ierr == -1) ? 0 : sptseg->s_szc;
			} else {
				ASSERT(ppa_szc <= sptseg->s_szc);
				ASSERT(ierr == -2 || ppa_szc < szc);
				ASSERT(ierr == -1 || ppa_szc > szc);
				szc = ppa_szc;
			}
		}
		pg_sz = page_get_pagesize(szc);
		lp_npgs = btop(pg_sz);
		ASSERT(IS_P2ALIGNED(lp_addr, pg_sz));
	}
	if (anon_locked) {
		anon_array_exit(&cookie);
	}
	ANON_LOCK_EXIT(&amp->a_rwlock);
	return (0);

lpgs_err:
	if (anon_locked) {
		anon_array_exit(&cookie);
	}
	ANON_LOCK_EXIT(&amp->a_rwlock);
	for (j = 0; j < ppa_idx; j++)
		page_unlock(ppa[j]);
	return (err);
}

/*
 * count the number of bytes in a set of spt pages that are currently not
 * locked
 */
static rctl_qty_t
spt_unlockedbytes(pgcnt_t npages, page_t **ppa)
{
	ulong_t	i;
	rctl_qty_t unlocked = 0;

	for (i = 0; i < npages; i++) {
		if (ppa[i]->p_lckcnt == 0)
			unlocked += PAGESIZE;
	}
	return (unlocked);
}

extern	u_longlong_t randtick(void);
/* number of locks to reserve/skip by spt_lockpages() and spt_unlockpages() */
#define	NLCK	(NCPU_P2)
/* Random number with a range [0, n-1], n must be power of two */
#define	RAND_P2(n)	\
	((((long)curthread >> PTR24_LSB) ^ (long)randtick()) & ((n) - 1))

int
spt_lockpages(struct seg *seg, pgcnt_t anon_index, pgcnt_t npages,
    page_t **ppa, ulong_t *lockmap, size_t pos,
    rctl_qty_t *locked)
{
	struct	shm_data *shmd = seg->s_data;
	struct	spt_data *sptd = shmd->shm_sptseg->s_data;
	ulong_t	i;
	int	kernel;
	pgcnt_t	nlck = 0;
	int	rv = 0;
	int	use_reserved = 1;

	/* return the number of bytes actually locked */
	*locked = 0;

	/*
	 * To avoid contention on freemem_lock, availrmem and pages_locked
	 * global counters are updated only every nlck locked pages instead of
	 * every time.  Reserve nlck locks up front and deduct from this
	 * reservation for each page that requires a lock.  When the reservation
	 * is consumed, reserve again.  nlck is randomized, so the competing
	 * threads do not fall into a cyclic lock contention pattern. When
	 * memory is low, the lock ahead is disabled, and instead page_pp_lock()
	 * is used to lock pages.
	 */
	for (i = 0; i < npages; anon_index++, pos++, i++) {
		if (nlck == 0 && use_reserved == 1) {
			nlck = NLCK + RAND_P2(NLCK);
			/* if fewer loops left, decrease nlck */
			nlck = MIN(nlck, npages - i);
			/*
			 * Reserve nlck locks up front and deduct from this
			 * reservation for each page that requires a lock.  When
			 * the reservation is consumed, reserve again.
			 */
			mutex_enter(&freemem_lock);
			if ((availrmem - nlck) < pages_pp_maximum) {
				/* Do not do advance memory reserves */
				use_reserved = 0;
			} else {
				availrmem	-= nlck;
				pages_locked	+= nlck;
			}
			mutex_exit(&freemem_lock);
		}
		if (!(shmd->shm_vpage[anon_index] & DISM_PG_LOCKED)) {
			if (sptd->spt_ppa_lckcnt[anon_index] <
			    (ushort_t)DISM_LOCK_MAX) {
				if (++sptd->spt_ppa_lckcnt[anon_index] ==
				    (ushort_t)DISM_LOCK_MAX) {
					cmn_err(CE_WARN,
					    "DISM page lock limit "
					    "reached on DISM offset 0x%lx\n",
					    anon_index << PAGESHIFT);
				}
				kernel = (sptd->spt_ppa &&
				    sptd->spt_ppa[anon_index]);
				if (!page_pp_lock(ppa[i], 0, kernel ||
				    use_reserved)) {
					sptd->spt_ppa_lckcnt[anon_index]--;
					rv = EAGAIN;
					break;
				}
				/* if this is a newly locked page, count it */
				if (ppa[i]->p_lckcnt == 1) {
					if (kernel == 0 && use_reserved == 1)
						nlck--;
					*locked += PAGESIZE;
				}
				shmd->shm_lckpgs++;
				shmd->shm_vpage[anon_index] |= DISM_PG_LOCKED;
				if (lockmap != NULL)
					BT_SET(lockmap, pos);
			}
		}
	}
	/* Return unused lock reservation */
	if (nlck != 0 && use_reserved == 1) {
		mutex_enter(&freemem_lock);
		availrmem	+= nlck;
		pages_locked	-= nlck;
		mutex_exit(&freemem_lock);
	}

	return (rv);
}

int
spt_unlockpages(struct seg *seg, pgcnt_t anon_index, pgcnt_t npages,
    rctl_qty_t *unlocked)
{
	struct shm_data	*shmd = seg->s_data;
	struct spt_data	*sptd = shmd->shm_sptseg->s_data;
	struct anon_map	*amp = sptd->spt_amp;
	struct anon	*ap;
	struct vnode	*vp;
	u_offset_t	off;
	struct page	*pp;
	int		kernel;
	anon_sync_obj_t	cookie;
	ulong_t		i;
	pgcnt_t		nlck = 0;
	pgcnt_t		nlck_limit = NLCK;

	ANON_LOCK_ENTER(&amp->a_rwlock, RW_READER);
	for (i = 0; i < npages; i++, anon_index++) {
		if (shmd->shm_vpage[anon_index] & DISM_PG_LOCKED) {
			anon_array_enter(amp, anon_index, &cookie);
			ap = anon_get_ptr(amp->ahp, anon_index);
			ASSERT(ap);

			swap_xlate(ap, &vp, &off);
			anon_array_exit(&cookie);
			pp = page_lookup(vp, off, SE_SHARED);
			ASSERT(pp);
			/*
			 * availrmem is decremented only for pages which are not
			 * in seg pcache, for pages in seg pcache availrmem was
			 * decremented in _dismpagelock()
			 */
			kernel = (sptd->spt_ppa && sptd->spt_ppa[anon_index]);
			ASSERT(pp->p_lckcnt > 0);

			/*
			 * lock page but do not change availrmem, we do it
			 * ourselves every nlck loops.
			 */
			page_pp_unlock(pp, 0, 1);
			if (pp->p_lckcnt == 0) {
				if (kernel == 0)
					nlck++;
				*unlocked += PAGESIZE;
			}
			page_unlock(pp);
			shmd->shm_vpage[anon_index] &= ~DISM_PG_LOCKED;
			sptd->spt_ppa_lckcnt[anon_index]--;
			shmd->shm_lckpgs--;
		}

		/*
		 * To reduce freemem_lock contention, do not update availrmem
		 * until at least NLCK pages have been unlocked.
		 * 1. No need to update if nlck is zero
		 * 2. Always update if the last iteration
		 */
		if (nlck > 0 && (nlck == nlck_limit || i == npages - 1)) {
			mutex_enter(&freemem_lock);
			availrmem	+= nlck;
			pages_locked	-= nlck;
			mutex_exit(&freemem_lock);
			nlck = 0;
			nlck_limit = NLCK + RAND_P2(NLCK);
		}
	}
	ANON_LOCK_EXIT(&amp->a_rwlock);

	return (0);
}

/*ARGSUSED*/
static int
segspt_shmlockop(struct seg *seg, caddr_t addr, size_t len,
    int attr, int op, ulong_t *lockmap, size_t pos)
{
	struct shm_data *shmd = seg->s_data;
	struct seg	*sptseg = shmd->shm_sptseg;
	struct spt_data *sptd = sptseg->s_data;
	struct kshmid	*sp = sptd->spt_amp->a_sp;
	pgcnt_t		npages, a_npages;
	page_t		**ppa;
	pgcnt_t		an_idx, a_an_idx, ppa_idx;
	caddr_t		spt_addr, a_addr;	/* spt and aligned address */
	size_t		a_len;			/* aligned len */
	size_t		share_sz;
	ulong_t		i;
	int		sts = 0;
	rctl_qty_t	unlocked = 0;
	rctl_qty_t	locked = 0;
	struct proc	*p = curproc;
	kproject_t	*proj;

	ASSERT(seg->s_as && AS_LOCK_HELD(seg->s_as));
	ASSERT(sp != NULL);

	if ((sptd->spt_flags & SHM_PAGEABLE) == 0) {
		return (0);
	}

	addr = (caddr_t)((uintptr_t)addr & (uintptr_t)PAGEMASK);
	an_idx = seg_page(seg, addr);
	npages = btopr(len);

	if (an_idx + npages > btopr(shmd->shm_amp->size)) {
		return (ENOMEM);
	}

	/*
	 * A shm's project never changes, so no lock needed.
	 * The shm has a hold on the project, so it will not go away.
	 * Since we have a mapping to shm within this zone, we know
	 * that the zone will not go away.
	 */
	proj = sp->shm_perm.ipc_proj;

	if (op == MC_LOCK) {

		/*
		 * Need to align addr and size request if they are not
		 * aligned so we can always allocate large page(s) however
		 * we only lock what was requested in initial request.
		 */
		share_sz = page_get_pagesize(sptseg->s_szc);
		a_addr = (caddr_t)P2ALIGN((uintptr_t)(addr), share_sz);
		a_len = P2ROUNDUP((uintptr_t)(((addr + len) - a_addr)),
		    share_sz);
		a_npages = btop(a_len);
		a_an_idx = seg_page(seg, a_addr);
		spt_addr = sptseg->s_base + ptob(a_an_idx);
		ppa_idx = an_idx - a_an_idx;

		if ((ppa = kmem_zalloc(((sizeof (page_t *)) * a_npages),
		    KM_NOSLEEP)) == NULL) {
			return (ENOMEM);
		}

		/*
		 * Don't cache any new pages for IO and
		 * flush any cached pages.
		 */
		mutex_enter(&sptd->spt_lock);
		if (sptd->spt_ppa != NULL)
			sptd->spt_flags |= DISM_PPA_CHANGED;

		sts = spt_anon_getpages(sptseg, spt_addr, a_len, ppa);
		if (sts != 0) {
			mutex_exit(&sptd->spt_lock);
			kmem_free(ppa, ((sizeof (page_t *)) * a_npages));
			return (sts);
		}

		mutex_enter(&sp->shm_mlock);
		/* enforce locked memory rctl */
		unlocked = spt_unlockedbytes(npages, &ppa[ppa_idx]);

		mutex_enter(&p->p_lock);
		if (rctl_incr_locked_mem(p, proj, unlocked, 0)) {
			mutex_exit(&p->p_lock);
			sts = EAGAIN;
		} else {
			mutex_exit(&p->p_lock);
			sts = spt_lockpages(seg, an_idx, npages,
			    &ppa[ppa_idx], lockmap, pos, &locked);

			/*
			 * correct locked count if not all pages could be
			 * locked
			 */
			if ((unlocked - locked) > 0) {
				rctl_decr_locked_mem(NULL, proj,
				    (unlocked - locked), 0);
			}
		}
		/*
		 * unlock pages
		 */
		for (i = 0; i < a_npages; i++)
			page_unlock(ppa[i]);
		if (sptd->spt_ppa != NULL)
			sptd->spt_flags |= DISM_PPA_CHANGED;
		mutex_exit(&sp->shm_mlock);
		mutex_exit(&sptd->spt_lock);

		kmem_free(ppa, ((sizeof (page_t *)) * a_npages));

	} else if (op == MC_UNLOCK) { /* unlock */
		page_t		**ppa;

		mutex_enter(&sptd->spt_lock);
		if (shmd->shm_lckpgs == 0) {
			mutex_exit(&sptd->spt_lock);
			return (0);
		}
		/*
		 * Don't cache new IO pages.
		 */
		if (sptd->spt_ppa != NULL)
			sptd->spt_flags |= DISM_PPA_CHANGED;

		mutex_enter(&sp->shm_mlock);
		sts = spt_unlockpages(seg, an_idx, npages, &unlocked);
		if ((ppa = sptd->spt_ppa) != NULL)
			sptd->spt_flags |= DISM_PPA_CHANGED;
		mutex_exit(&sptd->spt_lock);

		rctl_decr_locked_mem(NULL, proj, unlocked, 0);
		mutex_exit(&sp->shm_mlock);

		if (ppa != NULL)
			seg_ppurge_wiredpp(ppa);
	}
	return (sts);
}

/*ARGSUSED*/
int
segspt_shmgetprot(struct seg *seg, caddr_t addr, size_t len, uint_t *protv)
{
	struct shm_data *shmd = (struct shm_data *)seg->s_data;
	struct spt_data *sptd = (struct spt_data *)shmd->shm_sptseg->s_data;
	spgcnt_t pgno = seg_page(seg, addr+len) - seg_page(seg, addr) + 1;

	ASSERT(seg->s_as && AS_LOCK_HELD(seg->s_as));

	/*
	 * ISM segment is always rw.
	 */
	while (--pgno >= 0)
		*protv++ = sptd->spt_prot;
	return (0);
}

/*ARGSUSED*/
u_offset_t
segspt_shmgetoffset(struct seg *seg, caddr_t addr)
{
	ASSERT(seg->s_as && AS_LOCK_HELD(seg->s_as));

	/* Offset does not matter in ISM memory */

	return ((u_offset_t)0);
}

/* ARGSUSED */
int
segspt_shmgettype(struct seg *seg, caddr_t addr)
{
	struct shm_data *shmd = (struct shm_data *)seg->s_data;
	struct spt_data *sptd = (struct spt_data *)shmd->shm_sptseg->s_data;

	ASSERT(seg->s_as && AS_LOCK_HELD(seg->s_as));

	/*
	 * The shared memory mapping is always MAP_SHARED, SWAP is only
	 * reserved for DISM
	 */
	return (MAP_SHARED |
	    ((sptd->spt_flags & SHM_PAGEABLE) ? 0 : MAP_NORESERVE));
}

/*ARGSUSED*/
int
segspt_shmgetvp(struct seg *seg, caddr_t addr, struct vnode **vpp)
{
	struct shm_data *shmd = (struct shm_data *)seg->s_data;
	struct spt_data *sptd = (struct spt_data *)shmd->shm_sptseg->s_data;

	ASSERT(seg->s_as && AS_LOCK_HELD(seg->s_as));

	*vpp = sptd->spt_vp;
	return (0);
}

/*
 * We need to wait for pending IO to complete to a DISM segment in order for
 * pages to get kicked out of the seg_pcache.  120 seconds should be more
 * than enough time to wait.
 */
static clock_t spt_pcache_wait = 120;

/*ARGSUSED*/
static int
segspt_shmadvise(struct seg *seg, caddr_t addr, size_t len, uint_t behav)
{
	struct shm_data	*shmd = (struct shm_data *)seg->s_data;
	struct spt_data	*sptd = (struct spt_data *)shmd->shm_sptseg->s_data;
	struct anon_map	*amp;
	pgcnt_t pg_idx;
	ushort_t gen;
	clock_t	end_lbolt;
	int writer;
	page_t **ppa;

	ASSERT(seg->s_as && AS_LOCK_HELD(seg->s_as));

	if (behav == MADV_FREE || behav == MADV_PURGE) {
		if ((sptd->spt_flags & SHM_PAGEABLE) == 0)
			return (0);

		amp = sptd->spt_amp;
		pg_idx = seg_page(seg, addr);

		mutex_enter(&sptd->spt_lock);
		if ((ppa = sptd->spt_ppa) == NULL) {
			mutex_exit(&sptd->spt_lock);
			ANON_LOCK_ENTER(&amp->a_rwlock, RW_READER);
			(void) anon_disclaim(amp, pg_idx, len, behav, NULL);
			ANON_LOCK_EXIT(&amp->a_rwlock);
			return (0);
		}

		sptd->spt_flags |= DISM_PPA_CHANGED;
		gen = sptd->spt_gen;

		mutex_exit(&sptd->spt_lock);

		/*
		 * Purge all DISM cached pages
		 */
		seg_ppurge_wiredpp(ppa);

		/*
		 * Drop the AS_LOCK so that other threads can grab it
		 * in the as_pageunlock path and hopefully get the segment
		 * kicked out of the seg_pcache.  We bump the shm_softlockcnt
		 * to keep this segment resident.
		 */
		writer = AS_WRITE_HELD(seg->s_as);
		atomic_inc_ulong((ulong_t *)(&(shmd->shm_softlockcnt)));
		AS_LOCK_EXIT(seg->s_as);

		mutex_enter(&sptd->spt_lock);

		end_lbolt = ddi_get_lbolt() + (hz * spt_pcache_wait);

		/*
		 * Try to wait for pages to get kicked out of the seg_pcache.
		 */
		while (sptd->spt_gen == gen &&
		    (sptd->spt_flags & DISM_PPA_CHANGED) &&
		    ddi_get_lbolt() < end_lbolt) {
			if (!cv_timedwait_sig(&sptd->spt_cv,
			    &sptd->spt_lock, end_lbolt)) {
				break;
			}
		}

		mutex_exit(&sptd->spt_lock);

		/* Regrab the AS_LOCK and release our hold on the segment */
		AS_LOCK_ENTER(seg->s_as, writer ? RW_WRITER : RW_READER);
		atomic_dec_ulong((ulong_t *)(&(shmd->shm_softlockcnt)));
		if (shmd->shm_softlockcnt <= 0) {
			if (AS_ISUNMAPWAIT(seg->s_as)) {
				mutex_enter(&seg->s_as->a_contents);
				if (AS_ISUNMAPWAIT(seg->s_as)) {
					AS_CLRUNMAPWAIT(seg->s_as);
					cv_broadcast(&seg->s_as->a_cv);
				}
				mutex_exit(&seg->s_as->a_contents);
			}
		}

		ANON_LOCK_ENTER(&amp->a_rwlock, RW_READER);
		(void) anon_disclaim(amp, pg_idx, len, behav, NULL);
		ANON_LOCK_EXIT(&amp->a_rwlock);
	} else if (lgrp_optimizations() && (behav == MADV_ACCESS_LWP ||
	    behav == MADV_ACCESS_MANY || behav == MADV_ACCESS_DEFAULT)) {
		int			already_set;
		ulong_t			anon_index;
		lgrp_mem_policy_t	policy;
		caddr_t			shm_addr;
		size_t			share_size;
		size_t			size;
		struct seg		*sptseg = shmd->shm_sptseg;
		caddr_t			sptseg_addr;

		/*
		 * Align address and length to page size of underlying segment
		 */
		share_size = page_get_pagesize(shmd->shm_sptseg->s_szc);
		shm_addr = (caddr_t)P2ALIGN((uintptr_t)(addr), share_size);
		size = P2ROUNDUP((uintptr_t)(((addr + len) - shm_addr)),
		    share_size);

		amp = shmd->shm_amp;
		anon_index = seg_page(seg, shm_addr);

		/*
		 * And now we may have to adjust size downward if we have
		 * exceeded the realsize of the segment or initial anon
		 * allocations.
		 */
		sptseg_addr = sptseg->s_base + ptob(anon_index);
		if ((sptseg_addr + size) >
		    (sptseg->s_base + sptd->spt_realsize))
			size = (sptseg->s_base + sptd->spt_realsize) -
			    sptseg_addr;

		/*
		 * Set memory allocation policy for this segment
		 */
		policy = lgrp_madv_to_policy(behav, len, MAP_SHARED);
		already_set = lgrp_shm_policy_set(policy, amp, anon_index,
		    NULL, 0, len);

		/*
		 * If random memory allocation policy set already,
		 * don't bother reapplying it.
		 */
		if (already_set && !LGRP_MEM_POLICY_REAPPLICABLE(policy))
			return (0);

		/*
		 * Mark any existing pages in the given range for
		 * migration, flushing the I/O page cache, and using
		 * underlying segment to calculate anon index and get
		 * anonmap and vnode pointer from
		 */
		if (shmd->shm_softlockcnt > 0)
			segspt_purge(seg);

		page_mark_migrate(seg, shm_addr, size, amp, 0, NULL, 0, 0);
	}

	return (0);
}

/*ARGSUSED*/
void
segspt_shmdump(struct seg *seg)
{
	/* no-op for ISM segment */
}

/*ARGSUSED*/
static int
segspt_shmsetpgsz(struct seg *seg, caddr_t addr, size_t len, uint_t szc)
{
	return (ENOTSUP);
}

/*
 * get a memory ID for an addr in a given segment
 */
static int
segspt_shmgetmemid(struct seg *seg, caddr_t addr, memid_t *memidp)
{
	struct shm_data *shmd = (struct shm_data *)seg->s_data;
	struct anon	*ap;
	size_t		anon_index;
	struct anon_map	*amp = shmd->shm_amp;
	struct spt_data	*sptd = shmd->shm_sptseg->s_data;
	struct seg	*sptseg = shmd->shm_sptseg;
	anon_sync_obj_t	cookie;

	anon_index = seg_page(seg, addr);

	if (addr > (seg->s_base + sptd->spt_realsize)) {
		return (EFAULT);
	}

	ANON_LOCK_ENTER(&amp->a_rwlock, RW_READER);
	anon_array_enter(amp, anon_index, &cookie);
	ap = anon_get_ptr(amp->ahp, anon_index);
	if (ap == NULL) {
		struct page *pp;
		caddr_t spt_addr = sptseg->s_base + ptob(anon_index);

		pp = anon_zero(sptseg, spt_addr, &ap, kcred);
		if (pp == NULL) {
			anon_array_exit(&cookie);
			ANON_LOCK_EXIT(&amp->a_rwlock);
			return (ENOMEM);
		}
		(void) anon_set_ptr(amp->ahp, anon_index, ap, ANON_SLEEP);
		page_unlock(pp);
	}
	anon_array_exit(&cookie);
	ANON_LOCK_EXIT(&amp->a_rwlock);
	memidp->val[0] = (uintptr_t)ap;
	memidp->val[1] = (uintptr_t)addr & PAGEOFFSET;
	return (0);
}

/*
 * Get memory allocation policy info for specified address in given segment
 */
static lgrp_mem_policy_info_t *
segspt_shmgetpolicy(struct seg *seg, caddr_t addr)
{
	struct anon_map		*amp;
	ulong_t			anon_index;
	lgrp_mem_policy_info_t	*policy_info;
	struct shm_data		*shm_data;

	ASSERT(seg != NULL);

	/*
	 * Get anon_map from segshm
	 *
	 * Assume that no lock needs to be held on anon_map, since
	 * it should be protected by its reference count which must be
	 * nonzero for an existing segment
	 * Need to grab readers lock on policy tree though
	 */
	shm_data = (struct shm_data *)seg->s_data;
	if (shm_data == NULL)
		return (NULL);
	amp = shm_data->shm_amp;
	ASSERT(amp->refcnt != 0);

	/*
	 * Get policy info
	 *
	 * Assume starting anon index of 0
	 */
	anon_index = seg_page(seg, addr);
	policy_info = lgrp_shm_policy_get(amp, anon_index, NULL, 0);

	return (policy_info);
}

/*ARGSUSED*/
static int
segspt_shmcapable(struct seg *seg, segcapability_t capability)
{
	return (0);
}<|MERGE_RESOLUTION|>--- conflicted
+++ resolved
@@ -63,11 +63,7 @@
  * See spt_setminfree().
  */
 pgcnt_t segspt_minfree = 0;
-<<<<<<< HEAD
-size_t segspt_minfree_clamp = (1UL << 30); /* 1Gb in bytes */
-=======
 size_t segspt_minfree_clamp = (1UL << 30); /* 1GB in bytes */
->>>>>>> d1d6926f
 
 static int segspt_create(struct seg **segpp, void *argsp);
 static int segspt_unmap(struct seg *seg, caddr_t raddr, size_t ssize);
@@ -321,11 +317,7 @@
  *
  * The traditional default value of 5% of total memory is used, except on
  * systems where that quickly gets ridiculous: in that case we clamp at a rather
-<<<<<<< HEAD
- * arbitrary value of 1Gb.
-=======
  * arbitrary value of 1GB.
->>>>>>> d1d6926f
  *
  * Note that since this is called lazily on the first sptcreate(), in theory,
  * this could represent a very small value if the system is heavily loaded
