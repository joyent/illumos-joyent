--- conflicted
+++ resolved
@@ -849,15 +849,7 @@
 	struct seg *segsav;
 	int as_lock_held;
 	klwp_t *lwp = ttolwp(curthread);
-<<<<<<< HEAD
 	zone_t *zonep = curzone;
-	int is_xhat = 0;
-	int holding_wpage = 0;
-	extern struct seg_ops   segdev_ops;
-=======
->>>>>>> 696be233
-
-
 
 retry:
 	/*
@@ -887,41 +879,29 @@
 		CPU_STATS_ADD_K(vm, prot_fault, 1);
 		break;
 
-<<<<<<< HEAD
-		case F_INVAL:
-			CPU_STATS_ENTER_K();
-			CPU_STATS_ADDQ(CPU, vm, as_fault, 1);
-			if (as == &kas)
-				CPU_STATS_ADDQ(CPU, vm, kernel_asflt, 1);
-			CPU_STATS_EXIT_K();
-			if (zonep->zone_pg_flt_delay != 0) {
-				/*
-				 * The zone in which this process is running
-				 * is currently over it's physical memory cap.
-				 * Throttle page faults to help the user-land
-				 * memory capper catch up. Note that
-				 * drv_usectohz() rounds up.
-				 */
-				atomic_add_64(&zonep->zone_pf_throttle, 1);
-				atomic_add_64(&zonep->zone_pf_throttle_usec,
-				    zonep->zone_pg_flt_delay);
-				if (zonep->zone_pg_flt_delay < TICK_TO_USEC(1))
-					drv_usecwait(zonep->zone_pg_flt_delay);
-				else
-					delay(drv_usectohz(
-					    zonep->zone_pg_flt_delay));
-			}
-			break;
-		}
-=======
 	case F_INVAL:
 		CPU_STATS_ENTER_K();
 		CPU_STATS_ADDQ(CPU, vm, as_fault, 1);
 		if (as == &kas)
 			CPU_STATS_ADDQ(CPU, vm, kernel_asflt, 1);
 		CPU_STATS_EXIT_K();
+		if (zonep->zone_pg_flt_delay != 0) {
+			/*
+			 * The zone in which this process is running is
+			 * currently over it's physical memory cap. Throttle
+			 * page faults to help the user-land memory capper
+			 * catch up. Note that drv_usectohz() rounds up.
+			 */
+			atomic_add_64(&zonep->zone_pf_throttle, 1);
+			atomic_add_64(&zonep->zone_pf_throttle_usec,
+			    zonep->zone_pg_flt_delay);
+			if (zonep->zone_pg_flt_delay < TICK_TO_USEC(1)) {
+				drv_usecwait(zonep->zone_pg_flt_delay);
+			} else {
+				delay(drv_usectohz(zonep->zone_pg_flt_delay));
+			}
+		}
 		break;
->>>>>>> 696be233
 	}
 
 	/* Kernel probe */
