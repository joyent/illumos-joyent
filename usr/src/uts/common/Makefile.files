--- conflicted
+++ resolved
@@ -25,11 +25,7 @@
 # Copyright (c) 2013 by Saso Kiselkov. All rights reserved.
 # Copyright 2018 Nexenta Systems, Inc.
 # Copyright 2016 Garrett D'Amore <garrett@damore.org>
-<<<<<<< HEAD
-# Copyright 2017 Joyent, Inc.
-=======
 # Copyright 2019 Joyent, Inc.
->>>>>>> 8f5edf1f
 # Copyright 2016 OmniTI Computer Consulting, Inc.  All rights reserved.
 # Copyright 2016 Hans Rosenfeld <rosenfeld@grumpf.hope-2000.org>
 #
