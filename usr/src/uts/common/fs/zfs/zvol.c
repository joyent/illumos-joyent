/*
 * CDDL HEADER START
 *
 * The contents of this file are subject to the terms of the
 * Common Development and Distribution License (the "License").
 * You may not use this file except in compliance with the License.
 *
 * You can obtain a copy of the license at usr/src/OPENSOLARIS.LICENSE
 * or http://www.opensolaris.org/os/licensing.
 * See the License for the specific language governing permissions
 * and limitations under the License.
 *
 * When distributing Covered Code, include this CDDL HEADER in each
 * file and include the License file at usr/src/OPENSOLARIS.LICENSE.
 * If applicable, add the following below this CDDL HEADER, with the
 * fields enclosed by brackets "[]" replaced with your own identifying
 * information: Portions Copyright [yyyy] [name of copyright owner]
 *
 * CDDL HEADER END
 */
/*
 * Copyright (c) 2005, 2010, Oracle and/or its affiliates. All rights reserved.
 *
 * Portions Copyright 2010 Robert Milkowski
 *
 * Copyright 2017 Nexenta Systems, Inc.  All rights reserved.
 * Copyright (c) 2012, 2020 by Delphix. All rights reserved.
 * Copyright (c) 2014 Integros [integros.com]
 * Copyright 2019 Joyent, Inc.
 */

/*
 * ZFS volume emulation driver.
 *
 * Makes a DMU object look like a volume of arbitrary size, up to 2^64 bytes.
 * Volumes are accessed through the symbolic links named:
 *
 * /dev/zvol/dsk/<pool_name>/<dataset_name>
 * /dev/zvol/rdsk/<pool_name>/<dataset_name>
 *
 * These links are created by the /dev filesystem (sdev_zvolops.c).
 * Volumes are persistent through reboot.  No user command needs to be
 * run before opening and using a device.
 */

#include <sys/types.h>
#include <sys/param.h>
#include <sys/errno.h>
#include <sys/uio.h>
#include <sys/buf.h>
#include <sys/modctl.h>
#include <sys/open.h>
#include <sys/kmem.h>
#include <sys/conf.h>
#include <sys/cmn_err.h>
#include <sys/stat.h>
#include <sys/zap.h>
#include <sys/spa.h>
#include <sys/spa_impl.h>
#include <sys/zio.h>
#include <sys/dmu_traverse.h>
#include <sys/dnode.h>
#include <sys/dsl_dataset.h>
#include <sys/dsl_prop.h>
#include <sys/dkio.h>
#include <sys/efi_partition.h>
#include <sys/byteorder.h>
#include <sys/pathname.h>
#include <sys/ddi.h>
#include <sys/sunddi.h>
#include <sys/crc32.h>
#include <sys/dirent.h>
#include <sys/policy.h>
#include <sys/fs/zfs.h>
#include <sys/zfs_ioctl.h>
#include <sys/mkdev.h>
#include <sys/zil.h>
#include <sys/refcount.h>
#include <sys/zfs_znode.h>
#include <sys/zfs_rlock.h>
#include <sys/vdev_impl.h>
#include <sys/zvol.h>
#include <sys/dumphdr.h>
#include <sys/zil_impl.h>
#include <sys/sdt.h>
#include <sys/dbuf.h>
#include <sys/dmu_tx.h>
#include <sys/zfeature.h>
#include <sys/zio_checksum.h>
#include <sys/zil_impl.h>
#include <sys/smt.h>
#include <sys/dkioc_free_util.h>
#include <sys/zfs_rlock.h>

#include "zfs_namecheck.h"

void *zfsdev_state;
static char *zvol_tag = "zvol_tag";

#define	ZVOL_DUMPSIZE		"dumpsize"

/*
 * This lock protects the zfsdev_state structure from being modified
 * while it's being used, e.g. an open that comes in before a create
 * finishes.  It also protects temporary opens of the dataset so that,
 * e.g., an open doesn't get a spurious EBUSY.
 */
kmutex_t zfsdev_state_lock;
static uint32_t zvol_minors;

typedef struct zvol_extent {
	list_node_t	ze_node;
	dva_t		ze_dva;		/* dva associated with this extent */
	uint64_t	ze_nblks;	/* number of blocks in extent */
} zvol_extent_t;

/*
 * The in-core state of each volume.
 */
typedef struct zvol_state {
	char		zv_name[MAXPATHLEN]; /* pool/dd name */
	uint64_t	zv_volsize;	/* amount of space we advertise */
	uint64_t	zv_volblocksize; /* volume block size */
	minor_t		zv_minor;	/* minor number */
	uint8_t		zv_min_bs;	/* minimum addressable block shift */
	uint8_t		zv_flags;	/* readonly, dumpified, etc. */
	objset_t	*zv_objset;	/* objset handle */
	uint32_t	zv_open_count[OTYPCNT];	/* open counts */
	uint32_t	zv_total_opens;	/* total open count */
	zilog_t		*zv_zilog;	/* ZIL handle */
	list_t		zv_extents;	/* List of extents for dump */
	rangelock_t	zv_rangelock;
	dnode_t		*zv_dn;		/* dnode hold */
} zvol_state_t;

/*
 * zvol specific flags
 */
#define	ZVOL_RDONLY	0x1
#define	ZVOL_DUMPIFIED	0x2
#define	ZVOL_EXCL	0x4
#define	ZVOL_WCE	0x8

#define	VOP_LATENCY_10MS	10000000
#define	VOP_LATENCY_100MS	100000000
#define	VOP_LATENCY_1S		1000000000
#define	VOP_LATENCY_10S		10000000000

/*
 * zvol maximum transfer in one DMU tx.
 */
int zvol_maxphys = DMU_MAX_ACCESS/2;

/*
 * Toggle unmap functionality.
 */
boolean_t zvol_unmap_enabled = B_TRUE;

/*
 * If true, unmaps requested as synchronous are executed synchronously,
 * otherwise all unmaps are asynchronous.
 */
boolean_t zvol_unmap_sync_enabled = B_FALSE;

extern int zfs_set_prop_nvlist(const char *, zprop_source_t,
    nvlist_t *, nvlist_t *);
static int zvol_remove_zv(zvol_state_t *);
static int zvol_get_data(void *arg, lr_write_t *lr, char *buf,
    struct lwb *lwb, zio_t *zio);
static int zvol_dumpify(zvol_state_t *zv);
static int zvol_dump_fini(zvol_state_t *zv);
static int zvol_dump_init(zvol_state_t *zv, boolean_t resize);

static void
zvol_size_changed(zvol_state_t *zv, uint64_t volsize)
{
	dev_t dev = makedevice(ddi_driver_major(zfs_dip), zv->zv_minor);

	zv->zv_volsize = volsize;
	VERIFY(ddi_prop_update_int64(dev, zfs_dip,
	    "Size", volsize) == DDI_SUCCESS);
	VERIFY(ddi_prop_update_int64(dev, zfs_dip,
	    "Nblocks", lbtodb(volsize)) == DDI_SUCCESS);

	/* Notify specfs to invalidate the cached size */
	spec_size_invalidate(dev, VBLK);
	spec_size_invalidate(dev, VCHR);
}

int
zvol_check_volsize(uint64_t volsize, uint64_t blocksize)
{
	if (volsize == 0)
		return (SET_ERROR(EINVAL));

	if (volsize % blocksize != 0)
		return (SET_ERROR(EINVAL));

#ifdef _ILP32
	if (volsize - 1 > SPEC_MAXOFFSET_T)
		return (SET_ERROR(EOVERFLOW));
#endif
	return (0);
}

int
zvol_check_volblocksize(uint64_t volblocksize)
{
	if (volblocksize < SPA_MINBLOCKSIZE ||
	    volblocksize > SPA_OLD_MAXBLOCKSIZE ||
	    !ISP2(volblocksize))
		return (SET_ERROR(EDOM));

	return (0);
}

int
zvol_get_stats(objset_t *os, nvlist_t *nv)
{
	int error;
	dmu_object_info_t doi;
	uint64_t val;

	error = zap_lookup(os, ZVOL_ZAP_OBJ, "size", 8, 1, &val);
	if (error)
		return (error);

	dsl_prop_nvlist_add_uint64(nv, ZFS_PROP_VOLSIZE, val);

	error = dmu_object_info(os, ZVOL_OBJ, &doi);

	if (error == 0) {
		dsl_prop_nvlist_add_uint64(nv, ZFS_PROP_VOLBLOCKSIZE,
		    doi.doi_data_block_size);
	}

	return (error);
}

static zvol_state_t *
zvol_minor_lookup(const char *name)
{
	minor_t minor;
	zvol_state_t *zv;

	ASSERT(MUTEX_HELD(&zfsdev_state_lock));

	for (minor = 1; minor <= ZFSDEV_MAX_MINOR; minor++) {
		zv = zfsdev_get_soft_state(minor, ZSST_ZVOL);
		if (zv == NULL)
			continue;
		if (strcmp(zv->zv_name, name) == 0)
			return (zv);
	}

	return (NULL);
}

/* extent mapping arg */
struct maparg {
	zvol_state_t	*ma_zv;
	uint64_t	ma_blks;
};

/*ARGSUSED*/
static int
zvol_map_block(spa_t *spa, zilog_t *zilog, const blkptr_t *bp,
    const zbookmark_phys_t *zb, const dnode_phys_t *dnp, void *arg)
{
	struct maparg *ma = arg;
	zvol_extent_t *ze;
	int bs = ma->ma_zv->zv_volblocksize;

	if (bp == NULL || BP_IS_HOLE(bp) ||
	    zb->zb_object != ZVOL_OBJ || zb->zb_level != 0)
		return (0);

	VERIFY(!BP_IS_EMBEDDED(bp));

	VERIFY3U(ma->ma_blks, ==, zb->zb_blkid);
	ma->ma_blks++;

	/* Abort immediately if we have encountered gang blocks */
	if (BP_IS_GANG(bp))
		return (SET_ERROR(EFRAGS));

	/*
	 * See if the block is at the end of the previous extent.
	 */
	ze = list_tail(&ma->ma_zv->zv_extents);
	if (ze &&
	    DVA_GET_VDEV(BP_IDENTITY(bp)) == DVA_GET_VDEV(&ze->ze_dva) &&
	    DVA_GET_OFFSET(BP_IDENTITY(bp)) ==
	    DVA_GET_OFFSET(&ze->ze_dva) + ze->ze_nblks * bs) {
		ze->ze_nblks++;
		return (0);
	}

	dprintf_bp(bp, "%s", "next blkptr:");

	/* start a new extent */
	ze = kmem_zalloc(sizeof (zvol_extent_t), KM_SLEEP);
	ze->ze_dva = bp->blk_dva[0];	/* structure assignment */
	ze->ze_nblks = 1;
	list_insert_tail(&ma->ma_zv->zv_extents, ze);
	return (0);
}

static void
zvol_free_extents(zvol_state_t *zv)
{
	zvol_extent_t *ze;

	while (ze = list_head(&zv->zv_extents)) {
		list_remove(&zv->zv_extents, ze);
		kmem_free(ze, sizeof (zvol_extent_t));
	}
}

static int
zvol_get_lbas(zvol_state_t *zv)
{
	objset_t *os = zv->zv_objset;
	struct maparg	ma;
	int		err;

	ma.ma_zv = zv;
	ma.ma_blks = 0;
	zvol_free_extents(zv);

	/* commit any in-flight changes before traversing the dataset */
	txg_wait_synced(dmu_objset_pool(os), 0);
	err = traverse_dataset(dmu_objset_ds(os), 0,
	    TRAVERSE_PRE | TRAVERSE_PREFETCH_METADATA, zvol_map_block, &ma);
	if (err || ma.ma_blks != (zv->zv_volsize / zv->zv_volblocksize)) {
		zvol_free_extents(zv);
		return (err ? err : EIO);
	}

	return (0);
}

/* ARGSUSED */
void
zvol_create_cb(objset_t *os, void *arg, cred_t *cr, dmu_tx_t *tx)
{
	zfs_creat_t *zct = arg;
	nvlist_t *nvprops = zct->zct_props;
	int error;
	uint64_t volblocksize, volsize;

	VERIFY(nvlist_lookup_uint64(nvprops,
	    zfs_prop_to_name(ZFS_PROP_VOLSIZE), &volsize) == 0);
	if (nvlist_lookup_uint64(nvprops,
	    zfs_prop_to_name(ZFS_PROP_VOLBLOCKSIZE), &volblocksize) != 0)
		volblocksize = zfs_prop_default_numeric(ZFS_PROP_VOLBLOCKSIZE);

	/*
	 * These properties must be removed from the list so the generic
	 * property setting step won't apply to them.
	 */
	VERIFY(nvlist_remove_all(nvprops,
	    zfs_prop_to_name(ZFS_PROP_VOLSIZE)) == 0);
	(void) nvlist_remove_all(nvprops,
	    zfs_prop_to_name(ZFS_PROP_VOLBLOCKSIZE));

	error = dmu_object_claim(os, ZVOL_OBJ, DMU_OT_ZVOL, volblocksize,
	    DMU_OT_NONE, 0, tx);
	ASSERT(error == 0);

	error = zap_create_claim(os, ZVOL_ZAP_OBJ, DMU_OT_ZVOL_PROP,
	    DMU_OT_NONE, 0, tx);
	ASSERT(error == 0);

	error = zap_update(os, ZVOL_ZAP_OBJ, "size", 8, 1, &volsize, tx);
	ASSERT(error == 0);
}

/*
 * Replay a TX_TRUNCATE ZIL transaction if asked.  TX_TRUNCATE is how we
 * implement DKIOCFREE/free-long-range.
 */
static int
zvol_replay_truncate(void *arg1, void *arg2, boolean_t byteswap)
{
	zvol_state_t *zv = arg1;
	lr_truncate_t *lr = arg2;
	uint64_t offset, length;

	if (byteswap)
		byteswap_uint64_array(lr, sizeof (*lr));

	offset = lr->lr_offset;
	length = lr->lr_length;

	return (dmu_free_long_range(zv->zv_objset, ZVOL_OBJ, offset, length));
}

/*
 * Replay a TX_WRITE ZIL transaction that didn't get committed
 * after a system failure
 */
/* ARGSUSED */
static int
zvol_replay_write(void *arg1, void *arg2, boolean_t byteswap)
{
	zvol_state_t *zv = arg1;
	lr_write_t *lr = arg2;
	objset_t *os = zv->zv_objset;
	char *data = (char *)(lr + 1);	/* data follows lr_write_t */
	uint64_t offset, length;
	dmu_tx_t *tx;
	int error;

	if (byteswap)
		byteswap_uint64_array(lr, sizeof (*lr));

	offset = lr->lr_offset;
	length = lr->lr_length;

	/* If it's a dmu_sync() block, write the whole block */
	if (lr->lr_common.lrc_reclen == sizeof (lr_write_t)) {
		uint64_t blocksize = BP_GET_LSIZE(&lr->lr_blkptr);
		if (length < blocksize) {
			offset -= offset % blocksize;
			length = blocksize;
		}
	}

	tx = dmu_tx_create(os);
	dmu_tx_hold_write(tx, ZVOL_OBJ, offset, length);
	error = dmu_tx_assign(tx, TXG_WAIT);
	if (error) {
		dmu_tx_abort(tx);
	} else {
		dmu_write(os, ZVOL_OBJ, offset, length, data, tx);
		dmu_tx_commit(tx);
	}

	return (error);
}

/* ARGSUSED */
static int
zvol_replay_err(void *arg1, void *arg2, boolean_t byteswap)
{
	return (SET_ERROR(ENOTSUP));
}

/*
 * Callback vectors for replaying records.
 * Only TX_WRITE and TX_TRUNCATE are needed for zvol.
 */
zil_replay_func_t *zvol_replay_vector[TX_MAX_TYPE] = {
	zvol_replay_err,	/* 0 no such transaction type */
	zvol_replay_err,	/* TX_CREATE */
	zvol_replay_err,	/* TX_MKDIR */
	zvol_replay_err,	/* TX_MKXATTR */
	zvol_replay_err,	/* TX_SYMLINK */
	zvol_replay_err,	/* TX_REMOVE */
	zvol_replay_err,	/* TX_RMDIR */
	zvol_replay_err,	/* TX_LINK */
	zvol_replay_err,	/* TX_RENAME */
	zvol_replay_write,	/* TX_WRITE */
	zvol_replay_truncate,	/* TX_TRUNCATE */
	zvol_replay_err,	/* TX_SETATTR */
	zvol_replay_err,	/* TX_ACL */
	zvol_replay_err,	/* TX_CREATE_ACL */
	zvol_replay_err,	/* TX_CREATE_ATTR */
	zvol_replay_err,	/* TX_CREATE_ACL_ATTR */
	zvol_replay_err,	/* TX_MKDIR_ACL */
	zvol_replay_err,	/* TX_MKDIR_ATTR */
	zvol_replay_err,	/* TX_MKDIR_ACL_ATTR */
	zvol_replay_err,	/* TX_WRITE2 */
};

int
zvol_name2minor(const char *name, minor_t *minor)
{
	zvol_state_t *zv;

	mutex_enter(&zfsdev_state_lock);
	zv = zvol_minor_lookup(name);
	if (minor && zv)
		*minor = zv->zv_minor;
	mutex_exit(&zfsdev_state_lock);
	return (zv ? 0 : -1);
}

/*
 * Create a minor node (plus a whole lot more) for the specified volume.
 */
int
zvol_create_minor(const char *name)
{
	zfs_soft_state_t *zs;
	zvol_state_t *zv;
	objset_t *os;
	dmu_object_info_t doi;
	minor_t minor = 0;
	char chrbuf[30], blkbuf[30];
	int error;

	mutex_enter(&zfsdev_state_lock);

	if (zvol_minor_lookup(name) != NULL) {
		mutex_exit(&zfsdev_state_lock);
		return (SET_ERROR(EEXIST));
	}

	/* lie and say we're read-only */
	error = dmu_objset_own(name, DMU_OST_ZVOL, B_TRUE, B_TRUE, FTAG, &os);

	if (error) {
		mutex_exit(&zfsdev_state_lock);
		return (error);
	}

	if ((minor = zfsdev_minor_alloc()) == 0) {
		dmu_objset_disown(os, 1, FTAG);
		mutex_exit(&zfsdev_state_lock);
		return (SET_ERROR(ENXIO));
	}

	if (ddi_soft_state_zalloc(zfsdev_state, minor) != DDI_SUCCESS) {
		dmu_objset_disown(os, 1, FTAG);
		mutex_exit(&zfsdev_state_lock);
		return (SET_ERROR(EAGAIN));
	}
	(void) ddi_prop_update_string(minor, zfs_dip, ZVOL_PROP_NAME,
	    (char *)name);

	(void) snprintf(chrbuf, sizeof (chrbuf), "%u,raw", minor);

	if (ddi_create_minor_node(zfs_dip, chrbuf, S_IFCHR,
	    minor, DDI_PSEUDO, 0) == DDI_FAILURE) {
		ddi_soft_state_free(zfsdev_state, minor);
		dmu_objset_disown(os, 1, FTAG);
		mutex_exit(&zfsdev_state_lock);
		return (SET_ERROR(EAGAIN));
	}

	(void) snprintf(blkbuf, sizeof (blkbuf), "%u", minor);

	if (ddi_create_minor_node(zfs_dip, blkbuf, S_IFBLK,
	    minor, DDI_PSEUDO, 0) == DDI_FAILURE) {
		ddi_remove_minor_node(zfs_dip, chrbuf);
		ddi_soft_state_free(zfsdev_state, minor);
		dmu_objset_disown(os, 1, FTAG);
		mutex_exit(&zfsdev_state_lock);
		return (SET_ERROR(EAGAIN));
	}

	zs = ddi_get_soft_state(zfsdev_state, minor);
	zs->zss_type = ZSST_ZVOL;
	zv = zs->zss_data = kmem_zalloc(sizeof (zvol_state_t), KM_SLEEP);
	(void) strlcpy(zv->zv_name, name, MAXPATHLEN);
	zv->zv_min_bs = DEV_BSHIFT;
	zv->zv_minor = minor;
	zv->zv_objset = os;
	if (dmu_objset_is_snapshot(os) || !spa_writeable(dmu_objset_spa(os)))
		zv->zv_flags |= ZVOL_RDONLY;
	rangelock_init(&zv->zv_rangelock, NULL, NULL);
	list_create(&zv->zv_extents, sizeof (zvol_extent_t),
	    offsetof(zvol_extent_t, ze_node));
	/* get and cache the blocksize */
	error = dmu_object_info(os, ZVOL_OBJ, &doi);
	ASSERT(error == 0);
	zv->zv_volblocksize = doi.doi_data_block_size;

	if (spa_writeable(dmu_objset_spa(os))) {
		if (zil_replay_disable)
			zil_destroy(dmu_objset_zil(os), B_FALSE);
		else
			zil_replay(os, zv, zvol_replay_vector);
	}
	dmu_objset_disown(os, 1, FTAG);
	zv->zv_objset = NULL;

	zvol_minors++;

	mutex_exit(&zfsdev_state_lock);

	return (0);
}

/*
 * Remove minor node for the specified volume.
 */
static int
zvol_remove_zv(zvol_state_t *zv)
{
	char nmbuf[20];
	minor_t minor = zv->zv_minor;

	ASSERT(MUTEX_HELD(&zfsdev_state_lock));
	if (zv->zv_total_opens != 0)
		return (SET_ERROR(EBUSY));

	(void) snprintf(nmbuf, sizeof (nmbuf), "%u,raw", minor);
	ddi_remove_minor_node(zfs_dip, nmbuf);

	(void) snprintf(nmbuf, sizeof (nmbuf), "%u", minor);
	ddi_remove_minor_node(zfs_dip, nmbuf);

	rangelock_fini(&zv->zv_rangelock);

	kmem_free(zv, sizeof (zvol_state_t));

	ddi_soft_state_free(zfsdev_state, minor);

	zvol_minors--;
	return (0);
}

int
zvol_remove_minor(const char *name)
{
	zvol_state_t *zv;
	int rc;

	mutex_enter(&zfsdev_state_lock);
	if ((zv = zvol_minor_lookup(name)) == NULL) {
		mutex_exit(&zfsdev_state_lock);
		return (SET_ERROR(ENXIO));
	}
	rc = zvol_remove_zv(zv);
	mutex_exit(&zfsdev_state_lock);
	return (rc);
}

int
zvol_first_open(zvol_state_t *zv, boolean_t rdonly)
{
	objset_t *os;
	uint64_t volsize;
	int error;
	uint64_t readonly;
	boolean_t ro;

	ro = (rdonly || (strchr(zv->zv_name, '@') != NULL));
	error = dmu_objset_own(zv->zv_name, DMU_OST_ZVOL, ro, B_TRUE, zv, &os);
	if (error)
		return (error);

	zv->zv_objset = os;
	error = zap_lookup(os, ZVOL_ZAP_OBJ, "size", 8, 1, &volsize);
	if (error) {
		ASSERT(error == 0);
		dmu_objset_disown(os, 1, zv);
		return (error);
	}

	error = dnode_hold(os, ZVOL_OBJ, zvol_tag, &zv->zv_dn);
	if (error) {
		dmu_objset_disown(os, 1, zv);
		return (error);
	}

	zvol_size_changed(zv, volsize);
	zv->zv_zilog = zil_open(os, zvol_get_data);

	VERIFY(dsl_prop_get_integer(zv->zv_name, "readonly", &readonly,
	    NULL) == 0);
	if (readonly || dmu_objset_is_snapshot(os) ||
	    !spa_writeable(dmu_objset_spa(os)))
		zv->zv_flags |= ZVOL_RDONLY;
	else
		zv->zv_flags &= ~ZVOL_RDONLY;
	return (error);
}

void
zvol_last_close(zvol_state_t *zv)
{
	zil_close(zv->zv_zilog);
	zv->zv_zilog = NULL;

	dnode_rele(zv->zv_dn, zvol_tag);
	zv->zv_dn = NULL;

	/*
	 * Evict cached data
	 */
	if (dsl_dataset_is_dirty(dmu_objset_ds(zv->zv_objset)) &&
	    !(zv->zv_flags & ZVOL_RDONLY))
		txg_wait_synced(dmu_objset_pool(zv->zv_objset), 0);
	dmu_objset_evict_dbufs(zv->zv_objset);

	dmu_objset_disown(zv->zv_objset, 1, zv);
	zv->zv_objset = NULL;
}

int
zvol_prealloc(zvol_state_t *zv)
{
	objset_t *os = zv->zv_objset;
	dmu_tx_t *tx;
	uint64_t refd, avail, usedobjs, availobjs;
	uint64_t resid = zv->zv_volsize;
	uint64_t off = 0;

	/* Check the space usage before attempting to allocate the space */
	dmu_objset_space(os, &refd, &avail, &usedobjs, &availobjs);
	if (avail < zv->zv_volsize)
		return (SET_ERROR(ENOSPC));

	/* Free old extents if they exist */
	zvol_free_extents(zv);

	while (resid != 0) {
		int error;
		uint64_t bytes = MIN(resid, SPA_OLD_MAXBLOCKSIZE);

		tx = dmu_tx_create(os);
		dmu_tx_hold_write(tx, ZVOL_OBJ, off, bytes);
		error = dmu_tx_assign(tx, TXG_WAIT);
		if (error) {
			dmu_tx_abort(tx);
			(void) dmu_free_long_range(os, ZVOL_OBJ, 0, off);
			return (error);
		}
		dmu_prealloc(os, ZVOL_OBJ, off, bytes, tx);
		dmu_tx_commit(tx);
		off += bytes;
		resid -= bytes;
	}
	txg_wait_synced(dmu_objset_pool(os), 0);

	return (0);
}

static int
zvol_update_volsize(objset_t *os, uint64_t volsize)
{
	dmu_tx_t *tx;
	int error;
	uint64_t txg;

	ASSERT(MUTEX_HELD(&zfsdev_state_lock));

	tx = dmu_tx_create(os);
	dmu_tx_hold_zap(tx, ZVOL_ZAP_OBJ, TRUE, NULL);
	dmu_tx_mark_netfree(tx);
	error = dmu_tx_assign(tx, TXG_WAIT);
	if (error) {
		dmu_tx_abort(tx);
		return (error);
	}
	txg = dmu_tx_get_txg(tx);

	error = zap_update(os, ZVOL_ZAP_OBJ, "size", 8, 1,
	    &volsize, tx);
	dmu_tx_commit(tx);

	txg_wait_synced(dmu_objset_pool(os), txg);

	if (error == 0)
		error = dmu_free_long_range(os,
		    ZVOL_OBJ, volsize, DMU_OBJECT_END);
	return (error);
}

void
zvol_remove_minors(const char *name)
{
	zvol_state_t *zv;
	char *namebuf;
	minor_t minor;

	namebuf = kmem_zalloc(strlen(name) + 2, KM_SLEEP);
	(void) strncpy(namebuf, name, strlen(name));
	(void) strcat(namebuf, "/");
	mutex_enter(&zfsdev_state_lock);
	for (minor = 1; minor <= ZFSDEV_MAX_MINOR; minor++) {

		zv = zfsdev_get_soft_state(minor, ZSST_ZVOL);
		if (zv == NULL)
			continue;
		if (strncmp(namebuf, zv->zv_name, strlen(namebuf)) == 0)
			(void) zvol_remove_zv(zv);
	}
	kmem_free(namebuf, strlen(name) + 2);

	mutex_exit(&zfsdev_state_lock);
}

static int
zvol_update_live_volsize(zvol_state_t *zv, uint64_t volsize)
{
	uint64_t old_volsize = 0ULL;
	int error = 0;

	ASSERT(MUTEX_HELD(&zfsdev_state_lock));

	/*
	 * Reinitialize the dump area to the new size. If we
	 * failed to resize the dump area then restore it back to
	 * its original size.  We must set the new volsize prior
	 * to calling dumpvp_resize() to ensure that the devices'
	 * size(9P) is not visible by the dump subsystem.
	 */
	old_volsize = zv->zv_volsize;
	zvol_size_changed(zv, volsize);

	if (zv->zv_flags & ZVOL_DUMPIFIED) {
		if ((error = zvol_dumpify(zv)) != 0 ||
		    (error = dumpvp_resize()) != 0) {
			int dumpify_error;

			(void) zvol_update_volsize(zv->zv_objset, old_volsize);
			zvol_size_changed(zv, old_volsize);
			dumpify_error = zvol_dumpify(zv);
			error = dumpify_error ? dumpify_error : error;
		}
	}

	/*
	 * Generate a LUN expansion event.
	 */
	if (error == 0) {
		sysevent_id_t eid;
		nvlist_t *attr;
		char *physpath = kmem_zalloc(MAXPATHLEN, KM_SLEEP);

		(void) snprintf(physpath, MAXPATHLEN, "%s%u", ZVOL_PSEUDO_DEV,
		    zv->zv_minor);

		VERIFY(nvlist_alloc(&attr, NV_UNIQUE_NAME, KM_SLEEP) == 0);
		VERIFY(nvlist_add_string(attr, DEV_PHYS_PATH, physpath) == 0);

		(void) ddi_log_sysevent(zfs_dip, SUNW_VENDOR, EC_DEV_STATUS,
		    ESC_DEV_DLE, attr, &eid, DDI_SLEEP);

		nvlist_free(attr);
		kmem_free(physpath, MAXPATHLEN);
	}
	return (error);
}

int
zvol_set_volsize(const char *name, uint64_t volsize)
{
	zvol_state_t *zv = NULL;
	objset_t *os;
	int error;
	dmu_object_info_t doi;
	uint64_t readonly;
	boolean_t owned = B_FALSE;

	error = dsl_prop_get_integer(name,
	    zfs_prop_to_name(ZFS_PROP_READONLY), &readonly, NULL);
	if (error != 0)
		return (error);
	if (readonly)
		return (SET_ERROR(EROFS));

	mutex_enter(&zfsdev_state_lock);
	zv = zvol_minor_lookup(name);

	if (zv == NULL || zv->zv_objset == NULL) {
		if ((error = dmu_objset_own(name, DMU_OST_ZVOL, B_FALSE, B_TRUE,
		    FTAG, &os)) != 0) {
			mutex_exit(&zfsdev_state_lock);
			return (error);
		}
		owned = B_TRUE;
		if (zv != NULL)
			zv->zv_objset = os;
	} else {
		os = zv->zv_objset;
	}

	if ((error = dmu_object_info(os, ZVOL_OBJ, &doi)) != 0 ||
	    (error = zvol_check_volsize(volsize, doi.doi_data_block_size)) != 0)
		goto out;

	error = zvol_update_volsize(os, volsize);

	if (error == 0 && zv != NULL)
		error = zvol_update_live_volsize(zv, volsize);
out:
	if (owned) {
		dmu_objset_disown(os, B_TRUE, FTAG);
		if (zv != NULL)
			zv->zv_objset = NULL;
	}
	mutex_exit(&zfsdev_state_lock);
	return (error);
}

/*ARGSUSED*/
int
zvol_open(dev_t *devp, int flag, int otyp, cred_t *cr)
{
	zvol_state_t *zv;
	int err = 0;

	mutex_enter(&zfsdev_state_lock);

	zv = zfsdev_get_soft_state(getminor(*devp), ZSST_ZVOL);
	if (zv == NULL) {
		mutex_exit(&zfsdev_state_lock);
		return (SET_ERROR(ENXIO));
	}

	if (zv->zv_total_opens == 0)
		err = zvol_first_open(zv, !(flag & FWRITE));
	if (err) {
		mutex_exit(&zfsdev_state_lock);
		return (err);
	}

	if ((flag & FWRITE) && (zv->zv_flags & ZVOL_RDONLY)) {
		err = SET_ERROR(EROFS);
		goto out;
	}
	if (zv->zv_flags & ZVOL_EXCL) {
		err = SET_ERROR(EBUSY);
		goto out;
	}
	if (flag & FEXCL) {
		if (zv->zv_total_opens != 0) {
			err = SET_ERROR(EBUSY);
			goto out;
		}
		zv->zv_flags |= ZVOL_EXCL;
	}

	if (zv->zv_open_count[otyp] == 0 || otyp == OTYP_LYR) {
		zv->zv_open_count[otyp]++;
		zv->zv_total_opens++;
	}
	mutex_exit(&zfsdev_state_lock);

	return (err);
out:
	if (zv->zv_total_opens == 0)
		zvol_last_close(zv);
	mutex_exit(&zfsdev_state_lock);
	return (err);
}

/*ARGSUSED*/
int
zvol_close(dev_t dev, int flag, int otyp, cred_t *cr)
{
	minor_t minor = getminor(dev);
	zvol_state_t *zv;
	int error = 0;

	mutex_enter(&zfsdev_state_lock);

	zv = zfsdev_get_soft_state(minor, ZSST_ZVOL);
	if (zv == NULL) {
		mutex_exit(&zfsdev_state_lock);
		return (SET_ERROR(ENXIO));
	}

	if (zv->zv_flags & ZVOL_EXCL) {
		ASSERT(zv->zv_total_opens == 1);
		zv->zv_flags &= ~ZVOL_EXCL;
	}

	/*
	 * If the open count is zero, this is a spurious close.
	 * That indicates a bug in the kernel / DDI framework.
	 */
	ASSERT(zv->zv_open_count[otyp] != 0);
	ASSERT(zv->zv_total_opens != 0);

	/*
	 * You may get multiple opens, but only one close.
	 */
	zv->zv_open_count[otyp]--;
	zv->zv_total_opens--;

	if (zv->zv_total_opens == 0)
		zvol_last_close(zv);

	mutex_exit(&zfsdev_state_lock);
	return (error);
}

/* ARGSUSED */
static void
zvol_get_done(zgd_t *zgd, int error)
{
	if (zgd->zgd_db)
		dmu_buf_rele(zgd->zgd_db, zgd);

	rangelock_exit(zgd->zgd_lr);

	kmem_free(zgd, sizeof (zgd_t));
}

/*
 * Get data to generate a TX_WRITE intent log record.
 */
static int
zvol_get_data(void *arg, lr_write_t *lr, char *buf, struct lwb *lwb, zio_t *zio)
{
	zvol_state_t *zv = arg;
	uint64_t offset = lr->lr_offset;
	uint64_t size = lr->lr_length;	/* length of user data */
	dmu_buf_t *db;
	zgd_t *zgd;
	int error;

	ASSERT3P(lwb, !=, NULL);
	ASSERT3P(zio, !=, NULL);
	ASSERT3U(size, !=, 0);

	zgd = kmem_zalloc(sizeof (zgd_t), KM_SLEEP);
	zgd->zgd_lwb = lwb;

	/*
	 * Write records come in two flavors: immediate and indirect.
	 * For small writes it's cheaper to store the data with the
	 * log record (immediate); for large writes it's cheaper to
	 * sync the data and get a pointer to it (indirect) so that
	 * we don't have to write the data twice.
	 */
	if (buf != NULL) { /* immediate write */
		zgd->zgd_lr = rangelock_enter(&zv->zv_rangelock, offset, size,
		    RL_READER);
		error = dmu_read_by_dnode(zv->zv_dn, offset, size, buf,
		    DMU_READ_NO_PREFETCH);
	} else { /* indirect write */
		/*
		 * Have to lock the whole block to ensure when it's written out
		 * and its checksum is being calculated that no one can change
		 * the data. Contrarily to zfs_get_data we need not re-check
		 * blocksize after we get the lock because it cannot be changed.
		 */
		size = zv->zv_volblocksize;
		offset = P2ALIGN(offset, size);
		zgd->zgd_lr = rangelock_enter(&zv->zv_rangelock, offset, size,
		    RL_READER);
		error = dmu_buf_hold_by_dnode(zv->zv_dn, offset, zgd, &db,
		    DMU_READ_NO_PREFETCH);
		if (error == 0) {
			blkptr_t *bp = &lr->lr_blkptr;

			zgd->zgd_db = db;
			zgd->zgd_bp = bp;

			ASSERT(db->db_offset == offset);
			ASSERT(db->db_size == size);

			error = dmu_sync(zio, lr->lr_common.lrc_txg,
			    zvol_get_done, zgd);

			if (error == 0)
				return (0);
		}
	}

	zvol_get_done(zgd, error);

	return (error);
}

/*
 * zvol_log_write() handles synchronous writes using TX_WRITE ZIL transactions.
 *
 * We store data in the log buffers if it's small enough.
 * Otherwise we will later flush the data out via dmu_sync().
 */
ssize_t zvol_immediate_write_sz = 32768;

static void
zvol_log_write(zvol_state_t *zv, dmu_tx_t *tx, offset_t off, ssize_t resid,
    boolean_t sync)
{
	uint32_t blocksize = zv->zv_volblocksize;
	zilog_t *zilog = zv->zv_zilog;
	itx_wr_state_t write_state;

	if (zil_replaying(zilog, tx))
		return;

	if (zilog->zl_logbias == ZFS_LOGBIAS_THROUGHPUT)
		write_state = WR_INDIRECT;
	else if (!spa_has_slogs(zilog->zl_spa) &&
	    resid >= blocksize && blocksize > zvol_immediate_write_sz)
		write_state = WR_INDIRECT;
	else if (sync)
		write_state = WR_COPIED;
	else
		write_state = WR_NEED_COPY;

	while (resid) {
		itx_t *itx;
		lr_write_t *lr;
		itx_wr_state_t wr_state = write_state;
		ssize_t len = resid;

		if (wr_state == WR_COPIED && resid > ZIL_MAX_COPIED_DATA)
			wr_state = WR_NEED_COPY;
		else if (wr_state == WR_INDIRECT)
			len = MIN(blocksize - P2PHASE(off, blocksize), resid);

		itx = zil_itx_create(TX_WRITE, sizeof (*lr) +
		    (wr_state == WR_COPIED ? len : 0));
		lr = (lr_write_t *)&itx->itx_lr;
		if (wr_state == WR_COPIED && dmu_read_by_dnode(zv->zv_dn,
		    off, len, lr + 1, DMU_READ_NO_PREFETCH) != 0) {
			zil_itx_destroy(itx);
			itx = zil_itx_create(TX_WRITE, sizeof (*lr));
			lr = (lr_write_t *)&itx->itx_lr;
			wr_state = WR_NEED_COPY;
		}

		itx->itx_wr_state = wr_state;
		lr->lr_foid = ZVOL_OBJ;
		lr->lr_offset = off;
		lr->lr_length = len;
		lr->lr_blkoff = 0;
		BP_ZERO(&lr->lr_blkptr);

		itx->itx_private = zv;
		itx->itx_sync = sync;

		zil_itx_assign(zilog, itx, tx);

		off += len;
		resid -= len;
	}
}

static int
zvol_dumpio_vdev(vdev_t *vd, void *addr, uint64_t offset, uint64_t origoffset,
    uint64_t size, boolean_t doread, boolean_t isdump)
{
	if (doread && !vdev_readable(vd))
		return (SET_ERROR(EIO));
	if (!doread && !vdev_writeable(vd))
		return (SET_ERROR(EIO));
	if (vd->vdev_ops->vdev_op_dumpio == NULL)
		return (SET_ERROR(EIO));

	return (vd->vdev_ops->vdev_op_dumpio(vd, addr, size,
	    offset, origoffset, doread, isdump));
}

static int
zvol_dumpio(zvol_state_t *zv, void *addr, uint64_t offset, uint64_t size,
    boolean_t doread, boolean_t isdump)
{
	vdev_t *vd;
	int error;
	zvol_extent_t *ze;
	spa_t *spa = dmu_objset_spa(zv->zv_objset);

	/* Must be sector aligned, and not stradle a block boundary. */
	if (P2PHASE(offset, DEV_BSIZE) || P2PHASE(size, DEV_BSIZE) ||
	    P2BOUNDARY(offset, size, zv->zv_volblocksize)) {
		return (SET_ERROR(EINVAL));
	}
	ASSERT(size <= zv->zv_volblocksize);

	/* Locate the extent this belongs to */
	ze = list_head(&zv->zv_extents);
	while (offset >= ze->ze_nblks * zv->zv_volblocksize) {
		offset -= ze->ze_nblks * zv->zv_volblocksize;
		ze = list_next(&zv->zv_extents, ze);
	}

	if (ze == NULL)
		return (SET_ERROR(EINVAL));

	if (!ddi_in_panic())
		spa_config_enter(spa, SCL_STATE, FTAG, RW_READER);

	vd = vdev_lookup_top(spa, DVA_GET_VDEV(&ze->ze_dva));
	offset += DVA_GET_OFFSET(&ze->ze_dva);
	error = zvol_dumpio_vdev(vd, addr, offset, DVA_GET_OFFSET(&ze->ze_dva),
	    size, doread, isdump);

	if (!ddi_in_panic())
		spa_config_exit(spa, SCL_STATE, FTAG);

	return (error);
}

int
zvol_strategy(buf_t *bp)
{
	zfs_soft_state_t *zs = NULL;
	zvol_state_t *zv;
	uint64_t off, volsize;
	size_t resid;
	char *addr;
	objset_t *os;
	int error = 0;
	boolean_t doread = !!(bp->b_flags & B_READ);
	boolean_t is_dumpified;
	boolean_t sync;

	if (getminor(bp->b_edev) == 0) {
		error = SET_ERROR(EINVAL);
	} else {
		zs = ddi_get_soft_state(zfsdev_state, getminor(bp->b_edev));
		if (zs == NULL)
			error = SET_ERROR(ENXIO);
		else if (zs->zss_type != ZSST_ZVOL)
			error = SET_ERROR(EINVAL);
	}

	if (error) {
		bioerror(bp, error);
		biodone(bp);
		return (0);
	}

	zv = zs->zss_data;

	if (!(bp->b_flags & B_READ) && (zv->zv_flags & ZVOL_RDONLY)) {
		bioerror(bp, EROFS);
		biodone(bp);
		return (0);
	}

	off = ldbtob(bp->b_blkno);
	volsize = zv->zv_volsize;

	os = zv->zv_objset;
	ASSERT(os != NULL);

	bp_mapin(bp);
	addr = bp->b_un.b_addr;
	resid = bp->b_bcount;

	if (resid > 0 && (off < 0 || off >= volsize)) {
		bioerror(bp, EIO);
		biodone(bp);
		return (0);
	}

	is_dumpified = zv->zv_flags & ZVOL_DUMPIFIED;
	sync = ((!(bp->b_flags & B_ASYNC) &&
	    !(zv->zv_flags & ZVOL_WCE)) ||
	    (zv->zv_objset->os_sync == ZFS_SYNC_ALWAYS)) &&
	    !doread && !is_dumpified;

	smt_begin_unsafe();

	/*
	 * There must be no buffer changes when doing a dmu_sync() because
	 * we can't change the data whilst calculating the checksum.
	 */
	locked_range_t *lr = rangelock_enter(&zv->zv_rangelock, off, resid,
	    doread ? RL_READER : RL_WRITER);

	while (resid != 0 && off < volsize) {
		size_t size = MIN(resid, zvol_maxphys);
		if (is_dumpified) {
			size = MIN(size, P2END(off, zv->zv_volblocksize) - off);
			error = zvol_dumpio(zv, addr, off, size,
			    doread, B_FALSE);
		} else if (doread) {
			error = dmu_read(os, ZVOL_OBJ, off, size, addr,
			    DMU_READ_PREFETCH);
		} else {
			dmu_tx_t *tx = dmu_tx_create(os);
			dmu_tx_hold_write(tx, ZVOL_OBJ, off, size);
			error = dmu_tx_assign(tx, TXG_WAIT);
			if (error) {
				dmu_tx_abort(tx);
			} else {
				dmu_write(os, ZVOL_OBJ, off, size, addr, tx);
				zvol_log_write(zv, tx, off, size, sync);
				dmu_tx_commit(tx);
			}
		}
		if (error) {
			/* convert checksum errors into IO errors */
			if (error == ECKSUM)
				error = SET_ERROR(EIO);
			break;
		}
		off += size;
		addr += size;
		resid -= size;
	}
	rangelock_exit(lr);

	if ((bp->b_resid = resid) == bp->b_bcount)
		bioerror(bp, off > volsize ? EINVAL : error);

	if (sync)
		zil_commit(zv->zv_zilog, ZVOL_OBJ);
	biodone(bp);

	smt_end_unsafe();

	return (0);
}

/*
 * Set the buffer count to the zvol maximum transfer.
 * Using our own routine instead of the default minphys()
 * means that for larger writes we write bigger buffers on X86
 * (128K instead of 56K) and flush the disk write cache less often
 * (every zvol_maxphys - currently 1MB) instead of minphys (currently
 * 56K on X86 and 128K on sparc).
 */
void
zvol_minphys(struct buf *bp)
{
	if (bp->b_bcount > zvol_maxphys)
		bp->b_bcount = zvol_maxphys;
}

int
zvol_dump(dev_t dev, caddr_t addr, daddr_t blkno, int nblocks)
{
	minor_t minor = getminor(dev);
	zvol_state_t *zv;
	int error = 0;
	uint64_t size;
	uint64_t boff;
	uint64_t resid;

	zv = zfsdev_get_soft_state(minor, ZSST_ZVOL);
	if (zv == NULL)
		return (SET_ERROR(ENXIO));

	if ((zv->zv_flags & ZVOL_DUMPIFIED) == 0)
		return (SET_ERROR(EINVAL));

	boff = ldbtob(blkno);
	resid = ldbtob(nblocks);

	VERIFY3U(boff + resid, <=, zv->zv_volsize);

	while (resid) {
		size = MIN(resid, P2END(boff, zv->zv_volblocksize) - boff);
		error = zvol_dumpio(zv, addr, boff, size, B_FALSE, B_TRUE);
		if (error)
			break;
		boff += size;
		addr += size;
		resid -= size;
	}

	return (error);
}

/*ARGSUSED*/
int
zvol_read(dev_t dev, uio_t *uio, cred_t *cr)
{
	minor_t minor = getminor(dev);
	zvol_state_t *zv;
	uint64_t volsize;
	int error = 0;
	zone_t *zonep = curzone;
	uint64_t tot_bytes;
	hrtime_t start, lat;

	zv = zfsdev_get_soft_state(minor, ZSST_ZVOL);
	if (zv == NULL)
		return (SET_ERROR(ENXIO));

	volsize = zv->zv_volsize;
	if (uio->uio_resid > 0 &&
	    (uio->uio_loffset < 0 || uio->uio_loffset >= volsize))
		return (SET_ERROR(EIO));

	if (zv->zv_flags & ZVOL_DUMPIFIED) {
		error = physio(zvol_strategy, NULL, dev, B_READ,
		    zvol_minphys, uio);
		return (error);
	}

	smt_begin_unsafe();

	DTRACE_PROBE3(zvol__uio__start, dev_t, dev, uio_t *, uio, int, 0);

	mutex_enter(&zonep->zone_vfs_lock);
	kstat_runq_enter(&zonep->zone_vfs_rwstats);
	mutex_exit(&zonep->zone_vfs_lock);
	start = gethrtime();
	tot_bytes = 0;

	locked_range_t *lr = rangelock_enter(&zv->zv_rangelock,
	    uio->uio_loffset, uio->uio_resid, RL_READER);
	while (uio->uio_resid > 0 && uio->uio_loffset < volsize) {
		uint64_t bytes = MIN(uio->uio_resid, DMU_MAX_ACCESS >> 1);

		/* don't read past the end */
		if (bytes > volsize - uio->uio_loffset)
			bytes = volsize - uio->uio_loffset;

		tot_bytes += bytes;
		error =  dmu_read_uio(zv->zv_objset, ZVOL_OBJ, uio, bytes);
		if (error) {
			/* convert checksum errors into IO errors */
			if (error == ECKSUM)
				error = SET_ERROR(EIO);
			break;
		}
	}
	rangelock_exit(lr);

	mutex_enter(&zonep->zone_vfs_lock);
	zonep->zone_vfs_rwstats.reads++;
	zonep->zone_vfs_rwstats.nread += tot_bytes;
	kstat_runq_exit(&zonep->zone_vfs_rwstats);
	mutex_exit(&zonep->zone_vfs_lock);

	lat = gethrtime() - start;

	if (lat >= VOP_LATENCY_10MS) {
		zone_vfs_kstat_t *zvp;

		zvp = zonep->zone_vfs_stats;
		if (lat < VOP_LATENCY_100MS) {
			atomic_inc_64(&zvp->zv_10ms_ops.value.ui64);
		} else if (lat < VOP_LATENCY_1S) {
			atomic_inc_64(&zvp->zv_10ms_ops.value.ui64);
			atomic_inc_64(&zvp->zv_100ms_ops.value.ui64);
		} else if (lat < VOP_LATENCY_10S) {
			atomic_inc_64(&zvp->zv_10ms_ops.value.ui64);
			atomic_inc_64(&zvp->zv_100ms_ops.value.ui64);
			atomic_inc_64(&zvp->zv_1s_ops.value.ui64);
		} else {
			atomic_inc_64(&zvp->zv_10ms_ops.value.ui64);
			atomic_inc_64(&zvp->zv_100ms_ops.value.ui64);
			atomic_inc_64(&zvp->zv_1s_ops.value.ui64);
			atomic_inc_64(&zvp->zv_10s_ops.value.ui64);
		}
	}

	DTRACE_PROBE4(zvol__uio__done, dev_t, dev, uio_t *, uio, int, 0, int,
	    error);

	smt_end_unsafe();

	return (error);
}

/*ARGSUSED*/
int
zvol_write(dev_t dev, uio_t *uio, cred_t *cr)
{
	minor_t minor = getminor(dev);
	zvol_state_t *zv;
	uint64_t volsize;
	int error = 0;
	boolean_t sync;
	zone_t *zonep = curzone;
	uint64_t tot_bytes;
	hrtime_t start, lat;

	zv = zfsdev_get_soft_state(minor, ZSST_ZVOL);
	if (zv == NULL)
		return (SET_ERROR(ENXIO));

	volsize = zv->zv_volsize;
	if (uio->uio_resid > 0 &&
	    (uio->uio_loffset < 0 || uio->uio_loffset >= volsize))
		return (SET_ERROR(EIO));

	if (zv->zv_flags & ZVOL_DUMPIFIED) {
		error = physio(zvol_strategy, NULL, dev, B_WRITE,
		    zvol_minphys, uio);
		return (error);
	}

	smt_begin_unsafe();

	DTRACE_PROBE3(zvol__uio__start, dev_t, dev, uio_t *, uio, int, 1);

	/*
	 * For the purposes of VFS kstat consumers, the "waitq" calculation is
	 * repurposed as the active queue for zvol write operations. There's no
	 * actual wait queue for zvol operations.
	 */
	mutex_enter(&zonep->zone_vfs_lock);
	kstat_waitq_enter(&zonep->zone_vfs_rwstats);
	mutex_exit(&zonep->zone_vfs_lock);
	start = gethrtime();
	tot_bytes = 0;

	sync = !(zv->zv_flags & ZVOL_WCE) ||
	    (zv->zv_objset->os_sync == ZFS_SYNC_ALWAYS);

	locked_range_t *lr = rangelock_enter(&zv->zv_rangelock,
	    uio->uio_loffset, uio->uio_resid, RL_WRITER);
	while (uio->uio_resid > 0 && uio->uio_loffset < volsize) {
		uint64_t bytes = MIN(uio->uio_resid, DMU_MAX_ACCESS >> 1);
		uint64_t off = uio->uio_loffset;
		dmu_tx_t *tx = dmu_tx_create(zv->zv_objset);

		if (bytes > volsize - off)	/* don't write past the end */
			bytes = volsize - off;

<<<<<<< HEAD
		tot_bytes += bytes;
		dmu_tx_hold_write(tx, ZVOL_OBJ, off, bytes);
=======
		dmu_tx_hold_write_by_dnode(tx, zv->zv_dn, off, bytes);
>>>>>>> 25df42a1
		error = dmu_tx_assign(tx, TXG_WAIT);
		if (error) {
			dmu_tx_abort(tx);
			break;
		}
		error = dmu_write_uio_dnode(zv->zv_dn, uio, bytes, tx);
		if (error == 0)
			zvol_log_write(zv, tx, off, bytes, sync);
		dmu_tx_commit(tx);

		if (error)
			break;
	}
	rangelock_exit(lr);

	if (sync)
		zil_commit(zv->zv_zilog, ZVOL_OBJ);

	DTRACE_PROBE4(zvol__uio__done, dev_t, dev, uio_t *, uio, int, 1, int,
	    error);

	smt_end_unsafe();

	mutex_enter(&zonep->zone_vfs_lock);
	zonep->zone_vfs_rwstats.writes++;
	zonep->zone_vfs_rwstats.nwritten += tot_bytes;
	kstat_waitq_exit(&zonep->zone_vfs_rwstats);
	mutex_exit(&zonep->zone_vfs_lock);

	lat = gethrtime() - start;

	if (lat >= VOP_LATENCY_10MS) {
		zone_vfs_kstat_t *zvp;

		zvp = zonep->zone_vfs_stats;
		if (lat < VOP_LATENCY_100MS) {
			atomic_inc_64(&zvp->zv_10ms_ops.value.ui64);
		} else if (lat < VOP_LATENCY_1S) {
			atomic_inc_64(&zvp->zv_10ms_ops.value.ui64);
			atomic_inc_64(&zvp->zv_100ms_ops.value.ui64);
		} else if (lat < VOP_LATENCY_10S) {
			atomic_inc_64(&zvp->zv_10ms_ops.value.ui64);
			atomic_inc_64(&zvp->zv_100ms_ops.value.ui64);
			atomic_inc_64(&zvp->zv_1s_ops.value.ui64);
		} else {
			atomic_inc_64(&zvp->zv_10ms_ops.value.ui64);
			atomic_inc_64(&zvp->zv_100ms_ops.value.ui64);
			atomic_inc_64(&zvp->zv_1s_ops.value.ui64);
			atomic_inc_64(&zvp->zv_10s_ops.value.ui64);
		}
	}

	return (error);
}

int
zvol_getefi(void *arg, int flag, uint64_t vs, uint8_t bs)
{
	struct uuid uuid = EFI_RESERVED;
	efi_gpe_t gpe = { 0 };
	uint32_t crc;
	dk_efi_t efi;
	int length;
	char *ptr;

	if (ddi_copyin(arg, &efi, sizeof (dk_efi_t), flag))
		return (SET_ERROR(EFAULT));
	ptr = (char *)(uintptr_t)efi.dki_data_64;
	length = efi.dki_length;
	/*
	 * Some clients may attempt to request a PMBR for the
	 * zvol.  Currently this interface will return EINVAL to
	 * such requests.  These requests could be supported by
	 * adding a check for lba == 0 and consing up an appropriate
	 * PMBR.
	 */
	if (efi.dki_lba < 1 || efi.dki_lba > 2 || length <= 0)
		return (SET_ERROR(EINVAL));

	gpe.efi_gpe_StartingLBA = LE_64(34ULL);
	gpe.efi_gpe_EndingLBA = LE_64((vs >> bs) - 1);
	UUID_LE_CONVERT(gpe.efi_gpe_PartitionTypeGUID, uuid);

	if (efi.dki_lba == 1) {
		efi_gpt_t gpt = { 0 };

		gpt.efi_gpt_Signature = LE_64(EFI_SIGNATURE);
		gpt.efi_gpt_Revision = LE_32(EFI_VERSION_CURRENT);
		gpt.efi_gpt_HeaderSize = LE_32(EFI_HEADER_SIZE);
		gpt.efi_gpt_MyLBA = LE_64(1ULL);
		gpt.efi_gpt_FirstUsableLBA = LE_64(34ULL);
		gpt.efi_gpt_LastUsableLBA = LE_64((vs >> bs) - 1);
		gpt.efi_gpt_PartitionEntryLBA = LE_64(2ULL);
		gpt.efi_gpt_NumberOfPartitionEntries = LE_32(1);
		gpt.efi_gpt_SizeOfPartitionEntry =
		    LE_32(sizeof (efi_gpe_t));
		CRC32(crc, &gpe, sizeof (gpe), -1U, crc32_table);
		gpt.efi_gpt_PartitionEntryArrayCRC32 = LE_32(~crc);
		CRC32(crc, &gpt, EFI_HEADER_SIZE, -1U, crc32_table);
		gpt.efi_gpt_HeaderCRC32 = LE_32(~crc);
		if (ddi_copyout(&gpt, ptr, MIN(sizeof (gpt), length),
		    flag))
			return (SET_ERROR(EFAULT));
		ptr += sizeof (gpt);
		length -= sizeof (gpt);
	}
	if (length > 0 && ddi_copyout(&gpe, ptr, MIN(sizeof (gpe),
	    length), flag))
		return (SET_ERROR(EFAULT));
	return (0);
}

/*
 * BEGIN entry points to allow external callers access to the volume.
 */
/*
 * Return the volume parameters needed for access from an external caller.
 * These values are invariant as long as the volume is held open.
 */
int
zvol_get_volume_params(minor_t minor, uint64_t *blksize,
    uint64_t *max_xfer_len, void **minor_hdl, void **objset_hdl, void **zil_hdl,
    void **rl_hdl, void **dnode_hdl)
{
	zvol_state_t *zv;

	zv = zfsdev_get_soft_state(minor, ZSST_ZVOL);
	if (zv == NULL)
		return (SET_ERROR(ENXIO));
	if (zv->zv_flags & ZVOL_DUMPIFIED)
		return (SET_ERROR(ENXIO));

	ASSERT(blksize && max_xfer_len && minor_hdl &&
	    objset_hdl && zil_hdl && rl_hdl && dnode_hdl);

	*blksize = zv->zv_volblocksize;
	*max_xfer_len = (uint64_t)zvol_maxphys;
	*minor_hdl = zv;
	*objset_hdl = zv->zv_objset;
	*zil_hdl = zv->zv_zilog;
	*rl_hdl = &zv->zv_rangelock;
	*dnode_hdl = zv->zv_dn;
	return (0);
}

/*
 * Return the current volume size to an external caller.
 * The size can change while the volume is open.
 */
uint64_t
zvol_get_volume_size(void *minor_hdl)
{
	zvol_state_t *zv = minor_hdl;

	return (zv->zv_volsize);
}

/*
 * Return the current WCE setting to an external caller.
 * The WCE setting can change while the volume is open.
 */
int
zvol_get_volume_wce(void *minor_hdl)
{
	zvol_state_t *zv = minor_hdl;

	return ((zv->zv_flags & ZVOL_WCE) ? 1 : 0);
}

/*
 * Entry point for external callers to zvol_log_write
 */
void
zvol_log_write_minor(void *minor_hdl, dmu_tx_t *tx, offset_t off, ssize_t resid,
    boolean_t sync)
{
	zvol_state_t *zv = minor_hdl;

	zvol_log_write(zv, tx, off, resid, sync);
}
/*
 * END entry points to allow external callers access to the volume.
 */

/*
 * Log a DKIOCFREE/free-long-range to the ZIL with TX_TRUNCATE.
 */
static void
zvol_log_truncate(zvol_state_t *zv, dmu_tx_t *tx, uint64_t off, uint64_t len,
    boolean_t sync)
{
	itx_t *itx;
	lr_truncate_t *lr;
	zilog_t *zilog = zv->zv_zilog;

	if (zil_replaying(zilog, tx))
		return;

	itx = zil_itx_create(TX_TRUNCATE, sizeof (*lr));
	lr = (lr_truncate_t *)&itx->itx_lr;
	lr->lr_foid = ZVOL_OBJ;
	lr->lr_offset = off;
	lr->lr_length = len;

	itx->itx_sync = sync;
	zil_itx_assign(zilog, itx, tx);
}

/*
 * Dirtbag ioctls to support mkfs(1M) for UFS filesystems.  See dkio(7I).
 * Also a dirtbag dkio ioctl for unmap/free-block functionality.
 */
/*ARGSUSED*/
int
zvol_ioctl(dev_t dev, int cmd, intptr_t arg, int flag, cred_t *cr, int *rvalp)
{
	zvol_state_t *zv;
	struct dk_callback *dkc;
	int i, error = 0;
	locked_range_t *lr;

	mutex_enter(&zfsdev_state_lock);

	zv = zfsdev_get_soft_state(getminor(dev), ZSST_ZVOL);

	if (zv == NULL) {
		mutex_exit(&zfsdev_state_lock);
		return (SET_ERROR(ENXIO));
	}
	ASSERT(zv->zv_total_opens > 0);

	switch (cmd) {

	case DKIOCINFO:
	{
		struct dk_cinfo dki;

		bzero(&dki, sizeof (dki));
		(void) strcpy(dki.dki_cname, "zvol");
		(void) strcpy(dki.dki_dname, "zvol");
		dki.dki_ctype = DKC_UNKNOWN;
		dki.dki_unit = getminor(dev);
		dki.dki_maxtransfer =
		    1 << (SPA_OLD_MAXBLOCKSHIFT - zv->zv_min_bs);
		mutex_exit(&zfsdev_state_lock);
		if (ddi_copyout(&dki, (void *)arg, sizeof (dki), flag))
			error = SET_ERROR(EFAULT);
		return (error);
	}

	case DKIOCGMEDIAINFO:
	{
		struct dk_minfo dkm;

		bzero(&dkm, sizeof (dkm));
		dkm.dki_lbsize = 1U << zv->zv_min_bs;
		dkm.dki_capacity = zv->zv_volsize >> zv->zv_min_bs;
		dkm.dki_media_type = DK_UNKNOWN;
		mutex_exit(&zfsdev_state_lock);
		if (ddi_copyout(&dkm, (void *)arg, sizeof (dkm), flag))
			error = SET_ERROR(EFAULT);
		return (error);
	}

	case DKIOCGMEDIAINFOEXT:
	{
		struct dk_minfo_ext dkmext;

		bzero(&dkmext, sizeof (dkmext));
		dkmext.dki_lbsize = 1U << zv->zv_min_bs;
		dkmext.dki_pbsize = zv->zv_volblocksize;
		dkmext.dki_capacity = zv->zv_volsize >> zv->zv_min_bs;
		dkmext.dki_media_type = DK_UNKNOWN;
		mutex_exit(&zfsdev_state_lock);
		if (ddi_copyout(&dkmext, (void *)arg, sizeof (dkmext), flag))
			error = SET_ERROR(EFAULT);
		return (error);
	}

	case DKIOCGETEFI:
	{
		uint64_t vs = zv->zv_volsize;
		uint8_t bs = zv->zv_min_bs;

		mutex_exit(&zfsdev_state_lock);
		error = zvol_getefi((void *)arg, flag, vs, bs);
		return (error);
	}

	case DKIOCFLUSHWRITECACHE:
		dkc = (struct dk_callback *)arg;
		mutex_exit(&zfsdev_state_lock);

		smt_begin_unsafe();

		zil_commit(zv->zv_zilog, ZVOL_OBJ);
		if ((flag & FKIOCTL) && dkc != NULL && dkc->dkc_callback) {
			(*dkc->dkc_callback)(dkc->dkc_cookie, error);
			error = 0;
		}

		smt_end_unsafe();

		return (error);

	case DKIOCGETWCE:
	{
		int wce = (zv->zv_flags & ZVOL_WCE) ? 1 : 0;
		if (ddi_copyout(&wce, (void *)arg, sizeof (int),
		    flag))
			error = SET_ERROR(EFAULT);
		break;
	}
	case DKIOCSETWCE:
	{
		int wce;
		if (ddi_copyin((void *)arg, &wce, sizeof (int),
		    flag)) {
			error = SET_ERROR(EFAULT);
			break;
		}
		if (wce) {
			zv->zv_flags |= ZVOL_WCE;
			mutex_exit(&zfsdev_state_lock);
		} else {
			zv->zv_flags &= ~ZVOL_WCE;
			mutex_exit(&zfsdev_state_lock);
			smt_begin_unsafe();
			zil_commit(zv->zv_zilog, ZVOL_OBJ);
			smt_end_unsafe();
		}
		return (0);
	}

	case DKIOCGGEOM:
	case DKIOCGVTOC:
		/*
		 * commands using these (like prtvtoc) expect ENOTSUP
		 * since we're emulating an EFI label
		 */
		error = SET_ERROR(ENOTSUP);
		break;

	case DKIOCDUMPINIT:
		lr = rangelock_enter(&zv->zv_rangelock, 0, zv->zv_volsize,
		    RL_WRITER);
		error = zvol_dumpify(zv);
		rangelock_exit(lr);
		break;

	case DKIOCDUMPFINI:
		if (!(zv->zv_flags & ZVOL_DUMPIFIED))
			break;
		lr = rangelock_enter(&zv->zv_rangelock, 0, zv->zv_volsize,
		    RL_WRITER);
		error = zvol_dump_fini(zv);
		rangelock_exit(lr);
		break;

	case DKIOCFREE:
	{
		dkioc_free_list_t *dfl;
		dmu_tx_t *tx;

		if (!zvol_unmap_enabled)
			break;

		if (!(flag & FKIOCTL)) {
			error = dfl_copyin((void *)arg, &dfl, flag, KM_SLEEP);
			if (error != 0)
				break;
		} else {
			dfl = (dkioc_free_list_t *)arg;
			ASSERT3U(dfl->dfl_num_exts, <=, DFL_COPYIN_MAX_EXTS);
			if (dfl->dfl_num_exts > DFL_COPYIN_MAX_EXTS) {
				error = SET_ERROR(EINVAL);
				break;
			}
		}

		mutex_exit(&zfsdev_state_lock);

		smt_begin_unsafe();

		for (int i = 0; i < dfl->dfl_num_exts; i++) {
			uint64_t start = dfl->dfl_exts[i].dfle_start,
			    length = dfl->dfl_exts[i].dfle_length,
			    end = start + length;

			/*
			 * Apply Postel's Law to length-checking.  If they
			 * overshoot, just blank out until the end, if there's
			 * a need to blank out anything.
			 */
			if (start >= zv->zv_volsize)
				continue;	/* No need to do anything... */
			if (end > zv->zv_volsize) {
				end = DMU_OBJECT_END;
				length = end - start;
			}

			lr = rangelock_enter(&zv->zv_rangelock, start, length,
			    RL_WRITER);
			tx = dmu_tx_create(zv->zv_objset);
			error = dmu_tx_assign(tx, TXG_WAIT);
			if (error != 0) {
				dmu_tx_abort(tx);
			} else {
				zvol_log_truncate(zv, tx, start, length,
				    B_TRUE);
				dmu_tx_commit(tx);
				error = dmu_free_long_range(zv->zv_objset,
				    ZVOL_OBJ, start, length);
			}

			rangelock_exit(lr);

			if (error != 0)
				break;
		}

		/*
		 * If the write-cache is disabled, 'sync' property
		 * is set to 'always', or if the caller is asking for
		 * a synchronous free, commit this operation to the zil.
		 * This will sync any previous uncommitted writes to the
		 * zvol object.
		 * Can be overridden by the zvol_unmap_sync_enabled tunable.
		 */
		if ((error == 0) && zvol_unmap_sync_enabled &&
		    (!(zv->zv_flags & ZVOL_WCE) ||
		    (zv->zv_objset->os_sync == ZFS_SYNC_ALWAYS) ||
		    (dfl->dfl_flags & DF_WAIT_SYNC))) {
			zil_commit(zv->zv_zilog, ZVOL_OBJ);
		}

		if (!(flag & FKIOCTL))
			dfl_free(dfl);

		smt_end_unsafe();

		return (error);
	}

	case DKIOC_CANFREE:
		i = zvol_unmap_enabled ? 1 : 0;
		if (ddi_copyout(&i, (void *)arg, sizeof (int), flag) != 0) {
			error = EFAULT;
		} else {
			error = 0;
		}
		break;

	default:
		error = SET_ERROR(ENOTTY);
		break;

	}
	mutex_exit(&zfsdev_state_lock);
	return (error);
}

int
zvol_busy(void)
{
	return (zvol_minors != 0);
}

void
zvol_init(void)
{
	VERIFY(ddi_soft_state_init(&zfsdev_state, sizeof (zfs_soft_state_t),
	    1) == 0);
	mutex_init(&zfsdev_state_lock, NULL, MUTEX_DEFAULT, NULL);
}

void
zvol_fini(void)
{
	mutex_destroy(&zfsdev_state_lock);
	ddi_soft_state_fini(&zfsdev_state);
}

/*ARGSUSED*/
static int
zfs_mvdev_dump_feature_check(void *arg, dmu_tx_t *tx)
{
	spa_t *spa = dmu_tx_pool(tx)->dp_spa;

	if (spa_feature_is_active(spa, SPA_FEATURE_MULTI_VDEV_CRASH_DUMP))
		return (1);
	return (0);
}

/*ARGSUSED*/
static void
zfs_mvdev_dump_activate_feature_sync(void *arg, dmu_tx_t *tx)
{
	spa_t *spa = dmu_tx_pool(tx)->dp_spa;

	spa_feature_incr(spa, SPA_FEATURE_MULTI_VDEV_CRASH_DUMP, tx);
}

static int
zvol_dump_init(zvol_state_t *zv, boolean_t resize)
{
	dmu_tx_t *tx;
	int error;
	objset_t *os = zv->zv_objset;
	spa_t *spa = dmu_objset_spa(os);
	vdev_t *vd = spa->spa_root_vdev;
	nvlist_t *nv = NULL;
	uint64_t version = spa_version(spa);
	uint64_t checksum, compress, refresrv, vbs, dedup;

	ASSERT(MUTEX_HELD(&zfsdev_state_lock));
	ASSERT(vd->vdev_ops == &vdev_root_ops);

	error = dmu_free_long_range(zv->zv_objset, ZVOL_OBJ, 0,
	    DMU_OBJECT_END);
	if (error != 0)
		return (error);
	/* wait for dmu_free_long_range to actually free the blocks */
	txg_wait_synced(dmu_objset_pool(zv->zv_objset), 0);

	/*
	 * If the pool on which the dump device is being initialized has more
	 * than one child vdev, check that the MULTI_VDEV_CRASH_DUMP feature is
	 * enabled.  If so, bump that feature's counter to indicate that the
	 * feature is active. We also check the vdev type to handle the
	 * following case:
	 *   # zpool create test raidz disk1 disk2 disk3
	 *   Now have spa_root_vdev->vdev_children == 1 (the raidz vdev),
	 *   the raidz vdev itself has 3 children.
	 */
	if (vd->vdev_children > 1 || vd->vdev_ops == &vdev_raidz_ops) {
		if (!spa_feature_is_enabled(spa,
		    SPA_FEATURE_MULTI_VDEV_CRASH_DUMP))
			return (SET_ERROR(ENOTSUP));
		(void) dsl_sync_task(spa_name(spa),
		    zfs_mvdev_dump_feature_check,
		    zfs_mvdev_dump_activate_feature_sync, NULL,
		    2, ZFS_SPACE_CHECK_RESERVED);
	}

	if (!resize) {
		error = dsl_prop_get_integer(zv->zv_name,
		    zfs_prop_to_name(ZFS_PROP_COMPRESSION), &compress, NULL);
		if (error == 0) {
			error = dsl_prop_get_integer(zv->zv_name,
			    zfs_prop_to_name(ZFS_PROP_CHECKSUM), &checksum,
			    NULL);
		}
		if (error == 0) {
			error = dsl_prop_get_integer(zv->zv_name,
			    zfs_prop_to_name(ZFS_PROP_REFRESERVATION),
			    &refresrv, NULL);
		}
		if (error == 0) {
			error = dsl_prop_get_integer(zv->zv_name,
			    zfs_prop_to_name(ZFS_PROP_VOLBLOCKSIZE), &vbs,
			    NULL);
		}
		if (version >= SPA_VERSION_DEDUP && error == 0) {
			error = dsl_prop_get_integer(zv->zv_name,
			    zfs_prop_to_name(ZFS_PROP_DEDUP), &dedup, NULL);
		}
	}
	if (error != 0)
		return (error);

	tx = dmu_tx_create(os);
	dmu_tx_hold_zap(tx, ZVOL_ZAP_OBJ, TRUE, NULL);
	dmu_tx_hold_bonus(tx, ZVOL_OBJ);
	error = dmu_tx_assign(tx, TXG_WAIT);
	if (error != 0) {
		dmu_tx_abort(tx);
		return (error);
	}

	/*
	 * If we are resizing the dump device then we only need to
	 * update the refreservation to match the newly updated
	 * zvolsize. Otherwise, we save off the original state of the
	 * zvol so that we can restore them if the zvol is ever undumpified.
	 */
	if (resize) {
		error = zap_update(os, ZVOL_ZAP_OBJ,
		    zfs_prop_to_name(ZFS_PROP_REFRESERVATION), 8, 1,
		    &zv->zv_volsize, tx);
	} else {
		error = zap_update(os, ZVOL_ZAP_OBJ,
		    zfs_prop_to_name(ZFS_PROP_COMPRESSION), 8, 1,
		    &compress, tx);
		if (error == 0) {
			error = zap_update(os, ZVOL_ZAP_OBJ,
			    zfs_prop_to_name(ZFS_PROP_CHECKSUM), 8, 1,
			    &checksum, tx);
		}
		if (error == 0) {
			error = zap_update(os, ZVOL_ZAP_OBJ,
			    zfs_prop_to_name(ZFS_PROP_REFRESERVATION), 8, 1,
			    &refresrv, tx);
		}
		if (error == 0) {
			error = zap_update(os, ZVOL_ZAP_OBJ,
			    zfs_prop_to_name(ZFS_PROP_VOLBLOCKSIZE), 8, 1,
			    &vbs, tx);
		}
		if (error == 0) {
			error = dmu_object_set_blocksize(
			    os, ZVOL_OBJ, SPA_OLD_MAXBLOCKSIZE, 0, tx);
		}
		if (version >= SPA_VERSION_DEDUP && error == 0) {
			error = zap_update(os, ZVOL_ZAP_OBJ,
			    zfs_prop_to_name(ZFS_PROP_DEDUP), 8, 1,
			    &dedup, tx);
		}
		if (error == 0)
			zv->zv_volblocksize = SPA_OLD_MAXBLOCKSIZE;
	}
	dmu_tx_commit(tx);

	/*
	 * We only need update the zvol's property if we are initializing
	 * the dump area for the first time.
	 */
	if (error == 0 && !resize) {
		/*
		 * If MULTI_VDEV_CRASH_DUMP is active, use the NOPARITY checksum
		 * function.  Otherwise, use the old default -- OFF.
		 */
		checksum = spa_feature_is_active(spa,
		    SPA_FEATURE_MULTI_VDEV_CRASH_DUMP) ? ZIO_CHECKSUM_NOPARITY :
		    ZIO_CHECKSUM_OFF;

		VERIFY(nvlist_alloc(&nv, NV_UNIQUE_NAME, KM_SLEEP) == 0);
		VERIFY(nvlist_add_uint64(nv,
		    zfs_prop_to_name(ZFS_PROP_REFRESERVATION), 0) == 0);
		VERIFY(nvlist_add_uint64(nv,
		    zfs_prop_to_name(ZFS_PROP_COMPRESSION),
		    ZIO_COMPRESS_OFF) == 0);
		VERIFY(nvlist_add_uint64(nv,
		    zfs_prop_to_name(ZFS_PROP_CHECKSUM),
		    checksum) == 0);
		if (version >= SPA_VERSION_DEDUP) {
			VERIFY(nvlist_add_uint64(nv,
			    zfs_prop_to_name(ZFS_PROP_DEDUP),
			    ZIO_CHECKSUM_OFF) == 0);
		}

		error = zfs_set_prop_nvlist(zv->zv_name, ZPROP_SRC_LOCAL,
		    nv, NULL);
		nvlist_free(nv);
	}

	/* Allocate the space for the dump */
	if (error == 0)
		error = zvol_prealloc(zv);
	return (error);
}

static int
zvol_dumpify(zvol_state_t *zv)
{
	int error = 0;
	uint64_t dumpsize = 0;
	dmu_tx_t *tx;
	objset_t *os = zv->zv_objset;

	if (zv->zv_flags & ZVOL_RDONLY)
		return (SET_ERROR(EROFS));

	if (os->os_encrypted)
		return (SET_ERROR(ENOTSUP));

	if (zap_lookup(zv->zv_objset, ZVOL_ZAP_OBJ, ZVOL_DUMPSIZE,
	    8, 1, &dumpsize) != 0 || dumpsize != zv->zv_volsize) {
		boolean_t resize = (dumpsize > 0);

		if ((error = zvol_dump_init(zv, resize)) != 0) {
			(void) zvol_dump_fini(zv);
			return (error);
		}
	}

	/*
	 * Build up our lba mapping.
	 */
	error = zvol_get_lbas(zv);
	if (error) {
		(void) zvol_dump_fini(zv);
		return (error);
	}

	tx = dmu_tx_create(os);
	dmu_tx_hold_zap(tx, ZVOL_ZAP_OBJ, TRUE, NULL);
	error = dmu_tx_assign(tx, TXG_WAIT);
	if (error) {
		dmu_tx_abort(tx);
		(void) zvol_dump_fini(zv);
		return (error);
	}

	zv->zv_flags |= ZVOL_DUMPIFIED;
	error = zap_update(os, ZVOL_ZAP_OBJ, ZVOL_DUMPSIZE, 8, 1,
	    &zv->zv_volsize, tx);
	dmu_tx_commit(tx);

	if (error) {
		(void) zvol_dump_fini(zv);
		return (error);
	}

	txg_wait_synced(dmu_objset_pool(os), 0);
	return (0);
}

static int
zvol_dump_fini(zvol_state_t *zv)
{
	dmu_tx_t *tx;
	objset_t *os = zv->zv_objset;
	nvlist_t *nv;
	int error = 0;
	uint64_t checksum, compress, refresrv, vbs, dedup;
	uint64_t version = spa_version(dmu_objset_spa(zv->zv_objset));

	/*
	 * Attempt to restore the zvol back to its pre-dumpified state.
	 * This is a best-effort attempt as it's possible that not all
	 * of these properties were initialized during the dumpify process
	 * (i.e. error during zvol_dump_init).
	 */

	tx = dmu_tx_create(os);
	dmu_tx_hold_zap(tx, ZVOL_ZAP_OBJ, TRUE, NULL);
	error = dmu_tx_assign(tx, TXG_WAIT);
	if (error) {
		dmu_tx_abort(tx);
		return (error);
	}
	(void) zap_remove(os, ZVOL_ZAP_OBJ, ZVOL_DUMPSIZE, tx);
	dmu_tx_commit(tx);

	(void) zap_lookup(zv->zv_objset, ZVOL_ZAP_OBJ,
	    zfs_prop_to_name(ZFS_PROP_CHECKSUM), 8, 1, &checksum);
	(void) zap_lookup(zv->zv_objset, ZVOL_ZAP_OBJ,
	    zfs_prop_to_name(ZFS_PROP_COMPRESSION), 8, 1, &compress);
	(void) zap_lookup(zv->zv_objset, ZVOL_ZAP_OBJ,
	    zfs_prop_to_name(ZFS_PROP_REFRESERVATION), 8, 1, &refresrv);
	(void) zap_lookup(zv->zv_objset, ZVOL_ZAP_OBJ,
	    zfs_prop_to_name(ZFS_PROP_VOLBLOCKSIZE), 8, 1, &vbs);

	VERIFY(nvlist_alloc(&nv, NV_UNIQUE_NAME, KM_SLEEP) == 0);
	(void) nvlist_add_uint64(nv,
	    zfs_prop_to_name(ZFS_PROP_CHECKSUM), checksum);
	(void) nvlist_add_uint64(nv,
	    zfs_prop_to_name(ZFS_PROP_COMPRESSION), compress);
	(void) nvlist_add_uint64(nv,
	    zfs_prop_to_name(ZFS_PROP_REFRESERVATION), refresrv);
	if (version >= SPA_VERSION_DEDUP &&
	    zap_lookup(zv->zv_objset, ZVOL_ZAP_OBJ,
	    zfs_prop_to_name(ZFS_PROP_DEDUP), 8, 1, &dedup) == 0) {
		(void) nvlist_add_uint64(nv,
		    zfs_prop_to_name(ZFS_PROP_DEDUP), dedup);
	}
	(void) zfs_set_prop_nvlist(zv->zv_name, ZPROP_SRC_LOCAL,
	    nv, NULL);
	nvlist_free(nv);

	zvol_free_extents(zv);
	zv->zv_flags &= ~ZVOL_DUMPIFIED;
	(void) dmu_free_long_range(os, ZVOL_OBJ, 0, DMU_OBJECT_END);
	/* wait for dmu_free_long_range to actually free the blocks */
	txg_wait_synced(dmu_objset_pool(zv->zv_objset), 0);
	tx = dmu_tx_create(os);
	dmu_tx_hold_bonus(tx, ZVOL_OBJ);
	error = dmu_tx_assign(tx, TXG_WAIT);
	if (error) {
		dmu_tx_abort(tx);
		return (error);
	}
	if (dmu_object_set_blocksize(os, ZVOL_OBJ, vbs, 0, tx) == 0)
		zv->zv_volblocksize = vbs;
	dmu_tx_commit(tx);

	return (0);
}<|MERGE_RESOLUTION|>--- conflicted
+++ resolved
@@ -1498,12 +1498,8 @@
 		if (bytes > volsize - off)	/* don't write past the end */
 			bytes = volsize - off;
 
-<<<<<<< HEAD
 		tot_bytes += bytes;
-		dmu_tx_hold_write(tx, ZVOL_OBJ, off, bytes);
-=======
 		dmu_tx_hold_write_by_dnode(tx, zv->zv_dn, off, bytes);
->>>>>>> 25df42a1
 		error = dmu_tx_assign(tx, TXG_WAIT);
 		if (error) {
 			dmu_tx_abort(tx);
