/*
 * CDDL HEADER START
 *
 * The contents of this file are subject to the terms of the
 * Common Development and Distribution License (the "License").
 * You may not use this file except in compliance with the License.
 *
 * You can obtain a copy of the license at usr/src/OPENSOLARIS.LICENSE
 * or http://www.opensolaris.org/os/licensing.
 * See the License for the specific language governing permissions
 * and limitations under the License.
 *
 * When distributing Covered Code, include this CDDL HEADER in each
 * file and include the License file at usr/src/OPENSOLARIS.LICENSE.
 * If applicable, add the following below this CDDL HEADER, with the
 * fields enclosed by brackets "[]" replaced with your own identifying
 * information: Portions Copyright [yyyy] [name of copyright owner]
 *
 * CDDL HEADER END
 */
/*	Copyright (c) 1984, 1986, 1987, 1988, 1989 AT&T	*/
/*	  All Rights Reserved  	*/


/*
 * Copyright (c) 1989, 2010, Oracle and/or its affiliates. All rights reserved.
 * Copyright 2011 Nexenta Systems, Inc.  All rights reserved.
 * Copyright 2017 Joyent, Inc.
 */

/*
 * Generic vnode operations.
 */
#include <sys/types.h>
#include <sys/param.h>
#include <sys/systm.h>
#include <sys/errno.h>
#include <sys/fcntl.h>
#include <sys/flock.h>
#include <sys/statvfs.h>
#include <sys/vfs.h>
#include <sys/vnode.h>
#include <sys/proc.h>
#include <sys/user.h>
#include <sys/unistd.h>
#include <sys/cred.h>
#include <sys/poll.h>
#include <sys/debug.h>
#include <sys/cmn_err.h>
#include <sys/stream.h>
#include <fs/fs_subr.h>
#include <fs/fs_reparse.h>
#include <sys/door.h>
#include <sys/acl.h>
#include <sys/share.h>
#include <sys/file.h>
#include <sys/kmem.h>
#include <sys/file.h>
#include <sys/nbmlock.h>
#include <acl/acl_common.h>
#include <sys/pathname.h>

/* required for fs_reject_epoll */
#include <sys/poll_impl.h>

static callb_cpr_t *frlock_serialize_blocked(flk_cb_when_t, void *);

/*
 * Tunable to limit the number of retry to recover from STALE error.
 */
int fs_estale_retry = 5;

/*
 * supports for reparse point door upcall
 */
static door_handle_t reparsed_door;
static kmutex_t reparsed_door_lock;

/*
 * The associated operation is not supported by the file system.
 */
int
fs_nosys()
{
	return (ENOSYS);
}

/*
 * The associated operation is invalid (on this vnode).
 */
int
fs_inval()
{
	return (EINVAL);
}

/*
 * The associated operation is valid only for directories.
 */
int
fs_notdir()
{
	return (ENOTDIR);
}

/*
 * Free the file system specific resources. For the file systems that
 * do not support the forced unmount, it will be a nop function.
 */

/*ARGSUSED*/
void
fs_freevfs(vfs_t *vfsp)
{
}

/* ARGSUSED */
int
fs_nosys_map(struct vnode *vp, offset_t off, struct as *as, caddr_t *addrp,
    size_t len, uchar_t prot, uchar_t maxprot, uint_t flags, struct cred *cr,
    caller_context_t *ct)
{
	return (ENOSYS);
}

/* ARGSUSED */
int
fs_nosys_addmap(struct vnode *vp, offset_t off, struct as *as, caddr_t addr,
    size_t len, uchar_t prot, uchar_t maxprot, uint_t flags, struct cred *cr,
    caller_context_t *ct)
{
	return (ENOSYS);
}

/* ARGSUSED */
int
fs_nosys_poll(vnode_t *vp, short events, int anyyet, short *reventsp,
    struct pollhead **phpp, caller_context_t *ct)
{
	return (ENOSYS);
}


/*
 * The file system has nothing to sync to disk.  However, the
 * VFS_SYNC operation must not fail.
 */
/* ARGSUSED */
int
fs_sync(struct vfs *vfspp, short flag, cred_t *cr)
{
	return (0);
}

/*
 * Does nothing but VOP_FSYNC must not fail.
 */
/* ARGSUSED */
int
fs_fsync(vnode_t *vp, int syncflag, cred_t *cr, caller_context_t *ct)
{
	return (0);
}

/*
 * Does nothing but VOP_PUTPAGE must not fail.
 */
/* ARGSUSED */
int
fs_putpage(vnode_t *vp, offset_t off, size_t len, int flags, cred_t *cr,
    caller_context_t *ctp)
{
	return (0);
}

/*
 * Does nothing but VOP_IOCTL must not fail.
 */
/* ARGSUSED */
int
fs_ioctl(vnode_t *vp, int com, intptr_t data, int flag, cred_t *cred,
    int *rvalp)
{
	return (0);
}

/*
 * Read/write lock/unlock.  Does nothing.
 */
/* ARGSUSED */
int
fs_rwlock(vnode_t *vp, int write_lock, caller_context_t *ctp)
{
	return (-1);
}

/* ARGSUSED */
void
fs_rwunlock(vnode_t *vp, int write_lock, caller_context_t *ctp)
{
}

/*
 * Compare two vnodes.
 */
/*ARGSUSED2*/
int
fs_cmp(vnode_t *vp1, vnode_t *vp2, caller_context_t *ct)
{
	return (vp1 == vp2);
}

/*
 * No-op seek operation.
 */
/* ARGSUSED */
int
fs_seek(vnode_t *vp, offset_t ooff, offset_t *noffp, caller_context_t *ct)
{
	return ((*noffp < 0 || *noffp > MAXOFFSET_T) ? EINVAL : 0);
}

/*
 * File and record locking.
 */
/* ARGSUSED */
int
fs_frlock(vnode_t *vp, int cmd, struct flock64 *bfp, int flag, offset_t offset,
    flk_callback_t *flk_cbp, cred_t *cr, caller_context_t *ct)
{
	int frcmd;
	int nlmid;
	int error = 0;
	boolean_t skip_lock = B_FALSE;
	flk_callback_t serialize_callback;
	int serialize = 0;
	v_mode_t mode;

	switch (cmd) {

	case F_GETLK:
	case F_O_GETLK:
		if (flag & F_REMOTELOCK) {
			frcmd = RCMDLCK;
		} else if (flag & F_PXFSLOCK) {
			frcmd = PCMDLCK;
		} else {
			frcmd = 0;
			bfp->l_pid = ttoproc(curthread)->p_pid;
			bfp->l_sysid = 0;
		}
		break;

	case F_OFD_GETLK:
		/*
		 * TBD we do not support remote OFD locks at this time.
		 */
		if (flag & (F_REMOTELOCK | F_PXFSLOCK)) {
			error = EINVAL;
			goto done;
		}
		skip_lock = B_TRUE;
		break;

	case F_SETLK_NBMAND:
		/*
		 * Are NBMAND locks allowed on this file?
		 */
		if (!vp->v_vfsp ||
		    !(vp->v_vfsp->vfs_flag & VFS_NBMAND)) {
			error = EINVAL;
			goto done;
		}
		if (vp->v_type != VREG) {
			error = EINVAL;
			goto done;
		}
		/*FALLTHROUGH*/

	case F_SETLK:
		if (flag & F_REMOTELOCK) {
			frcmd = SETFLCK|RCMDLCK;
		} else if (flag & F_PXFSLOCK) {
			frcmd = SETFLCK|PCMDLCK;
		} else {
			frcmd = SETFLCK;
			bfp->l_pid = ttoproc(curthread)->p_pid;
			bfp->l_sysid = 0;
		}
		if (cmd == F_SETLK_NBMAND &&
		    (bfp->l_type == F_RDLCK || bfp->l_type == F_WRLCK)) {
			frcmd |= NBMLCK;
		}

		if (nbl_need_check(vp)) {
			nbl_start_crit(vp, RW_WRITER);
			serialize = 1;
			if (frcmd & NBMLCK) {
				mode = (bfp->l_type == F_RDLCK) ?
				    V_READ : V_RDANDWR;
				if (vn_is_mapped(vp, mode)) {
					error = EAGAIN;
					goto done;
				}
			}
		}
		break;

	case F_SETLKW:
		if (flag & F_REMOTELOCK) {
			frcmd = SETFLCK|SLPFLCK|RCMDLCK;
		} else if (flag & F_PXFSLOCK) {
			frcmd = SETFLCK|SLPFLCK|PCMDLCK;
		} else {
			frcmd = SETFLCK|SLPFLCK;
			bfp->l_pid = ttoproc(curthread)->p_pid;
			bfp->l_sysid = 0;
		}

		if (nbl_need_check(vp)) {
			nbl_start_crit(vp, RW_WRITER);
			serialize = 1;
		}
		break;

	case F_OFD_SETLK:
	case F_OFD_SETLKW:
	case F_FLOCK:
	case F_FLOCKW:
		/*
		 * TBD we do not support remote OFD locks at this time.
		 */
		if (flag & (F_REMOTELOCK | F_PXFSLOCK)) {
			error = EINVAL;
			goto done;
		}
		skip_lock = B_TRUE;
		break;

	case F_HASREMOTELOCKS:
		nlmid = GETNLMID(bfp->l_sysid);
		if (nlmid != 0) {	/* booted as a cluster */
			l_has_rmt(bfp) =
			    cl_flk_has_remote_locks_for_nlmid(vp, nlmid);
		} else {		/* not booted as a cluster */
			l_has_rmt(bfp) = flk_has_remote_locks(vp);
		}

		goto done;

	default:
		error = EINVAL;
		goto done;
	}

	/*
	 * If this is a blocking lock request and we're serializing lock
	 * requests, modify the callback list to leave the critical region
	 * while we're waiting for the lock.
	 */

	if (serialize && (frcmd & SLPFLCK) != 0) {
		flk_add_callback(&serialize_callback,
		    frlock_serialize_blocked, vp, flk_cbp);
		flk_cbp = &serialize_callback;
	}

	if (!skip_lock)
		error = reclock(vp, bfp, frcmd, flag, offset, flk_cbp);

	if (serialize && (frcmd & SLPFLCK) != 0)
		flk_del_callback(&serialize_callback);

done:
	if (serialize)
		nbl_end_crit(vp);

	return (error);
}

/*
 * Callback when a lock request blocks and we are serializing requests.  If
 * before sleeping, leave the critical region.  If after wakeup, reenter
 * the critical region.
 */

static callb_cpr_t *
frlock_serialize_blocked(flk_cb_when_t when, void *infop)
{
	vnode_t *vp = (vnode_t *)infop;

	if (when == FLK_BEFORE_SLEEP)
		nbl_end_crit(vp);
	else {
		nbl_start_crit(vp, RW_WRITER);
	}

	return (NULL);
}

/*
 * Allow any flags.
 */
/* ARGSUSED */
int
fs_setfl(vnode_t *vp, int oflags, int nflags, cred_t *cr, caller_context_t *ct)
{
	return (0);
}

/*
 * Unlike poll(2), epoll should reject attempts to add normal files or
 * directories to a given handle.  Most non-pseudo filesystems rely on
 * fs_poll() as their implementation of polling behavior.  Exceptions to that
 * rule (ufs) can use fs_reject_epoll(), so they don't require access to the
 * inner details of poll.  Potential race conditions related to the poll module
 * being loaded are avoided by implementing the check here in genunix.
 */
boolean_t
fs_reject_epoll()
{
	/* Check if the currently-active pollcache is epoll-enabled. */
	return (curthread->t_pollcache != NULL &&
	    (curthread->t_pollcache->pc_flag & PC_EPOLL) != 0);
}

/* ARGSUSED */
int
fs_poll(vnode_t *vp, short events, int anyyet, short *reventsp,
    struct pollhead **phpp, caller_context_t *ct)
{
	/*
<<<<<<< HEAD
	 * Regular filesystems should reject epollers.  On the off chance that
	 * a non-epoll consumer expresses the desire for edge-triggered
	 * polling, we reject them too.  Yes, the expected error for this
	 * really is EPERM.
	 */
	if (fs_reject_epoll() || (events & POLLET) != 0) {
=======
	 * Reject all attempts for edge-triggered polling.  These should only
	 * occur when regular files are added to a /dev/poll handle which is in
	 * epoll mode.  The Linux epoll does not allow epoll-ing on regular
	 * files at all, so rejecting EPOLLET requests is congruent with those
	 * expectations.
	 */
	if (events & POLLET) {
>>>>>>> 80d5689f
		return (EPERM);
	}

	*reventsp = 0;
	if (events & POLLIN)
		*reventsp |= POLLIN;
	if (events & POLLRDNORM)
		*reventsp |= POLLRDNORM;
	if (events & POLLRDBAND)
		*reventsp |= POLLRDBAND;
	if (events & POLLOUT)
		*reventsp |= POLLOUT;
	if (events & POLLWRBAND)
		*reventsp |= POLLWRBAND;
<<<<<<< HEAD

=======
	/*
	 * Emitting a pollhead without the intention of issuing pollwakeup()
	 * calls against it is a recipe for trouble.  It's only acceptable in
	 * this case since the above logic matches practically all useful
	 * events.
	 */
	if (*reventsp == 0 && !anyyet) {
		*phpp = &fs_pollhd;
	}
>>>>>>> 80d5689f
	return (0);
}

/*
 * POSIX pathconf() support.
 */
/* ARGSUSED */
int
fs_pathconf(vnode_t *vp, int cmd, ulong_t *valp, cred_t *cr,
    caller_context_t *ct)
{
	ulong_t val;
	int error = 0;
	struct statvfs64 vfsbuf;

	switch (cmd) {

	case _PC_LINK_MAX:
		val = MAXLINK;
		break;

	case _PC_MAX_CANON:
		val = MAX_CANON;
		break;

	case _PC_MAX_INPUT:
		val = MAX_INPUT;
		break;

	case _PC_NAME_MAX:
		bzero(&vfsbuf, sizeof (vfsbuf));
		if (error = VFS_STATVFS(vp->v_vfsp, &vfsbuf))
			break;
		val = vfsbuf.f_namemax;
		break;

	case _PC_PATH_MAX:
	case _PC_SYMLINK_MAX:
		val = MAXPATHLEN;
		break;

	case _PC_PIPE_BUF:
		val = PIPE_BUF;
		break;

	case _PC_NO_TRUNC:
		if (vp->v_vfsp->vfs_flag & VFS_NOTRUNC)
			val = 1;	/* NOTRUNC is enabled for vp */
		else
			val = (ulong_t)-1;
		break;

	case _PC_VDISABLE:
		val = _POSIX_VDISABLE;
		break;

	case _PC_CHOWN_RESTRICTED:
		if (rstchown)
			val = rstchown; /* chown restricted enabled */
		else
			val = (ulong_t)-1;
		break;

	case _PC_FILESIZEBITS:

		/*
		 * If ever we come here it means that underlying file system
		 * does not recognise the command and therefore this
		 * configurable limit cannot be determined. We return -1
		 * and don't change errno.
		 */

		val = (ulong_t)-1;    /* large file support */
		break;

	case _PC_ACL_ENABLED:
		val = 0;
		break;

	case _PC_CASE_BEHAVIOR:
		val = _CASE_SENSITIVE;
		if (vfs_has_feature(vp->v_vfsp, VFSFT_CASEINSENSITIVE) == 1)
			val |= _CASE_INSENSITIVE;
		if (vfs_has_feature(vp->v_vfsp, VFSFT_NOCASESENSITIVE) == 1)
			val &= ~_CASE_SENSITIVE;
		break;

	case _PC_SATTR_ENABLED:
	case _PC_SATTR_EXISTS:
		val = 0;
		break;

	case _PC_ACCESS_FILTERING:
		val = 0;
		break;

	default:
		error = EINVAL;
		break;
	}

	if (error == 0)
		*valp = val;
	return (error);
}

/*
 * Dispose of a page.
 */
/* ARGSUSED */
void
fs_dispose(struct vnode *vp, page_t *pp, int fl, int dn, struct cred *cr,
    caller_context_t *ct)
{

	ASSERT(fl == B_FREE || fl == B_INVAL);

	if (fl == B_FREE)
		page_free(pp, dn);
	else
		page_destroy(pp, dn);
}

/* ARGSUSED */
void
fs_nodispose(struct vnode *vp, page_t *pp, int fl, int dn, struct cred *cr,
    caller_context_t *ct)
{
	cmn_err(CE_PANIC, "fs_nodispose invoked");
}

/*
 * fabricate acls for file systems that do not support acls.
 */
/* ARGSUSED */
int
fs_fab_acl(vnode_t *vp, vsecattr_t *vsecattr, int flag, cred_t *cr,
    caller_context_t *ct)
{
	aclent_t	*aclentp;
	struct vattr	vattr;
	int		error;
	size_t		aclsize;

	vsecattr->vsa_aclcnt	= 0;
	vsecattr->vsa_aclentsz	= 0;
	vsecattr->vsa_aclentp	= NULL;
	vsecattr->vsa_dfaclcnt	= 0;	/* Default ACLs are not fabricated */
	vsecattr->vsa_dfaclentp	= NULL;

	vattr.va_mask = AT_MODE | AT_UID | AT_GID;
	if (error = VOP_GETATTR(vp, &vattr, 0, cr, ct))
		return (error);

	if (vsecattr->vsa_mask & (VSA_ACLCNT | VSA_ACL)) {
		aclsize = 4 * sizeof (aclent_t);
		vsecattr->vsa_aclcnt	= 4; /* USER, GROUP, OTHER, and CLASS */
		vsecattr->vsa_aclentp = kmem_zalloc(aclsize, KM_SLEEP);
		aclentp = vsecattr->vsa_aclentp;

		aclentp->a_type = USER_OBJ;	/* Owner */
		aclentp->a_perm = ((ushort_t)(vattr.va_mode & 0700)) >> 6;
		aclentp->a_id = vattr.va_uid;   /* Really undefined */
		aclentp++;

		aclentp->a_type = GROUP_OBJ;    /* Group */
		aclentp->a_perm = ((ushort_t)(vattr.va_mode & 0070)) >> 3;
		aclentp->a_id = vattr.va_gid;   /* Really undefined */
		aclentp++;

		aclentp->a_type = OTHER_OBJ;    /* Other */
		aclentp->a_perm = vattr.va_mode & 0007;
		aclentp->a_id = (gid_t)-1;	/* Really undefined */
		aclentp++;

		aclentp->a_type = CLASS_OBJ;    /* Class */
		aclentp->a_perm = (ushort_t)(0007);
		aclentp->a_id = (gid_t)-1;	/* Really undefined */
	} else if (vsecattr->vsa_mask & (VSA_ACECNT | VSA_ACE)) {
		VERIFY(0 == acl_trivial_create(vattr.va_mode,
		    (vp->v_type == VDIR), (ace_t **)&vsecattr->vsa_aclentp,
		    &vsecattr->vsa_aclcnt));
		vsecattr->vsa_aclentsz = vsecattr->vsa_aclcnt * sizeof (ace_t);
	}

	return (error);
}

/*
 * Common code for implementing DOS share reservations
 */
/* ARGSUSED4 */
int
fs_shrlock(struct vnode *vp, int cmd, struct shrlock *shr, int flag, cred_t *cr,
    caller_context_t *ct)
{
	int error;

	/*
	 * Make sure that the file was opened with permissions appropriate
	 * for the request, and make sure the caller isn't trying to sneak
	 * in an NBMAND request.
	 */
	if (cmd == F_SHARE) {
		if (((shr->s_access & F_RDACC) && (flag & FREAD) == 0) ||
		    ((shr->s_access & F_WRACC) && (flag & FWRITE) == 0))
			return (EBADF);
		if (shr->s_access & (F_RMACC | F_MDACC))
			return (EINVAL);
		if (shr->s_deny & (F_MANDDNY | F_RMDNY))
			return (EINVAL);
	}
	if (cmd == F_SHARE_NBMAND) {
		/* make sure nbmand is allowed on the file */
		if (!vp->v_vfsp ||
		    !(vp->v_vfsp->vfs_flag & VFS_NBMAND)) {
			return (EINVAL);
		}
		if (vp->v_type != VREG) {
			return (EINVAL);
		}
	}

	nbl_start_crit(vp, RW_WRITER);

	switch (cmd) {

	case F_SHARE_NBMAND:
		shr->s_deny |= F_MANDDNY;
		/*FALLTHROUGH*/
	case F_SHARE:
		error = add_share(vp, shr);
		break;

	case F_UNSHARE:
		error = del_share(vp, shr);
		break;

	case F_HASREMOTELOCKS:
		/*
		 * We are overloading this command to refer to remote
		 * shares as well as remote locks, despite its name.
		 */
		shr->s_access = shr_has_remote_shares(vp, shr->s_sysid);
		error = 0;
		break;

	default:
		error = EINVAL;
		break;
	}

	nbl_end_crit(vp);
	return (error);
}

/*ARGSUSED1*/
int
fs_vnevent_nosupport(vnode_t *vp, vnevent_t e, vnode_t *dvp, char *fnm,
    caller_context_t *ct)
{
	ASSERT(vp != NULL);
	return (ENOTSUP);
}

/*ARGSUSED1*/
int
fs_vnevent_support(vnode_t *vp, vnevent_t e, vnode_t *dvp, char *fnm,
    caller_context_t *ct)
{
	ASSERT(vp != NULL);
	return (0);
}

/*
 * return 1 for non-trivial ACL.
 *
 * NB: It is not necessary for the caller to VOP_RWLOCK since
 *	we only issue VOP_GETSECATTR.
 *
 * Returns 0 == trivial
 *         1 == NOT Trivial
 *	   <0 could not determine.
 */
int
fs_acl_nontrivial(vnode_t *vp, cred_t *cr)
{
	ulong_t		acl_styles;
	ulong_t		acl_flavor;
	vsecattr_t 	vsecattr;
	int 		error;
	int		isnontrivial;

	/* determine the forms of ACLs maintained */
	error = VOP_PATHCONF(vp, _PC_ACL_ENABLED, &acl_styles, cr, NULL);

	/* clear bits we don't understand and establish default acl_style */
	acl_styles &= (_ACL_ACLENT_ENABLED | _ACL_ACE_ENABLED);
	if (error || (acl_styles == 0))
		acl_styles = _ACL_ACLENT_ENABLED;

	vsecattr.vsa_aclentp = NULL;
	vsecattr.vsa_dfaclentp = NULL;
	vsecattr.vsa_aclcnt = 0;
	vsecattr.vsa_dfaclcnt = 0;

	while (acl_styles) {
		/* select one of the styles as current flavor */
		acl_flavor = 0;
		if (acl_styles & _ACL_ACLENT_ENABLED) {
			acl_flavor = _ACL_ACLENT_ENABLED;
			vsecattr.vsa_mask = VSA_ACLCNT | VSA_DFACLCNT;
		} else if (acl_styles & _ACL_ACE_ENABLED) {
			acl_flavor = _ACL_ACE_ENABLED;
			vsecattr.vsa_mask = VSA_ACECNT | VSA_ACE;
		}

		ASSERT(vsecattr.vsa_mask && acl_flavor);
		error = VOP_GETSECATTR(vp, &vsecattr, 0, cr, NULL);
		if (error == 0)
			break;

		/* that flavor failed */
		acl_styles &= ~acl_flavor;
	}

	/* if all styles fail then assume trivial */
	if (acl_styles == 0)
		return (0);

	/* process the flavor that worked */
	isnontrivial = 0;
	if (acl_flavor & _ACL_ACLENT_ENABLED) {
		if (vsecattr.vsa_aclcnt > MIN_ACL_ENTRIES)
			isnontrivial = 1;
		if (vsecattr.vsa_aclcnt && vsecattr.vsa_aclentp != NULL)
			kmem_free(vsecattr.vsa_aclentp,
			    vsecattr.vsa_aclcnt * sizeof (aclent_t));
		if (vsecattr.vsa_dfaclcnt && vsecattr.vsa_dfaclentp != NULL)
			kmem_free(vsecattr.vsa_dfaclentp,
			    vsecattr.vsa_dfaclcnt * sizeof (aclent_t));
	}
	if (acl_flavor & _ACL_ACE_ENABLED) {
		isnontrivial = ace_trivial(vsecattr.vsa_aclentp,
		    vsecattr.vsa_aclcnt);

		if (vsecattr.vsa_aclcnt && vsecattr.vsa_aclentp != NULL)
			kmem_free(vsecattr.vsa_aclentp,
			    vsecattr.vsa_aclcnt * sizeof (ace_t));
		/* ACE has no vsecattr.vsa_dfaclcnt */
	}
	return (isnontrivial);
}

/*
 * Check whether we need a retry to recover from STALE error.
 */
int
fs_need_estale_retry(int retry_count)
{
	if (retry_count < fs_estale_retry)
		return (1);
	else
		return (0);
}


static int (*fs_av_scan)(vnode_t *, cred_t *, int) = NULL;

/*
 * Routine for anti-virus scanner to call to register its scanning routine.
 */
void
fs_vscan_register(int (*av_scan)(vnode_t *, cred_t *, int))
{
	fs_av_scan = av_scan;
}

/*
 * Routine for file systems to call to initiate anti-virus scanning.
 * Scanning will only be done on REGular files (currently).
 */
int
fs_vscan(vnode_t *vp, cred_t *cr, int async)
{
	int ret = 0;

	if (fs_av_scan && vp->v_type == VREG)
		ret = (*fs_av_scan)(vp, cr, async);

	return (ret);
}

/*
 * support functions for reparse point
 */
/*
 * reparse_vnode_parse
 *
 * Read the symlink data of a reparse point specified by the vnode
 * and return the reparse data as name-value pair in the nvlist.
 */
int
reparse_vnode_parse(vnode_t *vp, nvlist_t *nvl)
{
	int err;
	char *lkdata;
	struct uio uio;
	struct iovec iov;

	if (vp == NULL || nvl == NULL)
		return (EINVAL);

	lkdata = kmem_alloc(MAXREPARSELEN, KM_SLEEP);

	/*
	 * Set up io vector to read sym link data
	 */
	iov.iov_base = lkdata;
	iov.iov_len = MAXREPARSELEN;
	uio.uio_iov = &iov;
	uio.uio_iovcnt = 1;
	uio.uio_segflg = UIO_SYSSPACE;
	uio.uio_extflg = UIO_COPY_CACHED;
	uio.uio_loffset = (offset_t)0;
	uio.uio_resid = MAXREPARSELEN;

	if ((err = VOP_READLINK(vp, &uio, kcred, NULL)) == 0) {
		*(lkdata + MAXREPARSELEN - uio.uio_resid) = '\0';
		err = reparse_parse(lkdata, nvl);
	}
	kmem_free(lkdata, MAXREPARSELEN);	/* done with lkdata */

	return (err);
}

void
reparse_point_init()
{
	mutex_init(&reparsed_door_lock, NULL, MUTEX_DEFAULT, NULL);
}

static door_handle_t
reparse_door_get_handle()
{
	door_handle_t dh;

	mutex_enter(&reparsed_door_lock);
	if ((dh = reparsed_door) == NULL) {
		if (door_ki_open(REPARSED_DOOR, &reparsed_door) != 0) {
			reparsed_door = NULL;
			dh = NULL;
		} else
			dh = reparsed_door;
	}
	mutex_exit(&reparsed_door_lock);
	return (dh);
}

static void
reparse_door_reset_handle()
{
	mutex_enter(&reparsed_door_lock);
	reparsed_door = NULL;
	mutex_exit(&reparsed_door_lock);
}

/*
 * reparse_kderef
 *
 * Accepts the service-specific item from the reparse point and returns
 * the service-specific data requested.  The caller specifies the size of
 * the buffer provided via *bufsz; the routine will fail with EOVERFLOW
 * if the results will not fit in the buffer, in which case, *bufsz will
 * contain the number of bytes needed to hold the results.
 *
 * if ok return 0 and update *bufsize with length of actual result
 * else return error code.
 */
int
reparse_kderef(const char *svc_type, const char *svc_data, char *buf,
    size_t *bufsize)
{
	int err, retries, need_free, retried_doorhd;
	size_t dlen, res_len;
	char *darg;
	door_arg_t door_args;
	reparsed_door_res_t *resp;
	door_handle_t rp_door;

	if (svc_type == NULL || svc_data == NULL || buf == NULL ||
	    bufsize == NULL)
		return (EINVAL);

	/* get reparsed's door handle */
	if ((rp_door = reparse_door_get_handle()) == NULL)
		return (EBADF);

	/* setup buffer for door_call args and results */
	dlen = strlen(svc_type) + strlen(svc_data) + 2;
	if (*bufsize < dlen) {
		darg = kmem_alloc(dlen, KM_SLEEP);
		need_free = 1;
	} else {
		darg = buf;	/* use same buffer for door's args & results */
		need_free = 0;
	}

	/* build argument string of door call */
	(void) snprintf(darg, dlen, "%s:%s", svc_type, svc_data);

	/* setup args for door call */
	door_args.data_ptr = darg;
	door_args.data_size = dlen;
	door_args.desc_ptr = NULL;
	door_args.desc_num = 0;
	door_args.rbuf = buf;
	door_args.rsize = *bufsize;

	/* do the door_call */
	retried_doorhd = 0;
	retries = 0;
	door_ki_hold(rp_door);
	while ((err = door_ki_upcall_limited(rp_door, &door_args,
	    NULL, SIZE_MAX, 0)) != 0) {
		if (err == EAGAIN || err == EINTR) {
			if (++retries < REPARSED_DOORCALL_MAX_RETRY) {
				delay(SEC_TO_TICK(1));
				continue;
			}
		} else if (err == EBADF) {
			/* door server goes away... */
			reparse_door_reset_handle();

			if (retried_doorhd == 0) {
				door_ki_rele(rp_door);
				retried_doorhd++;
				rp_door = reparse_door_get_handle();
				if (rp_door != NULL) {
					door_ki_hold(rp_door);
					continue;
				}
			}
		}
		break;
	}

	if (rp_door)
		door_ki_rele(rp_door);

	if (need_free)
		kmem_free(darg, dlen);		/* done with args buffer */

	if (err != 0)
		return (err);

	resp = (reparsed_door_res_t *)door_args.rbuf;
	if ((err = resp->res_status) == 0) {
		/*
		 * have to save the length of the results before the
		 * bcopy below since it's can be an overlap copy that
		 * overwrites the reparsed_door_res_t structure at
		 * the beginning of the buffer.
		 */
		res_len = (size_t)resp->res_len;

		/* deref call is ok */
		if (res_len > *bufsize)
			err = EOVERFLOW;
		else
			bcopy(resp->res_data, buf, res_len);
		*bufsize = res_len;
	}
	if (door_args.rbuf != buf)
		kmem_free(door_args.rbuf, door_args.rsize);

	return (err);
}<|MERGE_RESOLUTION|>--- conflicted
+++ resolved
@@ -430,14 +430,6 @@
     struct pollhead **phpp, caller_context_t *ct)
 {
 	/*
-<<<<<<< HEAD
-	 * Regular filesystems should reject epollers.  On the off chance that
-	 * a non-epoll consumer expresses the desire for edge-triggered
-	 * polling, we reject them too.  Yes, the expected error for this
-	 * really is EPERM.
-	 */
-	if (fs_reject_epoll() || (events & POLLET) != 0) {
-=======
 	 * Reject all attempts for edge-triggered polling.  These should only
 	 * occur when regular files are added to a /dev/poll handle which is in
 	 * epoll mode.  The Linux epoll does not allow epoll-ing on regular
@@ -445,7 +437,6 @@
 	 * expectations.
 	 */
 	if (events & POLLET) {
->>>>>>> 80d5689f
 		return (EPERM);
 	}
 
@@ -460,9 +451,6 @@
 		*reventsp |= POLLOUT;
 	if (events & POLLWRBAND)
 		*reventsp |= POLLWRBAND;
-<<<<<<< HEAD
-
-=======
 	/*
 	 * Emitting a pollhead without the intention of issuing pollwakeup()
 	 * calls against it is a recipe for trouble.  It's only acceptable in
@@ -472,7 +460,6 @@
 	if (*reventsp == 0 && !anyyet) {
 		*phpp = &fs_pollhd;
 	}
->>>>>>> 80d5689f
 	return (0);
 }
 
