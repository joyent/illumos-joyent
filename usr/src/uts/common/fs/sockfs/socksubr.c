/*
 * CDDL HEADER START
 *
 * The contents of this file are subject to the terms of the
 * Common Development and Distribution License (the "License").
 * You may not use this file except in compliance with the License.
 *
 * You can obtain a copy of the license at usr/src/OPENSOLARIS.LICENSE
 * or http://www.opensolaris.org/os/licensing.
 * See the License for the specific language governing permissions
 * and limitations under the License.
 *
 * When distributing Covered Code, include this CDDL HEADER in each
 * file and include the License file at usr/src/OPENSOLARIS.LICENSE.
 * If applicable, add the following below this CDDL HEADER, with the
 * fields enclosed by brackets "[]" replaced with your own identifying
 * information: Portions Copyright [yyyy] [name of copyright owner]
 *
 * CDDL HEADER END
 */

/*
 * Copyright (c) 1995, 2010, Oracle and/or its affiliates. All rights reserved.
<<<<<<< HEAD
 * Copyright 2015, Joyent, Inc. All rights reserved.
=======
 * Copyright 2016 Nexenta Systems, Inc.  All rights reserved.
>>>>>>> 859dddab
 */

#include <sys/types.h>
#include <sys/t_lock.h>
#include <sys/param.h>
#include <sys/systm.h>
#include <sys/buf.h>
#include <sys/conf.h>
#include <sys/cred.h>
#include <sys/kmem.h>
#include <sys/sysmacros.h>
#include <sys/vfs.h>
#include <sys/vfs_opreg.h>
#include <sys/vnode.h>
#include <sys/debug.h>
#include <sys/errno.h>
#include <sys/time.h>
#include <sys/file.h>
#include <sys/open.h>
#include <sys/user.h>
#include <sys/termios.h>
#include <sys/stream.h>
#include <sys/strsubr.h>
#include <sys/strsun.h>
#include <sys/esunddi.h>
#include <sys/flock.h>
#include <sys/modctl.h>
#include <sys/cmn_err.h>
#include <sys/mkdev.h>
#include <sys/pathname.h>
#include <sys/ddi.h>
#include <sys/stat.h>
#include <sys/fs/snode.h>
#include <sys/fs/dv_node.h>
#include <sys/zone.h>

#include <sys/socket.h>
#include <sys/socketvar.h>
#include <netinet/in.h>
#include <sys/un.h>
#include <sys/ucred.h>

#include <sys/tiuser.h>
#define	_SUN_TPI_VERSION	2
#include <sys/tihdr.h>

#include <c2/audit.h>

#include <fs/sockfs/nl7c.h>
#include <fs/sockfs/sockcommon.h>
#include <fs/sockfs/sockfilter_impl.h>
#include <fs/sockfs/socktpi.h>
#include <fs/sockfs/socktpi_impl.h>
#include <fs/sockfs/sodirect.h>

/*
 * Macros that operate on struct cmsghdr.
 * The CMSG_VALID macro does not assume that the last option buffer is padded.
 */
#define	CMSG_CONTENT(cmsg)	(&((cmsg)[1]))
#define	CMSG_CONTENTLEN(cmsg)	((cmsg)->cmsg_len - sizeof (struct cmsghdr))
#define	CMSG_VALID(cmsg, start, end)					\
	(ISALIGNED_cmsghdr(cmsg) &&					\
	((uintptr_t)(cmsg) >= (uintptr_t)(start)) &&			\
	((uintptr_t)(cmsg) < (uintptr_t)(end)) &&			\
	((ssize_t)(cmsg)->cmsg_len >= sizeof (struct cmsghdr)) &&	\
	((uintptr_t)(cmsg) + (cmsg)->cmsg_len <= (uintptr_t)(end)))
#define	SO_LOCK_WAKEUP_TIME	3000	/* Wakeup time in milliseconds */

dev_t sockdev;	/* For fsid in getattr */
int sockfs_defer_nl7c_init = 0;

struct socklist socklist;

struct kmem_cache *socket_cache;

/*
 * sockconf_lock protects the socket configuration (socket types and
 * socket filters) which is changed via the sockconfig system call.
 */
krwlock_t sockconf_lock;

static int sockfs_update(kstat_t *, int);
static int sockfs_snapshot(kstat_t *, void *, int);
extern smod_info_t *sotpi_smod_create(void);

extern void sendfile_init();

extern void nl7c_init(void);

extern int modrootloaded;

#define	ADRSTRLEN (2 * sizeof (void *) + 1)
/*
 * kernel structure for passing the sockinfo data back up to the user.
 * the strings array allows us to convert AF_UNIX addresses into strings
 * with a common method regardless of which n-bit kernel we're running.
 */
struct k_sockinfo {
	struct sockinfo	ks_si;
	char		ks_straddr[3][ADRSTRLEN];
};

/*
 * Translate from a device pathname (e.g. "/dev/tcp") to a vnode.
 * Returns with the vnode held.
 */
int
sogetvp(char *devpath, vnode_t **vpp, int uioflag)
{
	struct snode *csp;
	vnode_t *vp, *dvp;
	major_t maj;
	int error;

	ASSERT(uioflag == UIO_SYSSPACE || uioflag == UIO_USERSPACE);

	/*
	 * Lookup the underlying filesystem vnode.
	 */
	error = lookupname(devpath, uioflag, FOLLOW, NULLVPP, &vp);
	if (error)
		return (error);

	/* Check that it is the correct vnode */
	if (vp->v_type != VCHR) {
		VN_RELE(vp);
		return (ENOTSOCK);
	}

	/*
	 * If devpath went through devfs, the device should already
	 * be configured. If devpath is a mknod file, however, we
	 * need to make sure the device is properly configured.
	 * To do this, we do something similar to spec_open()
	 * except that we resolve to the minor/leaf level since
	 * we need to return a vnode.
	 */
	csp = VTOS(VTOS(vp)->s_commonvp);
	if (!(csp->s_flag & SDIPSET)) {
		char *pathname = kmem_alloc(MAXPATHLEN, KM_SLEEP);
		error = ddi_dev_pathname(vp->v_rdev, S_IFCHR, pathname);
		if (error == 0)
			error = devfs_lookupname(pathname, NULLVPP, &dvp);
		VN_RELE(vp);
		kmem_free(pathname, MAXPATHLEN);
		if (error != 0)
			return (ENXIO);
		vp = dvp;	/* use the devfs vp */
	}

	/* device is configured at this point */
	maj = getmajor(vp->v_rdev);
	if (!STREAMSTAB(maj)) {
		VN_RELE(vp);
		return (ENOSTR);
	}

	*vpp = vp;
	return (0);
}

/*
 * Update the accessed, updated, or changed times in an sonode
 * with the current time.
 *
 * Note that both SunOS 4.X and 4.4BSD sockets do not present reasonable
 * attributes in a fstat call. (They return the current time and 0 for
 * all timestamps, respectively.) We maintain the current timestamps
 * here primarily so that should sockmod be popped the resulting
 * file descriptor will behave like a stream w.r.t. the timestamps.
 */
void
so_update_attrs(struct sonode *so, int flag)
{
	time_t now = gethrestime_sec();

	if (SOCK_IS_NONSTR(so))
		return;

	mutex_enter(&so->so_lock);
	so->so_flag |= flag;
	if (flag & SOACC)
		SOTOTPI(so)->sti_atime = now;
	if (flag & SOMOD)
		SOTOTPI(so)->sti_mtime = now;
	mutex_exit(&so->so_lock);
}

extern so_create_func_t sock_comm_create_function;
extern so_destroy_func_t sock_comm_destroy_function;
/*
 * Init function called when sockfs is loaded.
 */
int
sockinit(int fstype, char *name)
{
	static const fs_operation_def_t sock_vfsops_template[] = {
		NULL, NULL
	};
	int error;
	major_t dev;
	char *err_str;

	error = vfs_setfsops(fstype, sock_vfsops_template, NULL);
	if (error != 0) {
		zcmn_err(GLOBAL_ZONEID, CE_WARN,
		    "sockinit: bad vfs ops template");
		return (error);
	}

	error = vn_make_ops(name, socket_vnodeops_template,
	    &socket_vnodeops);
	if (error != 0) {
		err_str = "sockinit: bad socket vnode ops template";
		/* vn_make_ops() does not reset socktpi_vnodeops on failure. */
		socket_vnodeops = NULL;
		goto failure;
	}

	socket_cache = kmem_cache_create("socket_cache",
	    sizeof (struct sonode), 0, sonode_constructor,
	    sonode_destructor, NULL, NULL, NULL, 0);

	rw_init(&sockconf_lock, NULL, RW_DEFAULT, NULL);

	error = socktpi_init();
	if (error != 0) {
		err_str = NULL;
		goto failure;
	}

	error = sod_init();
	if (error != 0) {
		err_str = NULL;
		goto failure;
	}

	/*
	 * Set up the default create and destroy functions
	 */
	sock_comm_create_function = socket_sonode_create;
	sock_comm_destroy_function = socket_sonode_destroy;

	/*
	 * Build initial list mapping socket parameters to vnode.
	 */
	smod_init();
	smod_add(sotpi_smod_create());

	sockparams_init();

	/*
	 * If sockets are needed before init runs /sbin/soconfig
	 * it is possible to preload the sockparams list here using
	 * calls like:
	 *	sockconfig(1,2,3, "/dev/tcp", 0);
	 */

	/*
	 * Create a unique dev_t for use in so_fsid.
	 */

	if ((dev = getudev()) == (major_t)-1)
		dev = 0;
	sockdev = makedevice(dev, 0);

	mutex_init(&socklist.sl_lock, NULL, MUTEX_DEFAULT, NULL);
	sendfile_init();
	if (!modrootloaded) {
		sockfs_defer_nl7c_init = 1;
	} else {
		nl7c_init();
	}

	/* Initialize socket filters */
	sof_init();

	return (0);

failure:
	(void) vfs_freevfsops_by_type(fstype);
	if (socket_vnodeops != NULL)
		vn_freevnodeops(socket_vnodeops);
	if (err_str != NULL)
		zcmn_err(GLOBAL_ZONEID, CE_WARN, err_str);
	return (error);
}

/*
 * Caller must hold the mutex. Used to set SOLOCKED.
 */
void
so_lock_single(struct sonode *so)
{
	ASSERT(MUTEX_HELD(&so->so_lock));

	while (so->so_flag & (SOLOCKED | SOASYNC_UNBIND)) {
		cv_wait_stop(&so->so_single_cv, &so->so_lock,
		    SO_LOCK_WAKEUP_TIME);
	}
	so->so_flag |= SOLOCKED;
}

/*
 * Caller must hold the mutex and pass in SOLOCKED or SOASYNC_UNBIND.
 * Used to clear SOLOCKED or SOASYNC_UNBIND.
 */
void
so_unlock_single(struct sonode *so, int flag)
{
	ASSERT(MUTEX_HELD(&so->so_lock));
	ASSERT(flag & (SOLOCKED|SOASYNC_UNBIND));
	ASSERT((flag & ~(SOLOCKED|SOASYNC_UNBIND)) == 0);
	ASSERT(so->so_flag & flag);
	/*
	 * Process the T_DISCON_IND on sti_discon_ind_mp.
	 *
	 * Call to so_drain_discon_ind will result in so_lock
	 * being dropped and re-acquired later.
	 */
	if (!SOCK_IS_NONSTR(so)) {
		sotpi_info_t *sti = SOTOTPI(so);

		if (sti->sti_discon_ind_mp != NULL)
			so_drain_discon_ind(so);
	}

	cv_signal(&so->so_single_cv);
	so->so_flag &= ~flag;
}

/*
 * Caller must hold the mutex. Used to set SOREADLOCKED.
 * If the caller wants nonblocking behavior it should set fmode.
 */
int
so_lock_read(struct sonode *so, int fmode)
{
	ASSERT(MUTEX_HELD(&so->so_lock));

	while (so->so_flag & SOREADLOCKED) {
		if (fmode & (FNDELAY|FNONBLOCK))
			return (EWOULDBLOCK);
		cv_wait_stop(&so->so_read_cv, &so->so_lock,
		    SO_LOCK_WAKEUP_TIME);
	}
	so->so_flag |= SOREADLOCKED;
	return (0);
}

/*
 * Like so_lock_read above but allows signals.
 */
int
so_lock_read_intr(struct sonode *so, int fmode)
{
	ASSERT(MUTEX_HELD(&so->so_lock));

	while (so->so_flag & SOREADLOCKED) {
		if (fmode & (FNDELAY|FNONBLOCK))
			return (EWOULDBLOCK);
		if (!cv_wait_sig(&so->so_read_cv, &so->so_lock))
			return (EINTR);
	}
	so->so_flag |= SOREADLOCKED;
	return (0);
}

/*
 * Caller must hold the mutex. Used to clear SOREADLOCKED,
 * set in so_lock_read() or so_lock_read_intr().
 */
void
so_unlock_read(struct sonode *so)
{
	ASSERT(MUTEX_HELD(&so->so_lock));
	ASSERT(so->so_flag & SOREADLOCKED);

	cv_signal(&so->so_read_cv);
	so->so_flag &= ~SOREADLOCKED;
}

/*
 * Verify that the specified offset falls within the mblk and
 * that the resulting pointer is aligned.
 * Returns NULL if not.
 */
void *
sogetoff(mblk_t *mp, t_uscalar_t offset,
    t_uscalar_t length, uint_t align_size)
{
	uintptr_t ptr1, ptr2;

	ASSERT(mp && mp->b_wptr >= mp->b_rptr);
	ptr1 = (uintptr_t)mp->b_rptr + offset;
	ptr2 = (uintptr_t)ptr1 + length;
	if (ptr1 < (uintptr_t)mp->b_rptr || ptr2 > (uintptr_t)mp->b_wptr) {
		eprintline(0);
		return (NULL);
	}
	if ((ptr1 & (align_size - 1)) != 0) {
		eprintline(0);
		return (NULL);
	}
	return ((void *)ptr1);
}

/*
 * Return the AF_UNIX underlying filesystem vnode matching a given name.
 * Makes sure the sending and the destination sonodes are compatible.
 * The vnode is returned held.
 *
 * The underlying filesystem VSOCK vnode has a v_stream pointer that
 * references the actual stream head (hence indirectly the actual sonode).
 *
 * This function is non-static so it can be used by brand emulation.
 */
int
so_ux_lookup(struct sonode *so, struct sockaddr_un *soun, int checkaccess,
    vnode_t **vpp)
{
	vnode_t		*vp;	/* Underlying filesystem vnode */
	vnode_t		*rvp;	/* real vnode */
	vnode_t		*svp;	/* sockfs vnode */
	struct sonode	*so2;
	int		error;

	dprintso(so, 1, ("so_ux_lookup(%p) name <%s>\n", (void *)so,
	    soun->sun_path));

	error = lookupname(soun->sun_path, UIO_SYSSPACE, FOLLOW, NULLVPP, &vp);
	if (error) {
		eprintsoline(so, error);
		return (error);
	}

	/*
	 * Traverse lofs mounts get the real vnode
	 */
	if (VOP_REALVP(vp, &rvp, NULL) == 0) {
		VN_HOLD(rvp);		/* hold the real vnode */
		VN_RELE(vp);		/* release hold from lookup */
		vp = rvp;
	}

	if (vp->v_type != VSOCK) {
		error = ENOTSOCK;
		eprintsoline(so, error);
		goto done2;
	}

	if (checkaccess) {
		/*
		 * Check that we have permissions to access the destination
		 * vnode. This check is not done in BSD but it is required
		 * by X/Open.
		 */
		if (error = VOP_ACCESS(vp, VREAD|VWRITE, 0, CRED(), NULL)) {
			eprintsoline(so, error);
			goto done2;
		}
	}

	/*
	 * Check if the remote socket has been closed.
	 *
	 * Synchronize with vn_rele_stream by holding v_lock while traversing
	 * v_stream->sd_vnode.
	 */
	mutex_enter(&vp->v_lock);
	if (vp->v_stream == NULL) {
		mutex_exit(&vp->v_lock);
		if (so->so_type == SOCK_DGRAM)
			error = EDESTADDRREQ;
		else
			error = ECONNREFUSED;

		eprintsoline(so, error);
		goto done2;
	}
	ASSERT(vp->v_stream->sd_vnode);
	svp = vp->v_stream->sd_vnode;
	/*
	 * holding v_lock on underlying filesystem vnode and acquiring
	 * it on sockfs vnode. Assumes that no code ever attempts to
	 * acquire these locks in the reverse order.
	 */
	VN_HOLD(svp);
	mutex_exit(&vp->v_lock);

	if (svp->v_type != VSOCK) {
		error = ENOTSOCK;
		eprintsoline(so, error);
		goto done;
	}

	so2 = VTOSO(svp);

	if (so->so_type != so2->so_type) {
		error = EPROTOTYPE;
		eprintsoline(so, error);
		goto done;
	}

	VN_RELE(svp);
	*vpp = vp;
	return (0);

done:
	VN_RELE(svp);
done2:
	VN_RELE(vp);
	return (error);
}

/*
 * Verify peer address for connect and sendto/sendmsg.
 * Since sendto/sendmsg would not get synchronous errors from the transport
 * provider we have to do these ugly checks in the socket layer to
 * preserve compatibility with SunOS 4.X.
 */
int
so_addr_verify(struct sonode *so, const struct sockaddr *name,
    socklen_t namelen)
{
	int		family;

	dprintso(so, 1, ("so_addr_verify(%p, %p, %d)\n",
	    (void *)so, (void *)name, namelen));

	ASSERT(name != NULL);

	family = so->so_family;
	switch (family) {
	case AF_INET:
		if (name->sa_family != family) {
			eprintsoline(so, EAFNOSUPPORT);
			return (EAFNOSUPPORT);
		}
		if (namelen != (socklen_t)sizeof (struct sockaddr_in)) {
			eprintsoline(so, EINVAL);
			return (EINVAL);
		}
		break;
	case AF_INET6: {
#ifdef DEBUG
		struct sockaddr_in6 *sin6;
#endif /* DEBUG */

		if (name->sa_family != family) {
			eprintsoline(so, EAFNOSUPPORT);
			return (EAFNOSUPPORT);
		}
		if (namelen != (socklen_t)sizeof (struct sockaddr_in6)) {
			eprintsoline(so, EINVAL);
			return (EINVAL);
		}
#ifdef DEBUG
		/* Verify that apps don't forget to clear sin6_scope_id etc */
		sin6 = (struct sockaddr_in6 *)name;
		if (sin6->sin6_scope_id != 0 &&
		    !IN6_IS_ADDR_LINKSCOPE(&sin6->sin6_addr)) {
			zcmn_err(getzoneid(), CE_WARN,
			    "connect/send* with uninitialized sin6_scope_id "
			    "(%d) on socket. Pid = %d\n",
			    (int)sin6->sin6_scope_id, (int)curproc->p_pid);
		}
#endif /* DEBUG */
		break;
	}
	case AF_UNIX:
		if (SOTOTPI(so)->sti_faddr_noxlate) {
			return (0);
		}
		if (namelen < (socklen_t)sizeof (short)) {
			eprintsoline(so, ENOENT);
			return (ENOENT);
		}
		if (name->sa_family != family) {
			eprintsoline(so, EAFNOSUPPORT);
			return (EAFNOSUPPORT);
		}
		/* MAXPATHLEN + soun_family + nul termination */
		if (namelen > (socklen_t)(MAXPATHLEN + sizeof (short) + 1)) {
			eprintsoline(so, ENAMETOOLONG);
			return (ENAMETOOLONG);
		}

		break;

	default:
		/*
		 * Default is don't do any length or sa_family check
		 * to allow non-sockaddr style addresses.
		 */
		break;
	}

	return (0);
}


/*
 * Translate an AF_UNIX sockaddr_un to the transport internal name.
 * Assumes caller has called so_addr_verify first.  The translated
 * (internal form) address is stored in sti->sti_ux_taddr.
 */
/*ARGSUSED*/
int
so_ux_addr_xlate(struct sonode *so, struct sockaddr *name,
    socklen_t namelen, int checkaccess,
    void **addrp, socklen_t *addrlenp)
{
	int			error;
	struct sockaddr_un	*soun;
	vnode_t			*vp;
	void			*addr;
	socklen_t		addrlen;
	sotpi_info_t		*sti = SOTOTPI(so);

	dprintso(so, 1, ("so_ux_addr_xlate(%p, %p, %d, %d)\n",
	    (void *)so, (void *)name, namelen, checkaccess));

	ASSERT(name != NULL);
	ASSERT(so->so_family == AF_UNIX);
	ASSERT(!sti->sti_faddr_noxlate);
	ASSERT(namelen >= (socklen_t)sizeof (short));
	ASSERT(name->sa_family == AF_UNIX);
	soun = (struct sockaddr_un *)name;
	/*
	 * Lookup vnode for the specified path name and verify that
	 * it is a socket.
	 */
	error = so_ux_lookup(so, soun, checkaccess, &vp);
	if (error) {
		eprintsoline(so, error);
		return (error);
	}
	/*
	 * Use the address of the peer vnode as the address to send
	 * to. We release the peer vnode here. In case it has been
	 * closed by the time the T_CONN_REQ or T_UNITDATA_REQ reaches the
	 * transport the message will get an error or be dropped.
	 * Note that that soua_vp is never dereferenced; it's just a
	 * convenient value by which we can identify the peer.
	 */
	sti->sti_ux_taddr.soua_vp = vp;
	sti->sti_ux_taddr.soua_magic = SOU_MAGIC_EXPLICIT;
	addr = &sti->sti_ux_taddr;
	addrlen = (socklen_t)sizeof (sti->sti_ux_taddr);
	dprintso(so, 1, ("ux_xlate UNIX: addrlen %d, vp %p\n",
	    addrlen, (void *)vp));
	VN_RELE(vp);
	*addrp = addr;
	*addrlenp = (socklen_t)addrlen;
	return (0);
}

/*
 * Esballoc free function for messages that contain SO_FILEP option.
 * Decrement the reference count on the file pointers using closef.
 */
void
fdbuf_free(struct fdbuf *fdbuf)
{
	int	i;
	struct file *fp;

	dprint(1, ("fdbuf_free: %d fds\n", fdbuf->fd_numfd));
	for (i = 0; i < fdbuf->fd_numfd; i++) {
		/*
		 * We need pointer size alignment for fd_fds. On a LP64
		 * kernel, the required alignment is 8 bytes while
		 * the option headers and values are only 4 bytes
		 * aligned. So its safer to do a bcopy compared to
		 * assigning fdbuf->fd_fds[i] to fp.
		 */
		bcopy((char *)&fdbuf->fd_fds[i], (char *)&fp, sizeof (fp));
		dprint(1, ("fdbuf_free: [%d] = %p\n", i, (void *)fp));
		(void) closef(fp);
	}
	if (fdbuf->fd_ebuf != NULL)
		kmem_free(fdbuf->fd_ebuf, fdbuf->fd_ebuflen);
	kmem_free(fdbuf, fdbuf->fd_size);
}

/*
 * Allocate an esballoc'ed message for AF_UNIX file descriptor passing.
 * Waits if memory is not available.
 */
mblk_t *
fdbuf_allocmsg(int size, struct fdbuf *fdbuf)
{
	uchar_t	*buf;
	mblk_t	*mp;

	dprint(1, ("fdbuf_allocmsg: size %d, %d fds\n", size, fdbuf->fd_numfd));
	buf = kmem_alloc(size, KM_SLEEP);
	fdbuf->fd_ebuf = (caddr_t)buf;
	fdbuf->fd_ebuflen = size;
	fdbuf->fd_frtn.free_func = fdbuf_free;
	fdbuf->fd_frtn.free_arg = (caddr_t)fdbuf;

	mp = esballoc_wait(buf, size, BPRI_MED, &fdbuf->fd_frtn);
	mp->b_datap->db_type = M_PROTO;
	return (mp);
}

/*
 * Extract file descriptors from a fdbuf.
 * Return list in rights/rightslen.
 */
/*ARGSUSED*/
static int
fdbuf_extract(struct fdbuf *fdbuf, void *rights, int rightslen)
{
	int	i, fd;
	int	*rp;
	struct file *fp;
	int	numfd;

	dprint(1, ("fdbuf_extract: %d fds, len %d\n",
	    fdbuf->fd_numfd, rightslen));

	numfd = fdbuf->fd_numfd;
	ASSERT(rightslen == numfd * (int)sizeof (int));

	/*
	 * Allocate a file descriptor and increment the f_count.
	 * The latter is needed since we always call fdbuf_free
	 * which performs a closef.
	 */
	rp = (int *)rights;
	for (i = 0; i < numfd; i++) {
		if ((fd = ufalloc(0)) == -1)
			goto cleanup;
		/*
		 * We need pointer size alignment for fd_fds. On a LP64
		 * kernel, the required alignment is 8 bytes while
		 * the option headers and values are only 4 bytes
		 * aligned. So its safer to do a bcopy compared to
		 * assigning fdbuf->fd_fds[i] to fp.
		 */
		bcopy((char *)&fdbuf->fd_fds[i], (char *)&fp, sizeof (fp));
		mutex_enter(&fp->f_tlock);
		fp->f_count++;
		mutex_exit(&fp->f_tlock);
		setf(fd, fp);
		*rp++ = fd;
		if (AU_AUDITING())
			audit_fdrecv(fd, fp);
		dprint(1, ("fdbuf_extract: [%d] = %d, %p refcnt %d\n",
		    i, fd, (void *)fp, fp->f_count));
	}
	return (0);

cleanup:
	/*
	 * Undo whatever partial work the loop above has done.
	 */
	{
		int j;

		rp = (int *)rights;
		for (j = 0; j < i; j++) {
			dprint(0,
			    ("fdbuf_extract: cleanup[%d] = %d\n", j, *rp));
			(void) closeandsetf(*rp++, NULL);
		}
	}

	return (EMFILE);
}

/*
 * Insert file descriptors into an fdbuf.
 * Returns a kmem_alloc'ed fdbuf. The fdbuf should be freed
 * by calling fdbuf_free().
 */
int
fdbuf_create(void *rights, int rightslen, struct fdbuf **fdbufp)
{
	int		numfd, i;
	int		*fds;
	struct file	*fp;
	struct fdbuf	*fdbuf;
	int		fdbufsize;

	dprint(1, ("fdbuf_create: len %d\n", rightslen));

	numfd = rightslen / (int)sizeof (int);

	fdbufsize = (int)FDBUF_HDRSIZE + (numfd * (int)sizeof (struct file *));
	fdbuf = kmem_alloc(fdbufsize, KM_SLEEP);
	fdbuf->fd_size = fdbufsize;
	fdbuf->fd_numfd = 0;
	fdbuf->fd_ebuf = NULL;
	fdbuf->fd_ebuflen = 0;
	fds = (int *)rights;
	for (i = 0; i < numfd; i++) {
		if ((fp = getf(fds[i])) == NULL) {
			fdbuf_free(fdbuf);
			return (EBADF);
		}
		dprint(1, ("fdbuf_create: [%d] = %d, %p refcnt %d\n",
		    i, fds[i], (void *)fp, fp->f_count));
		mutex_enter(&fp->f_tlock);
		fp->f_count++;
		mutex_exit(&fp->f_tlock);
		/*
		 * The maximum alignment for fdbuf (or any option header
		 * and its value) it 4 bytes. On a LP64 kernel, the alignment
		 * is not sufficient for pointers (fd_fds in this case). Since
		 * we just did a kmem_alloc (we get a double word alignment),
		 * we don't need to do anything on the send side (we loose
		 * the double word alignment because fdbuf goes after an
		 * option header (eg T_unitdata_req) which is only 4 byte
		 * aligned). We take care of this when we extract the file
		 * descriptor in fdbuf_extract or fdbuf_free.
		 */
		fdbuf->fd_fds[i] = fp;
		fdbuf->fd_numfd++;
		releasef(fds[i]);
		if (AU_AUDITING())
			audit_fdsend(fds[i], fp, 0);
	}
	*fdbufp = fdbuf;
	return (0);
}

static int
fdbuf_optlen(int rightslen)
{
	int numfd;

	numfd = rightslen / (int)sizeof (int);

	return ((int)FDBUF_HDRSIZE + (numfd * (int)sizeof (struct file *)));
}

static t_uscalar_t
fdbuf_cmsglen(int fdbuflen)
{
	return (t_uscalar_t)((fdbuflen - FDBUF_HDRSIZE) /
	    (int)sizeof (struct file *) * (int)sizeof (int));
}


/*
 * Return non-zero if the mblk and fdbuf are consistent.
 */
static int
fdbuf_verify(mblk_t *mp, struct fdbuf *fdbuf, int fdbuflen)
{
	if (fdbuflen >= FDBUF_HDRSIZE &&
	    fdbuflen == fdbuf->fd_size) {
		frtn_t *frp = mp->b_datap->db_frtnp;
		/*
		 * Check that the SO_FILEP portion of the
		 * message has not been modified by
		 * the loopback transport. The sending sockfs generates
		 * a message that is esballoc'ed with the free function
		 * being fdbuf_free() and where free_arg contains the
		 * identical information as the SO_FILEP content.
		 *
		 * If any of these constraints are not satisfied we
		 * silently ignore the option.
		 */
		ASSERT(mp);
		if (frp != NULL &&
		    frp->free_func == fdbuf_free &&
		    frp->free_arg != NULL &&
		    bcmp(frp->free_arg, fdbuf, fdbuflen) == 0) {
			dprint(1, ("fdbuf_verify: fdbuf %p len %d\n",
			    (void *)fdbuf, fdbuflen));
			return (1);
		} else {
			zcmn_err(getzoneid(), CE_WARN,
			    "sockfs: mismatched fdbuf content (%p)",
			    (void *)mp);
			return (0);
		}
	} else {
		zcmn_err(getzoneid(), CE_WARN,
		    "sockfs: mismatched fdbuf len %d, %d\n",
		    fdbuflen, fdbuf->fd_size);
		return (0);
	}
}

/*
 * When the file descriptors returned by sorecvmsg can not be passed
 * to the application this routine will cleanup the references on
 * the files. Start at startoff bytes into the buffer.
 */
static void
close_fds(void *fdbuf, int fdbuflen, int startoff)
{
	int *fds = (int *)fdbuf;
	int numfd = fdbuflen / (int)sizeof (int);
	int i;

	dprint(1, ("close_fds(%p, %d, %d)\n", fdbuf, fdbuflen, startoff));

	for (i = 0; i < numfd; i++) {
		if (startoff < 0)
			startoff = 0;
		if (startoff < (int)sizeof (int)) {
			/*
			 * This file descriptor is partially or fully after
			 * the offset
			 */
			dprint(0,
			    ("close_fds: cleanup[%d] = %d\n", i, fds[i]));
			(void) closeandsetf(fds[i], NULL);
		}
		startoff -= (int)sizeof (int);
	}
}

/*
 * Close all file descriptors contained in the control part starting at
 * the startoffset.
 */
void
so_closefds(void *control, t_uscalar_t controllen, int oldflg,
    int startoff)
{
	struct cmsghdr *cmsg;

	if (control == NULL)
		return;

	if (oldflg) {
		close_fds(control, controllen, startoff);
		return;
	}
	/* Scan control part for file descriptors. */
	for (cmsg = (struct cmsghdr *)control;
	    CMSG_VALID(cmsg, control, (uintptr_t)control + controllen);
	    cmsg = CMSG_NEXT(cmsg)) {
		if (cmsg->cmsg_level == SOL_SOCKET &&
		    cmsg->cmsg_type == SCM_RIGHTS) {
			close_fds(CMSG_CONTENT(cmsg),
			    (int)CMSG_CONTENTLEN(cmsg),
			    startoff - (int)sizeof (struct cmsghdr));
		}
		startoff -= cmsg->cmsg_len;
	}
}

/*
 * Returns a pointer/length for the file descriptors contained
 * in the control buffer. Returns with *fdlenp == -1 if there are no
 * file descriptor options present. This is different than there being
 * a zero-length file descriptor option.
 * Fail if there are multiple SCM_RIGHT cmsgs.
 */
int
so_getfdopt(void *control, t_uscalar_t controllen, int oldflg,
    void **fdsp, int *fdlenp)
{
	struct cmsghdr *cmsg;
	void *fds;
	int fdlen;

	if (control == NULL) {
		*fdsp = NULL;
		*fdlenp = -1;
		return (0);
	}

	if (oldflg) {
		*fdsp = control;
		if (controllen == 0)
			*fdlenp = -1;
		else
			*fdlenp = controllen;
		dprint(1, ("so_getfdopt: old %d\n", *fdlenp));
		return (0);
	}

	fds = NULL;
	fdlen = 0;

	for (cmsg = (struct cmsghdr *)control;
	    CMSG_VALID(cmsg, control, (uintptr_t)control + controllen);
	    cmsg = CMSG_NEXT(cmsg)) {
		if (cmsg->cmsg_level == SOL_SOCKET &&
		    cmsg->cmsg_type == SCM_RIGHTS) {
			if (fds != NULL)
				return (EINVAL);
			fds = CMSG_CONTENT(cmsg);
			fdlen = (int)CMSG_CONTENTLEN(cmsg);
			dprint(1, ("so_getfdopt: new %lu\n",
			    (size_t)CMSG_CONTENTLEN(cmsg)));
		}
	}
	if (fds == NULL) {
		dprint(1, ("so_getfdopt: NONE\n"));
		*fdlenp = -1;
	} else
		*fdlenp = fdlen;
	*fdsp = fds;
	return (0);
}

/*
 * Return the length of the options including any file descriptor options.
 */
t_uscalar_t
so_optlen(void *control, t_uscalar_t controllen, int oldflg)
{
	struct cmsghdr *cmsg;
	t_uscalar_t optlen = 0;
	t_uscalar_t len;

	if (control == NULL)
		return (0);

	if (oldflg)
		return ((t_uscalar_t)(sizeof (struct T_opthdr) +
		    fdbuf_optlen(controllen)));

	for (cmsg = (struct cmsghdr *)control;
	    CMSG_VALID(cmsg, control, (uintptr_t)control + controllen);
	    cmsg = CMSG_NEXT(cmsg)) {
		if (cmsg->cmsg_level == SOL_SOCKET &&
		    cmsg->cmsg_type == SCM_RIGHTS) {
			len = fdbuf_optlen((int)CMSG_CONTENTLEN(cmsg));
		} else {
			len = (t_uscalar_t)CMSG_CONTENTLEN(cmsg);
		}
		optlen += (t_uscalar_t)(_TPI_ALIGN_TOPT(len) +
		    sizeof (struct T_opthdr));
	}
	dprint(1, ("so_optlen: controllen %d, flg %d -> optlen %d\n",
	    controllen, oldflg, optlen));
	return (optlen);
}

/*
 * Copy options from control to the mblk. Skip any file descriptor options.
 */
void
so_cmsg2opt(void *control, t_uscalar_t controllen, int oldflg, mblk_t *mp)
{
	struct T_opthdr toh;
	struct cmsghdr *cmsg;

	if (control == NULL)
		return;

	if (oldflg) {
		/* No real options - caller has handled file descriptors */
		return;
	}
	for (cmsg = (struct cmsghdr *)control;
	    CMSG_VALID(cmsg, control, (uintptr_t)control + controllen);
	    cmsg = CMSG_NEXT(cmsg)) {
		/*
		 * Note: The caller handles file descriptors prior
		 * to calling this function.
		 */
		t_uscalar_t len;

		if (cmsg->cmsg_level == SOL_SOCKET &&
		    cmsg->cmsg_type == SCM_RIGHTS)
			continue;

		len = (t_uscalar_t)CMSG_CONTENTLEN(cmsg);
		toh.level = cmsg->cmsg_level;
		toh.name = cmsg->cmsg_type;
		toh.len = len + (t_uscalar_t)sizeof (struct T_opthdr);
		toh.status = 0;

		soappendmsg(mp, &toh, sizeof (toh));
		soappendmsg(mp, CMSG_CONTENT(cmsg), len);
		mp->b_wptr += _TPI_ALIGN_TOPT(len) - len;
		ASSERT(mp->b_wptr <= mp->b_datap->db_lim);
	}
}

/*
 * Return the length of the control message derived from the options.
 * Exclude SO_SRCADDR and SO_UNIX_CLOSE options. Include SO_FILEP.
 * When oldflg is set only include SO_FILEP.
 * so_opt2cmsg and so_cmsglen are inter-related since so_cmsglen
 * allocates the space that so_opt2cmsg fills. If one changes, the other should
 * also be checked for any possible impacts.
 */
t_uscalar_t
so_cmsglen(mblk_t *mp, void *opt, t_uscalar_t optlen, int oldflg)
{
	t_uscalar_t cmsglen = 0;
	struct T_opthdr *tohp;
	t_uscalar_t len;
	t_uscalar_t last_roundup = 0;

	ASSERT(__TPI_TOPT_ISALIGNED(opt));

	for (tohp = (struct T_opthdr *)opt;
	    tohp && _TPI_TOPT_VALID(tohp, opt, (uintptr_t)opt + optlen);
	    tohp = _TPI_TOPT_NEXTHDR(opt, optlen, tohp)) {
		dprint(1, ("so_cmsglen: level 0x%x, name %d, len %d\n",
		    tohp->level, tohp->name, tohp->len));
		if (tohp->level == SOL_SOCKET &&
		    (tohp->name == SO_SRCADDR ||
		    tohp->name == SO_UNIX_CLOSE)) {
			continue;
		}
		if (tohp->level == SOL_SOCKET && tohp->name == SO_FILEP) {
			struct fdbuf *fdbuf;
			int fdbuflen;

			fdbuf = (struct fdbuf *)_TPI_TOPT_DATA(tohp);
			fdbuflen = (int)_TPI_TOPT_DATALEN(tohp);

			if (!fdbuf_verify(mp, fdbuf, fdbuflen))
				continue;
			if (oldflg) {
				cmsglen += fdbuf_cmsglen(fdbuflen);
				continue;
			}
			len = fdbuf_cmsglen(fdbuflen);
		} else if (tohp->level == SOL_SOCKET &&
		    tohp->name == SCM_TIMESTAMP) {
			if (oldflg)
				continue;

			if (get_udatamodel() == DATAMODEL_NATIVE) {
				len = sizeof (struct timeval);
			} else {
				len = sizeof (struct timeval32);
			}
		} else {
			if (oldflg)
				continue;
			len = (t_uscalar_t)_TPI_TOPT_DATALEN(tohp);
		}
		/*
		 * Exclude roundup for last option to not set
		 * MSG_CTRUNC when the cmsg fits but the padding doesn't fit.
		 */
		last_roundup = (t_uscalar_t)
		    (ROUNDUP_cmsglen(len + (int)sizeof (struct cmsghdr)) -
		    (len + (int)sizeof (struct cmsghdr)));
		cmsglen += (t_uscalar_t)(len + (int)sizeof (struct cmsghdr)) +
		    last_roundup;
	}
	cmsglen -= last_roundup;
	dprint(1, ("so_cmsglen: optlen %d, flg %d -> cmsglen %d\n",
	    optlen, oldflg, cmsglen));
	return (cmsglen);
}

/*
 * Copy options from options to the control. Convert SO_FILEP to
 * file descriptors.
 * Returns errno or zero.
 * so_opt2cmsg and so_cmsglen are inter-related since so_cmsglen
 * allocates the space that so_opt2cmsg fills. If one changes, the other should
 * also be checked for any possible impacts.
 */
int
so_opt2cmsg(mblk_t *mp, void *opt, t_uscalar_t optlen, int oldflg,
    void *control, t_uscalar_t controllen)
{
	struct T_opthdr *tohp;
	struct cmsghdr *cmsg;
	struct fdbuf *fdbuf;
	int fdbuflen;
	int error;
#if defined(DEBUG) || defined(__lint)
	struct cmsghdr *cend = (struct cmsghdr *)
	    (((uint8_t *)control) + ROUNDUP_cmsglen(controllen));
#endif
	cmsg = (struct cmsghdr *)control;

	ASSERT(__TPI_TOPT_ISALIGNED(opt));

	for (tohp = (struct T_opthdr *)opt;
	    tohp && _TPI_TOPT_VALID(tohp, opt, (uintptr_t)opt + optlen);
	    tohp = _TPI_TOPT_NEXTHDR(opt, optlen, tohp)) {
		dprint(1, ("so_opt2cmsg: level 0x%x, name %d, len %d\n",
		    tohp->level, tohp->name, tohp->len));

		if (tohp->level == SOL_SOCKET &&
		    (tohp->name == SO_SRCADDR ||
		    tohp->name == SO_UNIX_CLOSE)) {
			continue;
		}
		ASSERT((uintptr_t)cmsg <= (uintptr_t)control + controllen);
		if (tohp->level == SOL_SOCKET && tohp->name == SO_FILEP) {
			fdbuf = (struct fdbuf *)_TPI_TOPT_DATA(tohp);
			fdbuflen = (int)_TPI_TOPT_DATALEN(tohp);

			if (!fdbuf_verify(mp, fdbuf, fdbuflen))
				return (EPROTO);
			if (oldflg) {
				error = fdbuf_extract(fdbuf, control,
				    (int)controllen);
				if (error != 0)
					return (error);
				continue;
			} else {
				int fdlen;

				fdlen = (int)fdbuf_cmsglen(
				    (int)_TPI_TOPT_DATALEN(tohp));

				cmsg->cmsg_level = tohp->level;
				cmsg->cmsg_type = SCM_RIGHTS;
				cmsg->cmsg_len = (socklen_t)(fdlen +
				    sizeof (struct cmsghdr));

				error = fdbuf_extract(fdbuf,
				    CMSG_CONTENT(cmsg), fdlen);
				if (error != 0)
					return (error);
			}
		} else if (tohp->level == SOL_SOCKET &&
		    tohp->name == SCM_TIMESTAMP) {
			timestruc_t *timestamp;

			if (oldflg)
				continue;

			cmsg->cmsg_level = tohp->level;
			cmsg->cmsg_type = tohp->name;

			timestamp =
			    (timestruc_t *)P2ROUNDUP((intptr_t)&tohp[1],
			    sizeof (intptr_t));

			if (get_udatamodel() == DATAMODEL_NATIVE) {
				struct timeval tv;

				cmsg->cmsg_len = sizeof (struct timeval) +
				    sizeof (struct cmsghdr);
				tv.tv_sec = timestamp->tv_sec;
				tv.tv_usec = timestamp->tv_nsec /
				    (NANOSEC / MICROSEC);
				/*
				 * on LP64 systems, the struct timeval in
				 * the destination will not be 8-byte aligned,
				 * so use bcopy to avoid alignment trouble
				 */
				bcopy(&tv, CMSG_CONTENT(cmsg), sizeof (tv));
			} else {
				struct timeval32 *time32;

				cmsg->cmsg_len = sizeof (struct timeval32) +
				    sizeof (struct cmsghdr);
				time32 = (struct timeval32 *)CMSG_CONTENT(cmsg);
				time32->tv_sec = (time32_t)timestamp->tv_sec;
				time32->tv_usec =
				    (int32_t)(timestamp->tv_nsec /
				    (NANOSEC / MICROSEC));
			}

		} else {
			if (oldflg)
				continue;

			cmsg->cmsg_level = tohp->level;
			cmsg->cmsg_type = tohp->name;
			cmsg->cmsg_len = (socklen_t)(_TPI_TOPT_DATALEN(tohp) +
			    sizeof (struct cmsghdr));

			/* copy content to control data part */
			bcopy(&tohp[1], CMSG_CONTENT(cmsg),
			    CMSG_CONTENTLEN(cmsg));
		}
		/* move to next CMSG structure! */
		cmsg = CMSG_NEXT(cmsg);
	}
	dprint(1, ("so_opt2cmsg: buf %p len %d; cend %p; final cmsg %p\n",
	    control, controllen, (void *)cend, (void *)cmsg));
	ASSERT(cmsg <= cend);
	return (0);
}

/*
 * Extract the SO_SRCADDR option value if present.
 */
void
so_getopt_srcaddr(void *opt, t_uscalar_t optlen, void **srcp,
    t_uscalar_t *srclenp)
{
	struct T_opthdr		*tohp;

	ASSERT(__TPI_TOPT_ISALIGNED(opt));

	ASSERT(srcp != NULL && srclenp != NULL);
	*srcp = NULL;
	*srclenp = 0;

	for (tohp = (struct T_opthdr *)opt;
	    tohp && _TPI_TOPT_VALID(tohp, opt, (uintptr_t)opt + optlen);
	    tohp = _TPI_TOPT_NEXTHDR(opt, optlen, tohp)) {
		dprint(1, ("so_getopt_srcaddr: level 0x%x, name %d, len %d\n",
		    tohp->level, tohp->name, tohp->len));
		if (tohp->level == SOL_SOCKET &&
		    tohp->name == SO_SRCADDR) {
			*srcp = _TPI_TOPT_DATA(tohp);
			*srclenp = (t_uscalar_t)_TPI_TOPT_DATALEN(tohp);
		}
	}
}

/*
 * Verify if the SO_UNIX_CLOSE option is present.
 */
int
so_getopt_unix_close(void *opt, t_uscalar_t optlen)
{
	struct T_opthdr		*tohp;

	ASSERT(__TPI_TOPT_ISALIGNED(opt));

	for (tohp = (struct T_opthdr *)opt;
	    tohp && _TPI_TOPT_VALID(tohp, opt, (uintptr_t)opt + optlen);
	    tohp = _TPI_TOPT_NEXTHDR(opt, optlen, tohp)) {
		dprint(1,
		    ("so_getopt_unix_close: level 0x%x, name %d, len %d\n",
		    tohp->level, tohp->name, tohp->len));
		if (tohp->level == SOL_SOCKET &&
		    tohp->name == SO_UNIX_CLOSE)
			return (1);
	}
	return (0);
}

/*
 * Allocate an M_PROTO message.
 *
 * If allocation fails the behavior depends on sleepflg:
 *	_ALLOC_NOSLEEP	fail immediately
 *	_ALLOC_INTR	sleep for memory until a signal is caught
 *	_ALLOC_SLEEP	sleep forever. Don't return NULL.
 */
mblk_t *
soallocproto(size_t size, int sleepflg, cred_t *cr)
{
	mblk_t	*mp;

	/* Round up size for reuse */
	size = MAX(size, 64);
	if (cr != NULL)
		mp = allocb_cred(size, cr, curproc->p_pid);
	else
		mp = allocb(size, BPRI_MED);

	if (mp == NULL) {
		int error;	/* Dummy - error not returned to caller */

		switch (sleepflg) {
		case _ALLOC_SLEEP:
			if (cr != NULL) {
				mp = allocb_cred_wait(size, STR_NOSIG, &error,
				    cr, curproc->p_pid);
			} else {
				mp = allocb_wait(size, BPRI_MED, STR_NOSIG,
				    &error);
			}
			ASSERT(mp);
			break;
		case _ALLOC_INTR:
			if (cr != NULL) {
				mp = allocb_cred_wait(size, 0, &error, cr,
				    curproc->p_pid);
			} else {
				mp = allocb_wait(size, BPRI_MED, 0, &error);
			}
			if (mp == NULL) {
				/* Caught signal while sleeping for memory */
				eprintline(ENOBUFS);
				return (NULL);
			}
			break;
		case _ALLOC_NOSLEEP:
		default:
			eprintline(ENOBUFS);
			return (NULL);
		}
	}
	DB_TYPE(mp) = M_PROTO;
	return (mp);
}

/*
 * Allocate an M_PROTO message with a single component.
 * len is the length of buf. size is the amount to allocate.
 *
 * buf can be NULL with a non-zero len.
 * This results in a bzero'ed chunk being placed the message.
 */
mblk_t *
soallocproto1(const void *buf, ssize_t len, ssize_t size, int sleepflg,
    cred_t *cr)
{
	mblk_t	*mp;

	if (size == 0)
		size = len;

	ASSERT(size >= len);
	/* Round up size for reuse */
	size = MAX(size, 64);
	mp = soallocproto(size, sleepflg, cr);
	if (mp == NULL)
		return (NULL);
	mp->b_datap->db_type = M_PROTO;
	if (len != 0) {
		if (buf != NULL)
			bcopy(buf, mp->b_wptr, len);
		else
			bzero(mp->b_wptr, len);
		mp->b_wptr += len;
	}
	return (mp);
}

/*
 * Append buf/len to mp.
 * The caller has to ensure that there is enough room in the mblk.
 *
 * buf can be NULL with a non-zero len.
 * This results in a bzero'ed chunk being placed the message.
 */
void
soappendmsg(mblk_t *mp, const void *buf, ssize_t len)
{
	ASSERT(mp);

	if (len != 0) {
		/* Assert for room left */
		ASSERT(mp->b_datap->db_lim - mp->b_wptr >= len);
		if (buf != NULL)
			bcopy(buf, mp->b_wptr, len);
		else
			bzero(mp->b_wptr, len);
	}
	mp->b_wptr += len;
}

/*
 * Create a message using two kernel buffers.
 * If size is set that will determine the allocation size (e.g. for future
 * soappendmsg calls). If size is zero it is derived from the buffer
 * lengths.
 */
mblk_t *
soallocproto2(const void *buf1, ssize_t len1, const void *buf2, ssize_t len2,
    ssize_t size, int sleepflg, cred_t *cr)
{
	mblk_t *mp;

	if (size == 0)
		size = len1 + len2;
	ASSERT(size >= len1 + len2);

	mp = soallocproto1(buf1, len1, size, sleepflg, cr);
	if (mp)
		soappendmsg(mp, buf2, len2);
	return (mp);
}

/*
 * Create a message using three kernel buffers.
 * If size is set that will determine the allocation size (for future
 * soappendmsg calls). If size is zero it is derived from the buffer
 * lengths.
 */
mblk_t *
soallocproto3(const void *buf1, ssize_t len1, const void *buf2, ssize_t len2,
    const void *buf3, ssize_t len3, ssize_t size, int sleepflg, cred_t *cr)
{
	mblk_t *mp;

	if (size == 0)
		size = len1 + len2 +len3;
	ASSERT(size >= len1 + len2 + len3);

	mp = soallocproto1(buf1, len1, size, sleepflg, cr);
	if (mp != NULL) {
		soappendmsg(mp, buf2, len2);
		soappendmsg(mp, buf3, len3);
	}
	return (mp);
}

#ifdef DEBUG
char *
pr_state(uint_t state, uint_t mode)
{
	static char buf[1024];

	buf[0] = 0;
	if (state & SS_ISCONNECTED)
		(void) strcat(buf, "ISCONNECTED ");
	if (state & SS_ISCONNECTING)
		(void) strcat(buf, "ISCONNECTING ");
	if (state & SS_ISDISCONNECTING)
		(void) strcat(buf, "ISDISCONNECTING ");
	if (state & SS_CANTSENDMORE)
		(void) strcat(buf, "CANTSENDMORE ");

	if (state & SS_CANTRCVMORE)
		(void) strcat(buf, "CANTRCVMORE ");
	if (state & SS_ISBOUND)
		(void) strcat(buf, "ISBOUND ");
	if (state & SS_NDELAY)
		(void) strcat(buf, "NDELAY ");
	if (state & SS_NONBLOCK)
		(void) strcat(buf, "NONBLOCK ");

	if (state & SS_ASYNC)
		(void) strcat(buf, "ASYNC ");
	if (state & SS_ACCEPTCONN)
		(void) strcat(buf, "ACCEPTCONN ");
	if (state & SS_SAVEDEOR)
		(void) strcat(buf, "SAVEDEOR ");

	if (state & SS_RCVATMARK)
		(void) strcat(buf, "RCVATMARK ");
	if (state & SS_OOBPEND)
		(void) strcat(buf, "OOBPEND ");
	if (state & SS_HAVEOOBDATA)
		(void) strcat(buf, "HAVEOOBDATA ");
	if (state & SS_HADOOBDATA)
		(void) strcat(buf, "HADOOBDATA ");

	if (mode & SM_PRIV)
		(void) strcat(buf, "PRIV ");
	if (mode & SM_ATOMIC)
		(void) strcat(buf, "ATOMIC ");
	if (mode & SM_ADDR)
		(void) strcat(buf, "ADDR ");
	if (mode & SM_CONNREQUIRED)
		(void) strcat(buf, "CONNREQUIRED ");

	if (mode & SM_FDPASSING)
		(void) strcat(buf, "FDPASSING ");
	if (mode & SM_EXDATA)
		(void) strcat(buf, "EXDATA ");
	if (mode & SM_OPTDATA)
		(void) strcat(buf, "OPTDATA ");
	if (mode & SM_BYTESTREAM)
		(void) strcat(buf, "BYTESTREAM ");
	return (buf);
}

char *
pr_addr(int family, struct sockaddr *addr, t_uscalar_t addrlen)
{
	static char buf[1024];

	if (addr == NULL || addrlen == 0) {
		(void) sprintf(buf, "(len %d) %p", addrlen, (void *)addr);
		return (buf);
	}
	switch (family) {
	case AF_INET: {
		struct sockaddr_in sin;

		bcopy(addr, &sin, sizeof (sin));

		(void) sprintf(buf, "(len %d) %x/%d",
		    addrlen, ntohl(sin.sin_addr.s_addr), ntohs(sin.sin_port));
		break;
	}
	case AF_INET6: {
		struct sockaddr_in6 sin6;
		uint16_t *piece = (uint16_t *)&sin6.sin6_addr;

		bcopy((char *)addr, (char *)&sin6, sizeof (sin6));
		(void) sprintf(buf, "(len %d) %x:%x:%x:%x:%x:%x:%x:%x/%d",
		    addrlen,
		    ntohs(piece[0]), ntohs(piece[1]),
		    ntohs(piece[2]), ntohs(piece[3]),
		    ntohs(piece[4]), ntohs(piece[5]),
		    ntohs(piece[6]), ntohs(piece[7]),
		    ntohs(sin6.sin6_port));
		break;
	}
	case AF_UNIX: {
		struct sockaddr_un *soun = (struct sockaddr_un *)addr;

		(void) sprintf(buf, "(len %d) %s", addrlen,
		    (soun == NULL) ? "(none)" : soun->sun_path);
		break;
	}
	default:
		(void) sprintf(buf, "(unknown af %d)", family);
		break;
	}
	return (buf);
}

/* The logical equivalence operator (a if-and-only-if b) */
#define	EQUIVALENT(a, b)	(((a) && (b)) || (!(a) && (!(b))))

/*
 * Verify limitations and invariants on oob state.
 * Return 1 if OK, otherwise 0 so that it can be used as
 *	ASSERT(verify_oobstate(so));
 */
int
so_verify_oobstate(struct sonode *so)
{
	boolean_t havemark;

	ASSERT(MUTEX_HELD(&so->so_lock));

	/*
	 * The possible state combinations are:
	 *	0
	 *	SS_OOBPEND
	 *	SS_OOBPEND|SS_HAVEOOBDATA
	 *	SS_OOBPEND|SS_HADOOBDATA
	 *	SS_HADOOBDATA
	 */
	switch (so->so_state & (SS_OOBPEND|SS_HAVEOOBDATA|SS_HADOOBDATA)) {
	case 0:
	case SS_OOBPEND:
	case SS_OOBPEND|SS_HAVEOOBDATA:
	case SS_OOBPEND|SS_HADOOBDATA:
	case SS_HADOOBDATA:
		break;
	default:
		printf("Bad oob state 1 (%p): state %s\n",
		    (void *)so, pr_state(so->so_state, so->so_mode));
		return (0);
	}

	/* SS_RCVATMARK should only be set when SS_OOBPEND is set */
	if ((so->so_state & (SS_RCVATMARK|SS_OOBPEND)) == SS_RCVATMARK) {
		printf("Bad oob state 2 (%p): state %s\n",
		    (void *)so, pr_state(so->so_state, so->so_mode));
		return (0);
	}

	/*
	 * (havemark != 0 or SS_RCVATMARK) iff SS_OOBPEND
	 * For TPI, the presence of a "mark" is indicated by sti_oobsigcnt.
	 */
	havemark = (SOCK_IS_NONSTR(so)) ? so->so_oobmark > 0 :
	    SOTOTPI(so)->sti_oobsigcnt > 0;

	if (!EQUIVALENT(havemark || (so->so_state & SS_RCVATMARK),
	    so->so_state & SS_OOBPEND)) {
		printf("Bad oob state 3 (%p): state %s\n",
		    (void *)so, pr_state(so->so_state, so->so_mode));
		return (0);
	}

	/*
	 * Unless SO_OOBINLINE we have so_oobmsg != NULL iff SS_HAVEOOBDATA
	 */
	if (!(so->so_options & SO_OOBINLINE) &&
	    !EQUIVALENT(so->so_oobmsg != NULL, so->so_state & SS_HAVEOOBDATA)) {
		printf("Bad oob state 4 (%p): state %s\n",
		    (void *)so, pr_state(so->so_state, so->so_mode));
		return (0);
	}

	if (!SOCK_IS_NONSTR(so) &&
	    SOTOTPI(so)->sti_oobsigcnt < SOTOTPI(so)->sti_oobcnt) {
		printf("Bad oob state 5 (%p): counts %d/%d state %s\n",
		    (void *)so, SOTOTPI(so)->sti_oobsigcnt,
		    SOTOTPI(so)->sti_oobcnt,
		    pr_state(so->so_state, so->so_mode));
		return (0);
	}

	return (1);
}
#undef	EQUIVALENT
#endif /* DEBUG */

/* initialize sockfs zone specific kstat related items			*/
void *
sock_kstat_init(zoneid_t zoneid)
{
	kstat_t	*ksp;

	ksp = kstat_create_zone("sockfs", 0, "sock_unix_list", "misc",
	    KSTAT_TYPE_RAW, 0, KSTAT_FLAG_VAR_SIZE|KSTAT_FLAG_VIRTUAL, zoneid);

	if (ksp != NULL) {
		ksp->ks_update = sockfs_update;
		ksp->ks_snapshot = sockfs_snapshot;
		ksp->ks_lock = &socklist.sl_lock;
		ksp->ks_private = (void *)(uintptr_t)zoneid;
		kstat_install(ksp);
	}

	return (ksp);
}

/* tear down sockfs zone specific kstat related items			*/
/*ARGSUSED*/
void
sock_kstat_fini(zoneid_t zoneid, void *arg)
{
	kstat_t *ksp = (kstat_t *)arg;

	if (ksp != NULL) {
		ASSERT(zoneid == (zoneid_t)(uintptr_t)ksp->ks_private);
		kstat_delete(ksp);
	}
}

/*
 * Zones:
 * Note that nactive is going to be different for each zone.
 * This means we require kstat to call sockfs_update and then sockfs_snapshot
 * for the same zone, or sockfs_snapshot will be taken into the wrong size
 * buffer. This is safe, but if the buffer is too small, user will not be
 * given details of all sockets. However, as this kstat has a ks_lock, kstat
 * driver will keep it locked between the update and the snapshot, so no
 * other process (zone) can currently get inbetween resulting in a wrong size
 * buffer allocation.
 */
static int
sockfs_update(kstat_t *ksp, int rw)
{
	uint_t	nactive = 0;		/* # of active AF_UNIX sockets	*/
	struct sonode	*so;		/* current sonode on socklist	*/
	zoneid_t	myzoneid = (zoneid_t)(uintptr_t)ksp->ks_private;

	ASSERT((zoneid_t)(uintptr_t)ksp->ks_private == getzoneid());

	if (rw == KSTAT_WRITE) {	/* bounce all writes		*/
		return (EACCES);
	}

	for (so = socklist.sl_list; so != NULL; so = SOTOTPI(so)->sti_next_so) {
		if (so->so_count != 0 && so->so_zoneid == myzoneid) {
			nactive++;
		}
	}
	ksp->ks_ndata = nactive;
	ksp->ks_data_size = nactive * sizeof (struct k_sockinfo);

	return (0);
}

static int
sockfs_snapshot(kstat_t *ksp, void *buf, int rw)
{
	int			ns;	/* # of sonodes we've copied	*/
	struct sonode		*so;	/* current sonode on socklist	*/
	struct k_sockinfo	*pksi;	/* where we put sockinfo data	*/
	t_uscalar_t		sn_len;	/* soa_len			*/
	zoneid_t		myzoneid = (zoneid_t)(uintptr_t)ksp->ks_private;
	sotpi_info_t 		*sti;

	ASSERT((zoneid_t)(uintptr_t)ksp->ks_private == getzoneid());

	ksp->ks_snaptime = gethrtime();

	if (rw == KSTAT_WRITE) {	/* bounce all writes		*/
		return (EACCES);
	}

	/*
	 * for each sonode on the socklist, we massage the important
	 * info into buf, in k_sockinfo format.
	 */
	pksi = (struct k_sockinfo *)buf;
	ns = 0;
	for (so = socklist.sl_list; so != NULL; so = SOTOTPI(so)->sti_next_so) {
		/* only stuff active sonodes and the same zone:		*/
		if (so->so_count == 0 || so->so_zoneid != myzoneid) {
			continue;
		}

		/*
		 * If the sonode was activated between the update and the
		 * snapshot, we're done - as this is only a snapshot.
		 */
		if ((caddr_t)(pksi) >= (caddr_t)buf + ksp->ks_data_size) {
			break;
		}

		sti = SOTOTPI(so);
		/* copy important info into buf:			*/
		pksi->ks_si.si_size = sizeof (struct k_sockinfo);
		pksi->ks_si.si_family = so->so_family;
		pksi->ks_si.si_type = so->so_type;
		pksi->ks_si.si_flag = so->so_flag;
		pksi->ks_si.si_state = so->so_state;
		pksi->ks_si.si_serv_type = sti->sti_serv_type;
		pksi->ks_si.si_ux_laddr_sou_magic =
		    sti->sti_ux_laddr.soua_magic;
		pksi->ks_si.si_ux_faddr_sou_magic =
		    sti->sti_ux_faddr.soua_magic;
		pksi->ks_si.si_laddr_soa_len = sti->sti_laddr.soa_len;
		pksi->ks_si.si_faddr_soa_len = sti->sti_faddr.soa_len;
		pksi->ks_si.si_szoneid = so->so_zoneid;
		pksi->ks_si.si_faddr_noxlate = sti->sti_faddr_noxlate;

		mutex_enter(&so->so_lock);

		if (sti->sti_laddr_sa != NULL) {
			ASSERT(sti->sti_laddr_sa->sa_data != NULL);
			sn_len = sti->sti_laddr_len;
			ASSERT(sn_len <= sizeof (short) +
			    sizeof (pksi->ks_si.si_laddr_sun_path));

			pksi->ks_si.si_laddr_family =
			    sti->sti_laddr_sa->sa_family;
			if (sn_len != 0) {
				/* AF_UNIX socket names are NULL terminated */
				(void) strncpy(pksi->ks_si.si_laddr_sun_path,
				    sti->sti_laddr_sa->sa_data,
				    sizeof (pksi->ks_si.si_laddr_sun_path));
				sn_len = strlen(pksi->ks_si.si_laddr_sun_path);
			}
			pksi->ks_si.si_laddr_sun_path[sn_len] = 0;
		}

		if (sti->sti_faddr_sa != NULL) {
			ASSERT(sti->sti_faddr_sa->sa_data != NULL);
			sn_len = sti->sti_faddr_len;
			ASSERT(sn_len <= sizeof (short) +
			    sizeof (pksi->ks_si.si_faddr_sun_path));

			pksi->ks_si.si_faddr_family =
			    sti->sti_faddr_sa->sa_family;
			if (sn_len != 0) {
				(void) strncpy(pksi->ks_si.si_faddr_sun_path,
				    sti->sti_faddr_sa->sa_data,
				    sizeof (pksi->ks_si.si_faddr_sun_path));
				sn_len = strlen(pksi->ks_si.si_faddr_sun_path);
			}
			pksi->ks_si.si_faddr_sun_path[sn_len] = 0;
		}

		mutex_exit(&so->so_lock);

		(void) sprintf(pksi->ks_straddr[0], "%p", (void *)so);
		(void) sprintf(pksi->ks_straddr[1], "%p",
		    (void *)sti->sti_ux_laddr.soua_vp);
		(void) sprintf(pksi->ks_straddr[2], "%p",
		    (void *)sti->sti_ux_faddr.soua_vp);

		ns++;
		pksi++;
	}

	ksp->ks_ndata = ns;
	return (0);
}

ssize_t
soreadfile(file_t *fp, uchar_t *buf, u_offset_t fileoff, int *err, size_t size)
{
	struct uio auio;
	struct iovec aiov[1];
	register vnode_t *vp;
	int ioflag, rwflag;
	ssize_t cnt;
	int error = 0;
	int iovcnt = 0;
	short fflag;

	vp = fp->f_vnode;
	fflag = fp->f_flag;

	rwflag = 0;
	aiov[0].iov_base = (caddr_t)buf;
	aiov[0].iov_len = size;
	iovcnt = 1;
	cnt = (ssize_t)size;
	(void) VOP_RWLOCK(vp, rwflag, NULL);

	auio.uio_loffset = fileoff;
	auio.uio_iov = aiov;
	auio.uio_iovcnt = iovcnt;
	auio.uio_resid = cnt;
	auio.uio_segflg = UIO_SYSSPACE;
	auio.uio_llimit = MAXOFFSET_T;
	auio.uio_fmode = fflag;
	auio.uio_extflg = UIO_COPY_CACHED;

	ioflag = auio.uio_fmode & (FAPPEND|FSYNC|FDSYNC|FRSYNC);

	/* If read sync is not asked for, filter sync flags */
	if ((ioflag & FRSYNC) == 0)
		ioflag &= ~(FSYNC|FDSYNC);
	error = VOP_READ(vp, &auio, ioflag, fp->f_cred, NULL);
	cnt -= auio.uio_resid;

	VOP_RWUNLOCK(vp, rwflag, NULL);

	if (error == EINTR && cnt != 0)
		error = 0;
out:
	if (error != 0) {
		*err = error;
		return (0);
	} else {
		*err = 0;
		return (cnt);
	}
}

int
so_copyin(const void *from, void *to, size_t size, int fromkernel)
{
	if (fromkernel) {
		bcopy(from, to, size);
		return (0);
	}
	return (xcopyin(from, to, size));
}

int
so_copyout(const void *from, void *to, size_t size, int tokernel)
{
	if (tokernel) {
		bcopy(from, to, size);
		return (0);
	}
	return (xcopyout(from, to, size));
}<|MERGE_RESOLUTION|>--- conflicted
+++ resolved
@@ -21,11 +21,8 @@
 
 /*
  * Copyright (c) 1995, 2010, Oracle and/or its affiliates. All rights reserved.
-<<<<<<< HEAD
  * Copyright 2015, Joyent, Inc. All rights reserved.
-=======
  * Copyright 2016 Nexenta Systems, Inc.  All rights reserved.
->>>>>>> 859dddab
  */
 
 #include <sys/types.h>
