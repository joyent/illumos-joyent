/*
 * CDDL HEADER START
 *
 * The contents of this file are subject to the terms of the
 * Common Development and Distribution License (the "License").
 * You may not use this file except in compliance with the License.
 *
 * You can obtain a copy of the license at usr/src/OPENSOLARIS.LICENSE
 * or http://www.opensolaris.org/os/licensing.
 * See the License for the specific language governing permissions
 * and limitations under the License.
 *
 * When distributing Covered Code, include this CDDL HEADER in each
 * file and include the License file at usr/src/OPENSOLARIS.LICENSE.
 * If applicable, add the following below this CDDL HEADER, with the
 * fields enclosed by brackets "[]" replaced with your own identifying
 * information: Portions Copyright [yyyy] [name of copyright owner]
 *
 * CDDL HEADER END
 */

/*
 * Copyright 2008 Sun Microsystems, Inc.  All rights reserved.
 * Use is subject to license terms.
<<<<<<< HEAD
 * Copyright 2017 Joyent, Inc.
 *
=======
 */

/*
>>>>>>> 19ee9cd1
 * Copyright (c) 1983,1984,1985,1986,1987,1988,1989  AT&T.
 * All rights reserved.
 */

/*
 * Copyright 2018 Nexenta Systems, Inc.
 */

#include <sys/types.h>
#include <rpc/types.h>
#include <sys/systm.h>
#include <sys/vfs.h>
#include <sys/errno.h>
#include <sys/cred.h>
#include <sys/policy.h>
#include <sys/siginfo.h>
#include <sys/proc.h>		/* for exit() declaration */
#include <sys/kmem.h>
#include <nfs/nfs4.h>
#include <nfs/nfssys.h>
#include <sys/thread.h>
#include <rpc/auth.h>
#include <rpc/rpcsys.h>
#include <rpc/svc.h>

/*
 * This is filled in with an appropriate address for the
 * function that will traverse the rfs4_client_t table
 * and mark any matching IP Address as "forced_expire".
 *
 * It is the server init() function that plops the
 * function pointer.
 */
void (*rfs4_client_clrst)(struct nfs4clrst_args *) = NULL;

/* This filled in by nfssrv:_init() */
void (*nfs_srv_quiesce_func)(void) = NULL;

extern void nfscmd_args(uint_t);

/*
 * These will be reset by klmmod:lm_svc(), when lockd starts NLM service,
 * based on values read by lockd from /etc/default/nfs. Since nfssrv depends on
 * klmmod, the declarations need to be here (in nfs, on which both depend) so
 * that nfssrv can see the klmmod changes.
 * When the dependency of NFSv4 on NLM/lockd is removed, this will need to
 * be adjusted.
 */
#define	RFS4_LEASETIME 90			/* seconds */
time_t rfs4_lease_time = RFS4_LEASETIME;
time_t rfs4_grace_period = RFS4_LEASETIME;

/* DSS: distributed stable storage */
size_t nfs4_dss_buflen = 0;
/* This filled in by nfssrv:_init() */
int (*nfs_srv_dss_func)(char *, size_t) = NULL;

int
nfs_export(void *arg)
{
	STRUCT_DECL(exportfs_args, ea);

	STRUCT_INIT(ea, get_udatamodel());
	if (copyin(arg, STRUCT_BUF(ea), STRUCT_SIZE(ea)))
		return (set_errno(EFAULT));

	return (exportfs(STRUCT_BUF(ea), get_udatamodel(), CRED()));
}

int
nfssys(enum nfssys_op opcode, void *arg)
{
	int error = 0;

	if (!(opcode == NFS_REVAUTH || opcode == NFS4_SVC) &&
	    secpolicy_nfs(CRED()) != 0)
		return (set_errno(EPERM));

	switch (opcode) {
	case NFS4_CLR_STATE: { /* Clear NFS4 client state */
		struct nfs4clrst_args clr;
		STRUCT_DECL(nfs4clrst_args, u_clr);

		/*
		 * If the server is not loaded then no point in
		 * clearing nothing :-)
		 */
		if (rfs4_client_clrst == NULL) {
			break;
		}

		STRUCT_INIT(u_clr, get_udatamodel());

		if (copyin(arg, STRUCT_BUF(u_clr), STRUCT_SIZE(u_clr)))
			return (set_errno(EFAULT));

		clr.vers = STRUCT_FGET(u_clr, vers);

		if (clr.vers != NFS4_CLRST_VERSION)
			return (set_errno(EINVAL));

		clr.addr_type = STRUCT_FGET(u_clr, addr_type);
		clr.ap = STRUCT_FGETP(u_clr, ap);
		rfs4_client_clrst(&clr);
		break;
	}

	case SVCPOOL_CREATE: { /* setup an RPC server thread pool */
		struct svcpool_args p;

		if (copyin(arg, &p, sizeof (p)))
			return (set_errno(EFAULT));

		error = svc_pool_create(&p);
		break;
	}

	case SVCPOOL_WAIT: { /* wait in kernel for threads to be needed */
		int id;

		if (copyin(arg, &id, sizeof (id)))
			return (set_errno(EFAULT));

		error = svc_wait(id);
		break;
	}

	case SVCPOOL_RUN: { /* give work to a runnable thread */
		int id;

		if (copyin(arg, &id, sizeof (id)))
			return (set_errno(EFAULT));

		error = svc_do_run(id);
		break;
	}

	case RDMA_SVC_INIT: {
		struct rdma_svc_args rsa;
		char netstore[20] = "tcp";

		if (get_udatamodel() != DATAMODEL_NATIVE) {
			STRUCT_DECL(rdma_svc_args, ursa);

			STRUCT_INIT(ursa, get_udatamodel());
			if (copyin(arg, STRUCT_BUF(ursa), STRUCT_SIZE(ursa)))
				return (set_errno(EFAULT));

			rsa.poolid = STRUCT_FGET(ursa, poolid);
			rsa.nfs_versmin = STRUCT_FGET(ursa, nfs_versmin);
			rsa.nfs_versmax = STRUCT_FGET(ursa, nfs_versmax);
			rsa.delegation = STRUCT_FGET(ursa, delegation);
		} else {
			if (copyin(arg, &rsa, sizeof (rsa)))
				return (set_errno(EFAULT));
		}
		rsa.netid = netstore;

		error = rdma_start(&rsa);
		break;
	}

	case NFS_SVC: { /* NFS server daemon */
		STRUCT_DECL(nfs_svc_args, nsa);
		STRUCT_INIT(nsa, get_udatamodel());

		if (copyin(arg, STRUCT_BUF(nsa), STRUCT_SIZE(nsa)))
			return (set_errno(EFAULT));

		error = nfs_svc(STRUCT_BUF(nsa), get_udatamodel());
		break;
	}

	case EXPORTFS: { /* export a file system */
		error = nfs_export(arg);
		break;
	}

	case NFS_GETFH: { /* get a file handle */
		STRUCT_DECL(nfs_getfh_args, nga);

		STRUCT_INIT(nga, get_udatamodel());
		if (copyin(arg, STRUCT_BUF(nga), STRUCT_SIZE(nga)))
			return (set_errno(EFAULT));

		error = nfs_getfh(STRUCT_BUF(nga), get_udatamodel(), CRED());
		break;
	}

	case NFS_REVAUTH: { /* revoke the cached credentials for the uid */
		STRUCT_DECL(nfs_revauth_args, nra);

		STRUCT_INIT(nra, get_udatamodel());
		if (copyin(arg, STRUCT_BUF(nra), STRUCT_SIZE(nra)))
			return (set_errno(EFAULT));

		/* This call performs its own privilege checking */
		error = sec_clnt_revoke(STRUCT_FGET(nra, authtype),
		    STRUCT_FGET(nra, uid), CRED(), NULL, get_udatamodel());
		break;
	}

	case LM_SVC: { /* LM server daemon */
		struct lm_svc_args lsa;

		if (get_udatamodel() != DATAMODEL_NATIVE) {
			STRUCT_DECL(lm_svc_args, ulsa);

			STRUCT_INIT(ulsa, get_udatamodel());
			if (copyin(arg, STRUCT_BUF(ulsa), STRUCT_SIZE(ulsa)))
				return (set_errno(EFAULT));

			lsa.version = STRUCT_FGET(ulsa, version);
			lsa.fd = STRUCT_FGET(ulsa, fd);
			lsa.n_fmly = STRUCT_FGET(ulsa, n_fmly);
			lsa.n_proto = STRUCT_FGET(ulsa, n_proto);
			lsa.n_rdev = expldev(STRUCT_FGET(ulsa, n_rdev));
			lsa.n_v4_only = STRUCT_FGET(ulsa, n_v4_only);
			lsa.timout = STRUCT_FGET(ulsa, timout);
			lsa.grace = STRUCT_FGET(ulsa, grace);
			lsa.retransmittimeout = STRUCT_FGET(ulsa,
			    retransmittimeout);
		} else {
			if (copyin(arg, &lsa, sizeof (lsa)))
				return (set_errno(EFAULT));
		}

		error = lm_svc(&lsa);
		break;
	}

	case KILL_LOCKMGR: {
		error = lm_shutdown();
		break;
	}

	case LOG_FLUSH:	{	/* Flush log buffer and possibly rename */
		STRUCT_DECL(nfsl_flush_args, nfa);

		STRUCT_INIT(nfa, get_udatamodel());
		if (copyin(arg, STRUCT_BUF(nfa), STRUCT_SIZE(nfa)))
			return (set_errno(EFAULT));

		error = nfsl_flush(STRUCT_BUF(nfa), get_udatamodel());
		break;
	}

	case NFS4_SVC: { /* NFS client callback daemon */

		STRUCT_DECL(nfs4_svc_args, nsa);

		STRUCT_INIT(nsa, get_udatamodel());

		if (copyin(arg, STRUCT_BUF(nsa), STRUCT_SIZE(nsa)))
			return (set_errno(EFAULT));

		error = nfs4_svc(STRUCT_BUF(nsa), get_udatamodel());
		break;
	}

	/* Request that NFSv4 server quiesce on next shutdown */
	case NFS4_SVC_REQUEST_QUIESCE: {
		int id;

		/* check that nfssrv module is loaded */
		if (nfs_srv_quiesce_func == NULL)
			return (set_errno(ENOTSUP));

		if (copyin(arg, &id, sizeof (id)))
			return (set_errno(EFAULT));

		error = svc_pool_control(id, SVCPSET_SHUTDOWN_PROC,
		    (void *)nfs_srv_quiesce_func);
		break;
	}

	case NFS_IDMAP: {
		struct nfsidmap_args idm;

		if (copyin(arg, &idm, sizeof (idm)))
			return (set_errno(EFAULT));

		nfs_idmap_args(&idm);
		error = 0;
		break;
	}

	case NFS4_DSS_SETPATHS_SIZE: {
		/* crosses ILP32/LP64 boundary */
		uint32_t nfs4_dss_bufsize = 0;

		if (copyin(arg, &nfs4_dss_bufsize, sizeof (nfs4_dss_bufsize)))
			return (set_errno(EFAULT));
		nfs4_dss_buflen = (long)nfs4_dss_bufsize;
		error = 0;
		break;
	}

	case NFS4_DSS_SETPATHS: {
		char *nfs4_dss_bufp;

		/* check that nfssrv module is loaded */
		if (nfs_srv_dss_func == NULL)
			return (set_errno(ENOTSUP));

		/*
		 * NFS4_DSS_SETPATHS_SIZE must be called before
		 * NFS4_DSS_SETPATHS, to tell us how big a buffer we need
		 * to allocate.
		 */
		if (nfs4_dss_buflen == 0)
			return (set_errno(EINVAL));
		nfs4_dss_bufp = kmem_alloc(nfs4_dss_buflen, KM_SLEEP);
		if (nfs4_dss_bufp == NULL)
			return (set_errno(ENOMEM));

		if (copyin(arg, nfs4_dss_bufp, nfs4_dss_buflen)) {
			kmem_free(nfs4_dss_bufp, nfs4_dss_buflen);
			return (set_errno(EFAULT));
		}

		/* unpack the buffer and extract the pathnames */
		error = nfs_srv_dss_func(nfs4_dss_bufp, nfs4_dss_buflen);
		kmem_free(nfs4_dss_bufp, nfs4_dss_buflen);

		break;
	}

	case NFS4_EPHEMERAL_MOUNT_TO: {
		uint_t	mount_to;

		/*
		 * Not a very complicated call.
		 */
		if (copyin(arg, &mount_to, sizeof (mount_to)))
			return (set_errno(EFAULT));
		nfs4_ephemeral_set_mount_to(mount_to);
		error = 0;
		break;
	}

	case MOUNTD_ARGS: {
		uint_t	did;

		/*
		 * For now, only passing down the door fd; if we
		 * ever need to pass down more info, we can use
		 * a (properly aligned) struct.
		 */
		if (copyin(arg, &did, sizeof (did)))
			return (set_errno(EFAULT));
		mountd_args(did);
		error = 0;
		break;
	}

	case NFSCMD_ARGS: {
		uint_t	did;

		/*
		 * For now, only passing down the door fd; if we
		 * ever need to pass down more info, we can use
		 * a (properly aligned) struct.
		 */
		if (copyin(arg, &did, sizeof (did)))
			return (set_errno(EFAULT));
		nfscmd_args(did);
		error = 0;
		break;
	}

	default:
		error = EINVAL;
		break;
	}

	return ((error != 0) ? set_errno(error) : 0);
}<|MERGE_RESOLUTION|>--- conflicted
+++ resolved
@@ -22,14 +22,11 @@
 /*
  * Copyright 2008 Sun Microsystems, Inc.  All rights reserved.
  * Use is subject to license terms.
-<<<<<<< HEAD
  * Copyright 2017 Joyent, Inc.
  *
-=======
- */
-
-/*
->>>>>>> 19ee9cd1
+ */
+
+/*
  * Copyright (c) 1983,1984,1985,1986,1987,1988,1989  AT&T.
  * All rights reserved.
  */
