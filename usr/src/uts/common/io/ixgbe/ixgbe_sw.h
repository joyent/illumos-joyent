--- conflicted
+++ resolved
@@ -92,10 +92,7 @@
 #define	MAX_NUM_UNICAST_ADDRESSES	0x80
 #define	MAX_NUM_MULTICAST_ADDRESSES	0x1000
 #define	MAX_NUM_VLAN_FILTERS		0x40
-<<<<<<< HEAD
-=======
-
->>>>>>> 3d349c31
+
 #define	IXGBE_INTR_NONE			0
 #define	IXGBE_INTR_MSIX			1
 #define	IXGBE_INTR_MSI			2
