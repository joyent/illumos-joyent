/*
 * CDDL HEADER START
 *
 * The contents of this file are subject to the terms of the
 * Common Development and Distribution License (the "License").
 * You may not use this file except in compliance with the License.
 *
 * You can obtain a copy of the license at usr/src/OPENSOLARIS.LICENSE
 * or http://www.opensolaris.org/os/licensing.
 * See the License for the specific language governing permissions
 * and limitations under the License.
 *
 * When distributing Covered Code, include this CDDL HEADER in each
 * file and include the License file at usr/src/OPENSOLARIS.LICENSE.
 * If applicable, add the following below this CDDL HEADER, with the
 * fields enclosed by brackets "[]" replaced with your own identifying
 * information: Portions Copyright [yyyy] [name of copyright owner]
 *
 * CDDL HEADER END
 */

/*
 * Copyright(c) 2007-2010 Intel Corporation. All rights reserved.
 */

/*
 * Copyright (c) 2008, 2010, Oracle and/or its affiliates. All rights reserved.
 * Copyright (c) 2013 Saso Kiselkov. All rights reserved.
 * Copyright 2016 OmniTI Computer Consulting, Inc. All rights reserved.
<<<<<<< HEAD
 * Copyright 2018 Joyent, Inc.
=======
 * Copyright 2019 Joyent, Inc.
>>>>>>> a63fed2a
 */

#ifndef	_IXGBE_SW_H
#define	_IXGBE_SW_H

#ifdef __cplusplus
extern "C" {
#endif

#include <sys/types.h>
#include <sys/conf.h>
#include <sys/debug.h>
#include <sys/stropts.h>
#include <sys/stream.h>
#include <sys/strsun.h>
#include <sys/strlog.h>
#include <sys/kmem.h>
#include <sys/stat.h>
#include <sys/kstat.h>
#include <sys/modctl.h>
#include <sys/errno.h>
#include <sys/dlpi.h>
#include <sys/mac_provider.h>
#include <sys/mac_ether.h>
#include <sys/vlan.h>
#include <sys/ddi.h>
#include <sys/sunddi.h>
#include <sys/pci.h>
#include <sys/pcie.h>
#include <sys/sdt.h>
#include <sys/ethernet.h>
#include <sys/pattr.h>
#include <sys/strsubr.h>
#include <sys/netlb.h>
#include <sys/random.h>
#include <inet/common.h>
#include <inet/tcp.h>
#include <inet/ip.h>
#include <inet/mi.h>
#include <inet/nd.h>
#include <sys/bitmap.h>
#include <sys/ddifm.h>
#include <sys/fm/protocol.h>
#include <sys/fm/util.h>
#include <sys/disp.h>
#include <sys/fm/io/ddi.h>
#include "ixgbe_api.h"

#define	MODULE_NAME			"ixgbe"	/* module name */

#define	IXGBE_FAILURE			DDI_FAILURE

#define	IXGBE_UNKNOWN			0x00
#define	IXGBE_INITIALIZED		0x01
#define	IXGBE_STARTED			0x02
#define	IXGBE_SUSPENDED			0x04
#define	IXGBE_STALL			0x08
#define	IXGBE_OVERTEMP			0x20
#define	IXGBE_INTR_ADJUST		0x40
#define	IXGBE_ERROR			0x80

<<<<<<< HEAD
#define	MAX_NUM_UNICAST_ADDRESSES 	0x80
#define	MAX_NUM_MULTICAST_ADDRESSES 	0x1000
#define	MAX_NUM_VLAN_FILTERS		0x40

=======
#define	MAX_NUM_UNICAST_ADDRESSES	0x80
#define	MAX_NUM_MULTICAST_ADDRESSES	0x1000
>>>>>>> a63fed2a
#define	IXGBE_INTR_NONE			0
#define	IXGBE_INTR_MSIX			1
#define	IXGBE_INTR_MSI			2
#define	IXGBE_INTR_LEGACY		3

#define	IXGBE_POLL_NULL			-1

#define	MAX_COOKIE			18
#define	MIN_NUM_TX_DESC			2

#define	IXGBE_TX_DESC_LIMIT		32	/* tx desc limitation	*/

#define	IXGBE_ADAPTER_REGSET		1	/* map adapter registers */

#define	IXGBE_RX_STOPPED		0x1

#define	IXGBE_PKG_BUF_16k		16384

/*
 * MAX_xx_QUEUE_NUM and MAX_INTR_VECTOR values need to be the maximum of all
 * supported silicon types.
 */
#define	MAX_TX_QUEUE_NUM		128
#define	MAX_RX_QUEUE_NUM		128
#define	MAX_INTR_VECTOR			64

/*
 * Maximum values for user configurable parameters
 */
#define	MAX_TX_RING_SIZE		4096
#define	MAX_RX_RING_SIZE		4096

#define	MAX_RX_LIMIT_PER_INTR		4096

#define	MAX_RX_COPY_THRESHOLD		9216
#define	MAX_TX_COPY_THRESHOLD		9216
#define	MAX_TX_RECYCLE_THRESHOLD	DEFAULT_TX_RING_SIZE
#define	MAX_TX_OVERLOAD_THRESHOLD	DEFAULT_TX_RING_SIZE
#define	MAX_TX_RESCHED_THRESHOLD	DEFAULT_TX_RING_SIZE

/*
 * Minimum values for user configurable parameters
 */
#define	MIN_TX_RING_SIZE		64
#define	MIN_RX_RING_SIZE		64

#define	MIN_MTU				ETHERMIN
#define	MIN_RX_LIMIT_PER_INTR		16
#define	MIN_TX_COPY_THRESHOLD		0
#define	MIN_RX_COPY_THRESHOLD		0
#define	MIN_TX_RECYCLE_THRESHOLD	MIN_NUM_TX_DESC
#define	MIN_TX_OVERLOAD_THRESHOLD	MIN_NUM_TX_DESC
#define	MIN_TX_RESCHED_THRESHOLD	MIN_NUM_TX_DESC

/*
 * Default values for user configurable parameters
 */
#define	DEFAULT_TX_RING_SIZE		1024
#define	DEFAULT_RX_RING_SIZE		1024

#define	DEFAULT_MTU			ETHERMTU
#define	DEFAULT_RX_LIMIT_PER_INTR	256
#define	DEFAULT_RX_COPY_THRESHOLD	128
#define	DEFAULT_TX_COPY_THRESHOLD	512
#define	DEFAULT_TX_RECYCLE_THRESHOLD	(MAX_COOKIE + 1)
#define	DEFAULT_TX_OVERLOAD_THRESHOLD	MIN_NUM_TX_DESC
#define	DEFAULT_TX_RESCHED_THRESHOLD	128
#define	DEFAULT_FCRTH			0x20000
#define	DEFAULT_FCRTL			0x10000
#define	DEFAULT_FCPAUSE			0xFFFF

#define	DEFAULT_TX_HCKSUM_ENABLE	B_TRUE
#define	DEFAULT_RX_HCKSUM_ENABLE	B_TRUE
#define	DEFAULT_LSO_ENABLE		B_TRUE
#define	DEFAULT_LRO_ENABLE		B_FALSE
#define	DEFAULT_MR_ENABLE		B_TRUE
#define	DEFAULT_TX_HEAD_WB_ENABLE	B_TRUE
#define	DEFAULT_RELAX_ORDER_ENABLE	B_TRUE
#define	DEFAULT_ALLOW_UNSUPPORTED_SFP	B_FALSE

#define	IXGBE_LSO_MAXLEN		65535

#define	TX_DRAIN_TIME			200
#define	RX_DRAIN_TIME			200

#define	STALL_WATCHDOG_TIMEOUT		8	/* 8 seconds */
#define	MAX_LINK_DOWN_TIMEOUT		8	/* 8 seconds */

#define	IXGBE_CYCLIC_PERIOD		(1000000000)	/* 1s */

/*
 * Extra register bit masks for 82598
 */
#define	IXGBE_PCS1GANA_FDC	0x20
#define	IXGBE_PCS1GANLP_LPFD	0x20
#define	IXGBE_PCS1GANLP_LPHD	0x40

/*
 * Defined for IP header alignment.
 */
#define	IPHDR_ALIGN_ROOM		2

/*
 * Bit flags for attach_progress
 */
#define	ATTACH_PROGRESS_PCI_CONFIG	0x0001	/* PCI config setup */
#define	ATTACH_PROGRESS_REGS_MAP	0x0002	/* Registers mapped */
#define	ATTACH_PROGRESS_PROPS		0x0004	/* Properties initialized */
#define	ATTACH_PROGRESS_ALLOC_INTR	0x0008	/* Interrupts allocated */
#define	ATTACH_PROGRESS_ALLOC_RINGS	0x0010	/* Rings allocated */
#define	ATTACH_PROGRESS_ADD_INTR	0x0020	/* Intr handlers added */
#define	ATTACH_PROGRESS_LOCKS		0x0040	/* Locks initialized */
#define	ATTACH_PROGRESS_INIT		0x0080	/* Device initialized */
#define	ATTACH_PROGRESS_STATS		0x0200	/* Kstats created */
#define	ATTACH_PROGRESS_MAC		0x0800	/* MAC registered */
#define	ATTACH_PROGRESS_ENABLE_INTR	0x1000	/* DDI interrupts enabled */
#define	ATTACH_PROGRESS_FM_INIT		0x2000	/* FMA initialized */
#define	ATTACH_PROGRESS_SFP_TASKQ	0x4000	/* SFP taskq created */
#define	ATTACH_PROGRESS_LINK_TIMER	0x8000	/* link check timer */
#define	ATTACH_PROGRESS_OVERTEMP_TASKQ	0x10000 /* Over-temp taskq created */
#define	ATTACH_PROGRESS_PHY_TASKQ	0x20000 /* Ext. PHY taskq created */

#define	PROP_DEFAULT_MTU		"default_mtu"
#define	PROP_FLOW_CONTROL		"flow_control"
#define	PROP_TX_QUEUE_NUM		"tx_queue_number"
#define	PROP_TX_RING_SIZE		"tx_ring_size"
#define	PROP_RX_QUEUE_NUM		"rx_queue_number"
#define	PROP_RX_RING_SIZE		"rx_ring_size"
#define	PROP_RX_GROUP_NUM		"rx_group_number"

#define	PROP_INTR_FORCE			"intr_force"
#define	PROP_TX_HCKSUM_ENABLE		"tx_hcksum_enable"
#define	PROP_RX_HCKSUM_ENABLE		"rx_hcksum_enable"
#define	PROP_LSO_ENABLE			"lso_enable"
#define	PROP_LRO_ENABLE			"lro_enable"
#define	PROP_MR_ENABLE			"mr_enable"
#define	PROP_RELAX_ORDER_ENABLE		"relax_order_enable"
#define	PROP_TX_HEAD_WB_ENABLE		"tx_head_wb_enable"
#define	PROP_TX_COPY_THRESHOLD		"tx_copy_threshold"
#define	PROP_TX_RECYCLE_THRESHOLD	"tx_recycle_threshold"
#define	PROP_TX_OVERLOAD_THRESHOLD	"tx_overload_threshold"
#define	PROP_TX_RESCHED_THRESHOLD	"tx_resched_threshold"
#define	PROP_RX_COPY_THRESHOLD		"rx_copy_threshold"
#define	PROP_RX_LIMIT_PER_INTR		"rx_limit_per_intr"
#define	PROP_INTR_THROTTLING		"intr_throttling"
#define	PROP_FM_CAPABLE			"fm_capable"
#define	PROP_ALLOW_UNSUPPORTED_SFP	"allow_unsupported_sfp"

#define	IXGBE_LB_NONE			0
#define	IXGBE_LB_EXTERNAL		1
#define	IXGBE_LB_INTERNAL_MAC		2
#define	IXGBE_LB_INTERNAL_PHY		3
#define	IXGBE_LB_INTERNAL_SERDES	4

/*
 * capability/feature flags
 * Flags named _CAPABLE are set when the NIC hardware is capable of the feature.
 * Separately, the flag named _ENABLED is set when the feature is enabled.
 */
#define	IXGBE_FLAG_DCA_ENABLED		(u32)(1)
#define	IXGBE_FLAG_DCA_CAPABLE		(u32)(1 << 1)
#define	IXGBE_FLAG_DCB_ENABLED		(u32)(1 << 2)
#define	IXGBE_FLAG_DCB_CAPABLE		(u32)(1 << 4)
#define	IXGBE_FLAG_RSS_ENABLED		(u32)(1 << 4)
#define	IXGBE_FLAG_RSS_CAPABLE		(u32)(1 << 5)
#define	IXGBE_FLAG_VMDQ_CAPABLE		(u32)(1 << 6)
#define	IXGBE_FLAG_VMDQ_ENABLED		(u32)(1 << 7)
#define	IXGBE_FLAG_FAN_FAIL_CAPABLE	(u32)(1 << 8)
#define	IXGBE_FLAG_RSC_CAPABLE		(u32)(1 << 9)
#define	IXGBE_FLAG_SFP_PLUG_CAPABLE	(u32)(1 << 10)
#define	IXGBE_FLAG_TEMP_SENSOR_CAPABLE	(u32)(1 << 11)

/*
 * Classification mode
 */
#define	IXGBE_CLASSIFY_NONE		0
#define	IXGBE_CLASSIFY_RSS		1
#define	IXGBE_CLASSIFY_VMDQ		2
#define	IXGBE_CLASSIFY_VMDQ_RSS		3

/* adapter-specific info for each supported device type */
typedef struct adapter_info {
	uint32_t	max_rx_que_num; /* maximum number of rx queues */
	uint32_t	min_rx_que_num; /* minimum number of rx queues */
	uint32_t	def_rx_que_num; /* default number of rx queues */
	uint32_t	max_rx_grp_num; /* maximum number of rx groups */
	uint32_t	min_rx_grp_num; /* minimum number of rx groups */
	uint32_t	def_rx_grp_num; /* default number of rx groups */
	uint32_t	max_tx_que_num;	/* maximum number of tx queues */
	uint32_t	min_tx_que_num;	/* minimum number of tx queues */
	uint32_t	def_tx_que_num;	/* default number of tx queues */
	uint32_t	max_mtu;	/* maximum MTU size */
	/*
	 * Interrupt throttling is in unit of 256 nsec
	 */
	uint32_t	max_intr_throttle; /* maximum interrupt throttle */
	uint32_t	min_intr_throttle; /* minimum interrupt throttle */
	uint32_t	def_intr_throttle; /* default interrupt throttle */

	uint32_t	max_msix_vect;	/* maximum total msix vectors */
	uint32_t	max_ring_vect;	/* maximum number of ring vectors */
	uint32_t	max_other_vect;	/* maximum number of other vectors */
	uint32_t	other_intr;	/* "other" interrupt types handled */
	uint32_t	other_gpie;	/* "other" interrupt types enabling */
	uint32_t	flags;		/* capability flags */
} adapter_info_t;

/* bits representing all interrupt types other than tx & rx */
#define	IXGBE_OTHER_INTR	0x3ff00000
#define	IXGBE_82599_OTHER_INTR	0x86100000

enum ioc_reply {
	IOC_INVAL = -1,	/* bad, NAK with EINVAL */
	IOC_DONE,	/* OK, reply sent */
	IOC_ACK,	/* OK, just send ACK */
	IOC_REPLY	/* OK, just send reply */
};

#define	DMA_SYNC(area, flag)	((void) ddi_dma_sync((area)->dma_handle, \
				    0, 0, (flag)))

/*
 * Defined for ring index operations
 * ASSERT(index < limit)
 * ASSERT(step < limit)
 * ASSERT(index1 < limit)
 * ASSERT(index2 < limit)
 */
#define	NEXT_INDEX(index, step, limit)	(((index) + (step)) < (limit) ? \
	(index) + (step) : (index) + (step) - (limit))
#define	PREV_INDEX(index, step, limit)	((index) >= (step) ? \
	(index) - (step) : (index) + (limit) - (step))
#define	OFFSET(index1, index2, limit)	((index1) <= (index2) ? \
	(index2) - (index1) : (index2) + (limit) - (index1))

#define	LINK_LIST_INIT(_LH)	\
	(_LH)->head = (_LH)->tail = NULL

#define	LIST_GET_HEAD(_LH)	((single_link_t *)((_LH)->head))

#define	LIST_POP_HEAD(_LH)	\
	(single_link_t *)(_LH)->head; \
	{ \
		if ((_LH)->head != NULL) { \
			(_LH)->head = (_LH)->head->link; \
			if ((_LH)->head == NULL) \
				(_LH)->tail = NULL; \
		} \
	}

#define	LIST_GET_TAIL(_LH)	((single_link_t *)((_LH)->tail))

#define	LIST_PUSH_TAIL(_LH, _E)	\
	if ((_LH)->tail != NULL) { \
		(_LH)->tail->link = (single_link_t *)(_E); \
		(_LH)->tail = (single_link_t *)(_E); \
	} else { \
		(_LH)->head = (_LH)->tail = (single_link_t *)(_E); \
	} \
	(_E)->link = NULL;

#define	LIST_GET_NEXT(_LH, _E)		\
	(((_LH)->tail == (single_link_t *)(_E)) ? \
	NULL : ((single_link_t *)(_E))->link)


typedef struct single_link {
	struct single_link	*link;
} single_link_t;

typedef struct link_list {
	single_link_t		*head;
	single_link_t		*tail;
} link_list_t;

/*
 * Property lookups
 */
#define	IXGBE_PROP_EXISTS(d, n)	ddi_prop_exists(DDI_DEV_T_ANY, (d), \
				    DDI_PROP_DONTPASS, (n))
#define	IXGBE_PROP_GET_INT(d, n)	ddi_prop_get_int(DDI_DEV_T_ANY, (d), \
				    DDI_PROP_DONTPASS, (n), -1)


typedef union ixgbe_ether_addr {
	struct {
		uint32_t	high;
		uint32_t	low;
	} reg;
	struct {
		uint8_t		set;
		uint8_t		group_index;
		uint8_t		addr[ETHERADDRL];
	} mac;
} ixgbe_ether_addr_t;

/*
 * The list of VLANs an Rx group will accept.
 */
typedef struct ixgbe_vlan {
	list_node_t		ixvl_link;
	uint16_t		ixvl_vid;   /* The VLAN ID */
	uint_t			ixvl_refs;  /* Number of users of this VLAN */
} ixgbe_vlan_t;

typedef enum {
	USE_NONE,
	USE_COPY,
	USE_DMA
} tx_type_t;

typedef struct ixgbe_tx_context {
	uint32_t		hcksum_flags;
	uint32_t		ip_hdr_len;
	uint32_t		mac_hdr_len;
	uint32_t		l4_proto;
	uint32_t		mss;
	uint32_t		l4_hdr_len;
	boolean_t		lso_flag;
} ixgbe_tx_context_t;

/*
 * Hold address/length of each DMA segment
 */
typedef struct sw_desc {
	uint64_t		address;
	size_t			length;
} sw_desc_t;

/*
 * Handles and addresses of DMA buffer
 */
typedef struct dma_buffer {
	caddr_t			address;	/* Virtual address */
	uint64_t		dma_address;	/* DMA (Hardware) address */
	ddi_acc_handle_t	acc_handle;	/* Data access handle */
	ddi_dma_handle_t	dma_handle;	/* DMA handle */
	size_t			size;		/* Buffer size */
	size_t			len;		/* Data length in the buffer */
} dma_buffer_t;

/*
 * Tx Control Block
 */
typedef struct tx_control_block {
	single_link_t		link;
	uint32_t		last_index; /* last descriptor of the pkt */
	uint32_t		frag_num;
	uint32_t		desc_num;
	mblk_t			*mp;
	tx_type_t		tx_type;
	ddi_dma_handle_t	tx_dma_handle;
	dma_buffer_t		tx_buf;
	sw_desc_t		desc[MAX_COOKIE];
} tx_control_block_t;

/*
 * RX Control Block
 */
typedef struct rx_control_block {
	mblk_t			*mp;
	uint32_t		ref_cnt;
	dma_buffer_t		rx_buf;
	frtn_t			free_rtn;
	struct ixgbe_rx_data	*rx_data;
	int			lro_next;	/* Index of next rcb */
	int			lro_prev;	/* Index of previous rcb */
	boolean_t		lro_pkt;	/* Flag for LRO rcb */
} rx_control_block_t;

/*
 * Software Data Structure for Tx Ring
 */
typedef struct ixgbe_tx_ring {
	uint32_t		index;	/* Ring index */
	uint32_t		intr_vector;	/* Interrupt vector index */
	uint32_t		vect_bit;	/* vector's bit in register */

	/*
	 * Mutexes
	 */
	kmutex_t		tx_lock;
	kmutex_t		recycle_lock;
	kmutex_t		tcb_head_lock;
	kmutex_t		tcb_tail_lock;

	/*
	 * Tx descriptor ring definitions
	 */
	dma_buffer_t		tbd_area;
	union ixgbe_adv_tx_desc	*tbd_ring;
	uint32_t		tbd_head; /* Index of next tbd to recycle */
	uint32_t		tbd_tail; /* Index of next tbd to transmit */
	uint32_t		tbd_free; /* Number of free tbd */

	/*
	 * Tx control block list definitions
	 */
	tx_control_block_t	*tcb_area;
	tx_control_block_t	**work_list;
	tx_control_block_t	**free_list;
	uint32_t		tcb_head; /* Head index of free list */
	uint32_t		tcb_tail; /* Tail index of free list */
	uint32_t		tcb_free; /* Number of free tcb in free list */

	uint32_t		*tbd_head_wb; /* Head write-back */
	uint32_t		(*tx_recycle)(struct ixgbe_tx_ring *);

	/*
	 * s/w context structure for TCP/UDP checksum offload
	 * and LSO.
	 */
	ixgbe_tx_context_t	tx_context;

	/*
	 * Tx ring settings and status
	 */
	uint32_t		ring_size; /* Tx descriptor ring size */
	uint32_t		free_list_size;	/* Tx free list size */

	boolean_t		reschedule;
	uint32_t		recycle_fail;
	uint32_t		stall_watchdog;

	uint32_t		stat_overload;
	uint32_t		stat_fail_no_tbd;
	uint32_t		stat_fail_no_tcb;
	uint32_t		stat_fail_dma_bind;
	uint32_t		stat_reschedule;
	uint32_t		stat_break_tbd_limit;
	uint32_t		stat_lso_header_fail;

	uint64_t		stat_obytes;
	uint64_t		stat_opackets;

	mac_ring_handle_t	ring_handle;

	/*
	 * Pointer to the ixgbe struct
	 */
	struct ixgbe		*ixgbe;
} ixgbe_tx_ring_t;

/*
 * Software Receive Ring
 */
typedef struct ixgbe_rx_data {
	kmutex_t		recycle_lock;	/* Recycle lock, for rcb_tail */

	/*
	 * Rx descriptor ring definitions
	 */
	dma_buffer_t		rbd_area;	/* DMA buffer of rx desc ring */
	union ixgbe_adv_rx_desc	*rbd_ring;	/* Rx desc ring */
	uint32_t		rbd_next;	/* Index of next rx desc */

	/*
	 * Rx control block list definitions
	 */
	rx_control_block_t	*rcb_area;
	rx_control_block_t	**work_list;	/* Work list of rcbs */
	rx_control_block_t	**free_list;	/* Free list of rcbs */
	uint32_t		rcb_head;	/* Index of next free rcb */
	uint32_t		rcb_tail;	/* Index to put recycled rcb */
	uint32_t		rcb_free;	/* Number of free rcbs */

	/*
	 * Rx sw ring settings and status
	 */
	uint32_t		ring_size;	/* Rx descriptor ring size */
	uint32_t		free_list_size;	/* Rx free list size */

	uint32_t		rcb_pending;
	uint32_t		flag;

	uint32_t		lro_num;	/* Number of rcbs of one LRO */
	uint32_t		lro_first;	/* Index of first LRO rcb */

	struct ixgbe_rx_ring	*rx_ring;	/* Pointer to rx ring */
} ixgbe_rx_data_t;

/*
 * Software Data Structure for Rx Ring
 */
typedef struct ixgbe_rx_ring {
	uint32_t		index;		/* Ring index */
	uint32_t		group_index;	/* Group index */
	uint32_t		hw_index;	/* h/w ring index */
	uint32_t		intr_vector;	/* Interrupt vector index */
	uint32_t		vect_bit;	/* vector's bit in register */

	ixgbe_rx_data_t		*rx_data;	/* Rx software ring */

	kmutex_t		rx_lock;	/* Rx access lock */

	uint32_t		stat_frame_error;
	uint32_t		stat_cksum_error;
	uint32_t		stat_exceed_pkt;

	uint64_t		stat_rbytes;
	uint64_t		stat_ipackets;

	mac_ring_handle_t	ring_handle;
	uint64_t		ring_gen_num;

	struct ixgbe		*ixgbe;		/* Pointer to ixgbe struct */
} ixgbe_rx_ring_t;

/*
 * Software Receive Ring Group
 */
typedef struct ixgbe_rx_group {
	uint32_t		index;		/* Group index */
	mac_group_handle_t	group_handle;   /* call back group handle */
	struct ixgbe		*ixgbe;		/* Pointer to ixgbe struct */
	boolean_t		aupe;		/* AUPE bit */
	list_t			vlans;		/* list of VLANs to allow */
} ixgbe_rx_group_t;

/*
 * structure to map interrupt cleanup to msi-x vector
 */
typedef struct ixgbe_intr_vector {
	struct ixgbe *ixgbe;	/* point to my adapter */
	ulong_t rx_map[BT_BITOUL(MAX_RX_QUEUE_NUM)];	/* bitmap of rx rings */
	int	rxr_cnt;	/* count rx rings */
	ulong_t tx_map[BT_BITOUL(MAX_TX_QUEUE_NUM)];	/* bitmap of tx rings */
	int	txr_cnt;	/* count tx rings */
	ulong_t other_map[BT_BITOUL(2)];		/* bitmap of other */
	int	other_cnt;	/* count other interrupt */
} ixgbe_intr_vector_t;

/*
 * Software adapter state
 */
typedef struct ixgbe {
	int			instance;
	mac_handle_t		mac_hdl;
	dev_info_t		*dip;
	struct ixgbe_hw		hw;
	struct ixgbe_osdep	osdep;

	adapter_info_t		*capab;	/* adapter hardware capabilities */
	ddi_taskq_t		*sfp_taskq;	/* sfp-change taskq */
	ddi_taskq_t		*overtemp_taskq; /* overtemp taskq */
	ddi_taskq_t		*phy_taskq;	/* external PHY taskq */
	uint32_t		eims;		/* interrupt mask setting */
	uint32_t		eimc;		/* interrupt mask clear */
	uint32_t		eicr;		/* interrupt cause reg */

	uint32_t		ixgbe_state;
	link_state_t		link_state;
	uint32_t		link_speed;
	uint32_t		link_duplex;

	uint32_t		reset_count;
	uint32_t		attach_progress;
	uint32_t		loopback_mode;
	uint32_t		default_mtu;
	uint32_t		max_frame_size;
	ixgbe_link_speed	speeds_supported;

	uint32_t		rcb_pending;

	/*
	 * Each msi-x vector: map vector to interrupt cleanup
	 */
	ixgbe_intr_vector_t	vect_map[MAX_INTR_VECTOR];

	/*
	 * Receive Rings
	 */
	ixgbe_rx_ring_t		*rx_rings;	/* Array of rx rings */
	uint32_t		num_rx_rings;	/* Number of rx rings in use */
	uint32_t		rx_ring_size;	/* Rx descriptor ring size */
	uint32_t		rx_buf_size;	/* Rx buffer size */
	boolean_t		lro_enable;	/* Large Receive Offload */
	uint64_t		lro_pkt_count;	/* LRO packet count */
	/*
	 * Receive Groups
	 */
	ixgbe_rx_group_t	*rx_groups;	/* Array of rx groups */
	uint32_t		num_rx_groups;	/* Number of rx groups in use */
	uint32_t		rx_def_group;	/* Default Rx group index */

	/*
	 * Transmit Rings
	 */
	ixgbe_tx_ring_t		*tx_rings;	/* Array of tx rings */
	uint32_t		num_tx_rings;	/* Number of tx rings in use */
	uint32_t		tx_ring_size;	/* Tx descriptor ring size */
	uint32_t		tx_buf_size;	/* Tx buffer size */

	boolean_t		tx_ring_init;
	boolean_t		tx_head_wb_enable; /* Tx head wrtie-back */
	boolean_t		tx_hcksum_enable; /* Tx h/w cksum offload */
	boolean_t		lso_enable;	/* Large Segment Offload */
	boolean_t		mr_enable;	/* Multiple Tx and Rx Ring */
	boolean_t		relax_order_enable; /* Relax Order */
	uint32_t		classify_mode;	/* Classification mode */
	uint32_t		tx_copy_thresh;	/* Tx copy threshold */
	uint32_t		tx_recycle_thresh; /* Tx recycle threshold */
	uint32_t		tx_overload_thresh; /* Tx overload threshold */
	uint32_t		tx_resched_thresh; /* Tx reschedule threshold */
	boolean_t		rx_hcksum_enable; /* Rx h/w cksum offload */
	uint32_t		rx_copy_thresh; /* Rx copy threshold */
	uint32_t		rx_limit_per_intr; /* Rx pkts per interrupt */
	uint32_t		intr_throttling[MAX_INTR_VECTOR];
	uint32_t		intr_force;
	int			fm_capabilities; /* FMA capabilities */

	int			intr_type;
	int			intr_cnt;
	uint32_t		intr_cnt_max;
	uint32_t		intr_cnt_min;
	int			intr_cap;
	size_t			intr_size;
	uint_t			intr_pri;
	ddi_intr_handle_t	*htable;
	uint32_t		eims_mask;
	ddi_cb_handle_t		cb_hdl;		/* Interrupt callback handle */

	kmutex_t		gen_lock; /* General lock for device access */
	kmutex_t		watchdog_lock;
	kmutex_t		rx_pending_lock;

	boolean_t		watchdog_enable;
	boolean_t		watchdog_start;
	timeout_id_t		watchdog_tid;

	boolean_t		unicst_init;
	uint32_t		unicst_avail;
	uint32_t		unicst_total;
	ixgbe_ether_addr_t	unicst_addr[MAX_NUM_UNICAST_ADDRESSES];
	uint32_t		mcast_count;
	struct ether_addr	mcast_table[MAX_NUM_MULTICAST_ADDRESSES];

	boolean_t		vlft_enabled; /* VLAN filtering enabled? */
	boolean_t		vlft_init;    /* VLAN filtering initialized? */

	ulong_t			sys_page_size;

	boolean_t		link_check_complete;
	hrtime_t		link_check_hrtime;
	ddi_periodic_t		periodic_id; /* for link check timer func */

	/*
	 * LED related constants.
	 */
	boolean_t		ixgbe_led_active;
	boolean_t		ixgbe_led_blink;
	uint32_t		ixgbe_led_reg;
	uint32_t		ixgbe_led_index;

	/*
	 * Kstat definitions
	 */
	kstat_t			*ixgbe_ks;

	uint32_t		param_en_10000fdx_cap:1,
				param_en_5000fdx_cap:1,
				param_en_2500fdx_cap:1,
				param_en_1000fdx_cap:1,
				param_en_100fdx_cap:1,
				param_adv_10000fdx_cap:1,
				param_adv_5000fdx_cap:1,
				param_adv_2500fdx_cap:1,
				param_adv_1000fdx_cap:1,
				param_adv_100fdx_cap:1,
				param_pause_cap:1,
				param_asym_pause_cap:1,
				param_rem_fault:1,
				param_adv_autoneg_cap:1,
				param_adv_pause_cap:1,
				param_adv_asym_pause_cap:1,
				param_adv_rem_fault:1,
				param_lp_10000fdx_cap:1,
				param_lp_5000fdx_cap:1,
				param_lp_2500fdx_cap:1,
				param_lp_1000fdx_cap:1,
				param_lp_100fdx_cap:1,
				param_lp_autoneg_cap:1,
				param_lp_pause_cap:1,
				param_lp_asym_pause_cap:1,
				param_lp_rem_fault:1,
				param_pad_to_32:6;
} ixgbe_t;

typedef struct ixgbe_stat {
	kstat_named_t link_speed;	/* Link Speed */

	kstat_named_t reset_count;	/* Reset Count */

	kstat_named_t rx_frame_error;	/* Rx Error in Packet */
	kstat_named_t rx_cksum_error;	/* Rx Checksum Error */
	kstat_named_t rx_exceed_pkt;	/* Rx Exceed Max Pkt Count */

	kstat_named_t tx_overload;	/* Tx Desc Ring Overload */
	kstat_named_t tx_fail_no_tcb;	/* Tx Fail Freelist Empty */
	kstat_named_t tx_fail_no_tbd;	/* Tx Fail Desc Ring Empty */
	kstat_named_t tx_fail_dma_bind;	/* Tx Fail DMA bind */
	kstat_named_t tx_reschedule;	/* Tx Reschedule */
	kstat_named_t tx_break_tbd_limit; /* Reached single xmit desc limit */
	kstat_named_t tx_lso_header_fail; /* New mblk for last LSO hdr frag */

	kstat_named_t gprc;	/* Good Packets Received Count */
	kstat_named_t gptc;	/* Good Packets Xmitted Count */
	kstat_named_t gor;	/* Good Octets Received Count */
	kstat_named_t got;	/* Good Octets Xmitd Count */
	kstat_named_t qor;	/* Queue Octets Received */
	kstat_named_t qot;	/* Queue Octets Transmitted */
	kstat_named_t qpr;	/* Queue Packets Received */
	kstat_named_t qpt;	/* Queue Packets Transmitted */
	kstat_named_t prc64;	/* Packets Received - 64b */
	kstat_named_t prc127;	/* Packets Received - 65-127b */
	kstat_named_t prc255;	/* Packets Received - 127-255b */
	kstat_named_t prc511;	/* Packets Received - 256-511b */
	kstat_named_t prc1023;	/* Packets Received - 511-1023b */
	kstat_named_t prc1522;	/* Packets Received - 1024-1522b */
	kstat_named_t ptc64;	/* Packets Xmitted (64b) */
	kstat_named_t ptc127;	/* Packets Xmitted (64-127b) */
	kstat_named_t ptc255;	/* Packets Xmitted (128-255b) */
	kstat_named_t ptc511;	/* Packets Xmitted (255-511b) */
	kstat_named_t ptc1023;	/* Packets Xmitted (512-1023b) */
	kstat_named_t ptc1522;	/* Packets Xmitted (1024-1522b */

	kstat_named_t crcerrs;	/* CRC Error Count */
	kstat_named_t illerrc;	/* Illegal Byte Error Count */
	kstat_named_t errbc;	/* Error Byte Count */
	kstat_named_t mspdc;	/* MAC Short Packet Discard Count */
	kstat_named_t mpc;	/* Missed Packets Count */
	kstat_named_t mlfc;	/* MAC Local Fault Count */
	kstat_named_t mrfc;	/* MAC Remote Fault Count */
	kstat_named_t rlec;	/* Receive Length Error Count */
	kstat_named_t lxontxc;	/* Link XON Transmitted Count */
	kstat_named_t lxonrxc;	/* Link XON Received Count */
	kstat_named_t lxofftxc;	/* Link XOFF Transmitted Count */
	kstat_named_t lxoffrxc;	/* Link XOFF Received Count */
	kstat_named_t bprc;	/* Broadcasts Pkts Received Count */
	kstat_named_t mprc;	/* Multicast Pkts Received Count */
	kstat_named_t rnbc;	/* Receive No Buffers Count */
	kstat_named_t ruc;	/* Receive Undersize Count */
	kstat_named_t rfc;	/* Receive Frag Count */
	kstat_named_t roc;	/* Receive Oversize Count */
	kstat_named_t rjc;	/* Receive Jabber Count */
	kstat_named_t tor;	/* Total Octets Recvd Count */
	kstat_named_t tot;	/* Total Octets Xmitted Count */
	kstat_named_t tpr;	/* Total Packets Received */
	kstat_named_t tpt;	/* Total Packets Xmitted */
	kstat_named_t mptc;	/* Multicast Packets Xmited Count */
	kstat_named_t bptc;	/* Broadcast Packets Xmited Count */
	kstat_named_t lroc;	/* LRO Packets Received Count */
	kstat_named_t dev_gone;	/* Number of device gone events encountered */
} ixgbe_stat_t;

/*
 * Function prototypes in ixgbe_buf.c
 */
int ixgbe_alloc_dma(ixgbe_t *);
void ixgbe_free_dma(ixgbe_t *);
void ixgbe_set_fma_flags(int);
void ixgbe_free_dma_buffer(dma_buffer_t *);
int ixgbe_alloc_rx_ring_data(ixgbe_rx_ring_t *rx_ring);
void ixgbe_free_rx_ring_data(ixgbe_rx_data_t *rx_data);

/*
 * Function prototypes in ixgbe_main.c
 */
int ixgbe_start(ixgbe_t *, boolean_t);
void ixgbe_stop(ixgbe_t *, boolean_t);
int ixgbe_driver_setup_link(ixgbe_t *, boolean_t);
int ixgbe_multicst_add(ixgbe_t *, const uint8_t *);
int ixgbe_multicst_remove(ixgbe_t *, const uint8_t *);
enum ioc_reply ixgbe_loopback_ioctl(ixgbe_t *, struct iocblk *, mblk_t *);

void ixgbe_enable_watchdog_timer(ixgbe_t *);
void ixgbe_disable_watchdog_timer(ixgbe_t *);
int ixgbe_atomic_reserve(uint32_t *, uint32_t);

int ixgbe_check_acc_handle(ddi_acc_handle_t handle);
int ixgbe_check_dma_handle(ddi_dma_handle_t handle);
void ixgbe_fm_ereport(ixgbe_t *, char *);

void ixgbe_fill_ring(void *, mac_ring_type_t, const int, const int,
    mac_ring_info_t *, mac_ring_handle_t);
void ixgbe_fill_group(void *arg, mac_ring_type_t, const int,
    mac_group_info_t *, mac_group_handle_t);
int ixgbe_rx_ring_intr_enable(mac_intr_handle_t);
int ixgbe_rx_ring_intr_disable(mac_intr_handle_t);

int ixgbe_transceiver_info(void *, uint_t, mac_transceiver_info_t *);
int ixgbe_transceiver_read(void *, uint_t, uint_t, void *, size_t, off_t,
    size_t *);

/*
 * Function prototypes in ixgbe_gld.c
 */
int ixgbe_m_start(void *);
void ixgbe_m_stop(void *);
int ixgbe_m_promisc(void *, boolean_t);
int ixgbe_m_multicst(void *, boolean_t, const uint8_t *);
void ixgbe_m_resources(void *);
void ixgbe_m_ioctl(void *, queue_t *, mblk_t *);
boolean_t ixgbe_m_getcapab(void *, mac_capab_t, void *);
int ixgbe_m_setprop(void *, const char *, mac_prop_id_t, uint_t, const void *);
int ixgbe_m_getprop(void *, const char *, mac_prop_id_t, uint_t, void *);
void ixgbe_m_propinfo(void *, const char *, mac_prop_id_t,
    mac_prop_info_handle_t);
int ixgbe_set_priv_prop(ixgbe_t *, const char *, uint_t, const void *);
int ixgbe_get_priv_prop(ixgbe_t *, const char *, uint_t, void *);
boolean_t ixgbe_param_locked(mac_prop_id_t);

/*
 * Function prototypes in ixgbe_rx.c
 */
mblk_t *ixgbe_ring_rx(ixgbe_rx_ring_t *, int);
void ixgbe_rx_recycle(caddr_t arg);
mblk_t *ixgbe_ring_rx_poll(void *, int);

/*
 * Function prototypes in ixgbe_tx.c
 */
mblk_t *ixgbe_ring_tx(void *, mblk_t *);
void ixgbe_free_tcb(tx_control_block_t *);
void ixgbe_put_free_list(ixgbe_tx_ring_t *, link_list_t *);
uint32_t ixgbe_tx_recycle_legacy(ixgbe_tx_ring_t *);
uint32_t ixgbe_tx_recycle_head_wb(ixgbe_tx_ring_t *);

/*
 * Function prototypes in ixgbe_log.c
 */
void ixgbe_notice(void *, const char *, ...);
void ixgbe_log(void *, const char *, ...);
void ixgbe_error(void *, const char *, ...);

/*
 * Function prototypes in ixgbe_stat.c
 */
int ixgbe_init_stats(ixgbe_t *);
int ixgbe_m_stat(void *, uint_t, uint64_t *);
int ixgbe_rx_ring_stat(mac_ring_driver_t, uint_t, uint64_t *);
int ixgbe_tx_ring_stat(mac_ring_driver_t, uint_t, uint64_t *);

#ifdef __cplusplus
}
#endif

#endif /* _IXGBE_SW_H */<|MERGE_RESOLUTION|>--- conflicted
+++ resolved
@@ -27,11 +27,7 @@
  * Copyright (c) 2008, 2010, Oracle and/or its affiliates. All rights reserved.
  * Copyright (c) 2013 Saso Kiselkov. All rights reserved.
  * Copyright 2016 OmniTI Computer Consulting, Inc. All rights reserved.
-<<<<<<< HEAD
- * Copyright 2018 Joyent, Inc.
-=======
  * Copyright 2019 Joyent, Inc.
->>>>>>> a63fed2a
  */
 
 #ifndef	_IXGBE_SW_H
@@ -93,15 +89,9 @@
 #define	IXGBE_INTR_ADJUST		0x40
 #define	IXGBE_ERROR			0x80
 
-<<<<<<< HEAD
-#define	MAX_NUM_UNICAST_ADDRESSES 	0x80
-#define	MAX_NUM_MULTICAST_ADDRESSES 	0x1000
-#define	MAX_NUM_VLAN_FILTERS		0x40
-
-=======
 #define	MAX_NUM_UNICAST_ADDRESSES	0x80
 #define	MAX_NUM_MULTICAST_ADDRESSES	0x1000
->>>>>>> a63fed2a
+#define	MAX_NUM_VLAN_FILTERS		0x40
 #define	IXGBE_INTR_NONE			0
 #define	IXGBE_INTR_MSIX			1
 #define	IXGBE_INTR_MSI			2
