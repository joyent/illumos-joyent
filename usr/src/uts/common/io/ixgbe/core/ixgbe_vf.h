--- conflicted
+++ resolved
@@ -134,16 +134,10 @@
 s32 ixgbe_update_mc_addr_list_vf(struct ixgbe_hw *hw, u8 *mc_addr_list,
 				 u32 mc_addr_count, ixgbe_mc_addr_itr,
 				 bool clear);
-<<<<<<< HEAD
-s32 ixgbe_set_vfta_vf(struct ixgbe_hw *hw, u32 vlan, u32 vind,
-		      bool vlan_on, bool vlvf_bypass);
-void ixgbevf_rlpml_set_vf(struct ixgbe_hw *hw, u16 max_size);
-=======
 s32 ixgbevf_update_xcast_mode(struct ixgbe_hw *hw, int xcast_mode);
 s32 ixgbe_set_vfta_vf(struct ixgbe_hw *hw, u32 vlan, u32 vind,
 		      bool vlan_on, bool vlvf_bypass);
 s32 ixgbevf_rlpml_set_vf(struct ixgbe_hw *hw, u16 max_size);
->>>>>>> 9fe633fd
 int ixgbevf_negotiate_api_version(struct ixgbe_hw *hw, int api);
 int ixgbevf_get_queues(struct ixgbe_hw *hw, unsigned int *num_tcs,
 		       unsigned int *default_tc);
