--- conflicted
+++ resolved
@@ -70,11 +70,6 @@
 
 #define	PDSUPPORT	1
 
-<<<<<<< HEAD
-#define	SWAP_BYTES(w)	((((w)>>8)&0xFF) | (((w)&0xFF)<<8))
-#define	BIG_ENDIAN(d)	(SWAP_BYTES((d) >> 16) | (SWAP_BYTES(d) << 16))
-=======
->>>>>>> 87c72343
 /*
  * MegaRAID SAS2.0 device id conversion definitions.
  */
@@ -564,15 +559,6 @@
 		uint8_t timer;		/* Timer started. */
 		uint8_t aenPend;	/* AEN cmd pending f/w. */
 		uint8_t mapUpdate_pend; /* LD MAP update cmd pending f/w. */
-<<<<<<< HEAD
-		uint8_t soft_isr;
-		uint8_t ldlist_buff;
-		uint8_t pdlist_buff;
-		uint8_t syncCmd;
-		uint8_t verBuff;
-		uint8_t alloc_space_mfi;
-		uint8_t alloc_space_mpi2;
-=======
 		uint8_t soft_isr;	/* Soft interrupt handler allocated. */
 		uint8_t ldlist_buff;	/* Logical disk list allocated. */
 		uint8_t pdlist_buff;	/* Physical disk list allocated. */
@@ -580,7 +566,6 @@
 		uint8_t verBuff;	/* 2108 MFI buffer allocated. */
 		uint8_t alloc_space_mfi;  /* Allocated space for 2108 MFI. */
 		uint8_t alloc_space_mpi2; /* Allocated space for 2208 MPI2. */
->>>>>>> 87c72343
 	} unroll;
 
 
@@ -678,11 +663,7 @@
  */
 #define	CL_NONE		0	/* No debug information */
 #define	CL_ANN		1	/* print unconditionally, announcements */
-<<<<<<< HEAD
-#define	CL_ANN1		2	/* No o/p  */
-=======
 #define	CL_ANN1		2	/* No-op  */
->>>>>>> 87c72343
 #define	CL_DLEVEL1	3	/* debug level 1, informative */
 #define	CL_DLEVEL2	4	/* debug level 2, verbose */
 #define	CL_DLEVEL3	5	/* debug level 3, very verbose */
@@ -1972,20 +1953,6 @@
 #define	DDI_VENDOR_LSI		"LSI"
 #endif /* DDI_VENDOR_LSI */
 
-<<<<<<< HEAD
-int 	mrsas_config_scsi_device(struct mrsas_instance *,
-		    struct scsi_device *, dev_info_t **);
-
-#ifdef PDSUPPORT
-int 	mrsas_tbolt_config_pd(struct mrsas_instance *, uint16_t,
-			uint8_t, dev_info_t **);
-#endif
-
-dev_info_t *mrsas_find_child(struct mrsas_instance *, uint16_t,
-			uint8_t);
-int	mrsas_service_evt(struct mrsas_instance *, int, int, int,
-			uint64_t);
-=======
 int mrsas_config_scsi_device(struct mrsas_instance *,
     struct scsi_device *, dev_info_t **);
 
@@ -1996,7 +1963,6 @@
 
 dev_info_t *mrsas_find_child(struct mrsas_instance *, uint16_t, uint8_t);
 int mrsas_service_evt(struct mrsas_instance *, int, int, int, uint64_t);
->>>>>>> 87c72343
 void return_raid_msg_pkt(struct mrsas_instance *, struct mrsas_cmd *);
 struct mrsas_cmd *get_raid_msg_mfi_pkt(struct mrsas_instance *);
 void return_raid_msg_mfi_pkt(struct mrsas_instance *, struct mrsas_cmd *);
