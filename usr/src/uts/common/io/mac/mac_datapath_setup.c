/*
 * CDDL HEADER START
 *
 * The contents of this file are subject to the terms of the
 * Common Development and Distribution License (the "License").
 * You may not use this file except in compliance with the License.
 *
 * You can obtain a copy of the license at usr/src/OPENSOLARIS.LICENSE
 * or http://www.opensolaris.org/os/licensing.
 * See the License for the specific language governing permissions
 * and limitations under the License.
 *
 * When distributing Covered Code, include this CDDL HEADER in each
 * file and include the License file at usr/src/OPENSOLARIS.LICENSE.
 * If applicable, add the following below this CDDL HEADER, with the
 * fields enclosed by brackets "[]" replaced with your own identifying
 * information: Portions Copyright [yyyy] [name of copyright owner]
 *
 * CDDL HEADER END
 */
/*
 * Copyright (c) 2008, 2010, Oracle and/or its affiliates. All rights reserved.
<<<<<<< HEAD
 * Copyright 2017 Joyent, Inc.
=======
 * Copyright 2017, Joyent, Inc.
>>>>>>> d7db73d1
 */

#include <sys/types.h>
#include <sys/callb.h>
#include <sys/cpupart.h>
#include <sys/pool.h>
#include <sys/pool_pset.h>
#include <sys/sdt.h>
#include <sys/strsubr.h>
#include <sys/strsun.h>
#include <sys/vlan.h>
#include <inet/ipsec_impl.h>
#include <inet/ip_impl.h>
#include <inet/sadb.h>
#include <inet/ipsecesp.h>
#include <inet/ipsecah.h>

#include <sys/mac_impl.h>
#include <sys/mac_client_impl.h>
#include <sys/mac_client_priv.h>
#include <sys/mac_soft_ring.h>
#include <sys/mac_flow_impl.h>
#include <sys/mac_stat.h>

static void mac_srs_soft_rings_signal(mac_soft_ring_set_t *, uint_t);
static void mac_srs_update_fanout_list(mac_soft_ring_set_t *);
static void mac_srs_poll_unbind(mac_soft_ring_set_t *);
static void mac_srs_worker_unbind(mac_soft_ring_set_t *);
static void mac_srs_soft_rings_quiesce(mac_soft_ring_set_t *, uint_t);

static int mac_srs_cpu_setup(cpu_setup_t, int, void *);
static void mac_srs_worker_bind(mac_soft_ring_set_t *, processorid_t);
static void mac_srs_poll_bind(mac_soft_ring_set_t *, processorid_t);
static void mac_srs_threads_unbind(mac_soft_ring_set_t *);
static void mac_srs_add_glist(mac_soft_ring_set_t *);
static void mac_srs_remove_glist(mac_soft_ring_set_t *);
static void mac_srs_fanout_list_free(mac_soft_ring_set_t *);
static void mac_soft_ring_remove(mac_soft_ring_set_t *, mac_soft_ring_t *);

static int mac_compute_soft_ring_count(flow_entry_t *, int, int);
static void mac_walk_srs_and_bind(int);
static void mac_walk_srs_and_unbind(int);

extern boolean_t mac_latency_optimize;

static kmem_cache_t *mac_srs_cache;
kmem_cache_t *mac_soft_ring_cache;

/*
 * The duration in msec we wait before signalling the soft ring
 * worker thread in case packets get queued.
 */
uint32_t mac_soft_ring_worker_wait = 0;

/*
 * A global tunable for turning polling on/off. By default, dynamic
 * polling is always on and is always very beneficial. It should be
 * turned off with absolute care and for the rare workload (very
 * low latency sensitive traffic).
 */
int mac_poll_enable = B_TRUE;

/*
 * Need to set mac_soft_ring_max_q_cnt based on bandwidth and perhaps latency.
 * Large values could end up in consuming lot of system memory and cause
 * system hang.
 */
int mac_soft_ring_max_q_cnt = 1024;
int mac_soft_ring_min_q_cnt = 256;
int mac_soft_ring_poll_thres = 16;

boolean_t mac_tx_serialize = B_FALSE;

/*
 * mac_tx_srs_hiwat is the queue depth threshold at which callers of
 * mac_tx() will be notified of flow control condition.
 *
 * TCP does not honour flow control condition sent up by mac_tx().
 * Thus provision is made for TCP to allow more packets to be queued
 * in SRS upto a maximum of mac_tx_srs_max_q_cnt.
 *
 * Note that mac_tx_srs_hiwat is always be lesser than
 * mac_tx_srs_max_q_cnt.
 */
uint32_t mac_tx_srs_max_q_cnt = 100000;
uint32_t mac_tx_srs_hiwat = 1000;

/*
 * mac_rx_soft_ring_count, mac_soft_ring_10gig_count:
 *
 * Global tunables that determines the number of soft rings to be used for
 * fanning out incoming traffic on a link. These count will be used only
 * when no explicit set of CPUs was assigned to the data-links.
 *
 * mac_rx_soft_ring_count tunable will come into effect only if
 * mac_soft_ring_enable is set. mac_soft_ring_enable is turned on by
 * default only for sun4v platforms.
 *
 * mac_rx_soft_ring_10gig_count will come into effect if you are running on a
 * 10Gbps link and is not dependent upon mac_soft_ring_enable.
 *
 * The number of soft rings for fanout for a link or a flow is determined
 * by mac_compute_soft_ring_count() routine. This routine will take into
 * account mac_soft_ring_enable, mac_rx_soft_ring_count and
 * mac_rx_soft_ring_10gig_count to determine the soft ring count for a link.
 *
 * If a bandwidth is specified, the determination of the number of soft
 * rings is based on specified bandwidth, CPU speed and number of CPUs in
 * the system.
 */
uint_t mac_rx_soft_ring_count = 8;
uint_t mac_rx_soft_ring_10gig_count = 8;

/*
 * Every Tx and Rx mac_soft_ring_set_t (mac_srs) created gets added
 * to mac_srs_g_list and mac_srs_g_lock protects mac_srs_g_list. The
 * list is used to walk the list of all MAC threads when a CPU is
 * coming online or going offline.
 */
static mac_soft_ring_set_t *mac_srs_g_list = NULL;
static krwlock_t mac_srs_g_lock;

/*
 * Whether the SRS threads should be bound, or not.
 */
boolean_t mac_srs_thread_bind = B_TRUE;

/*
 * Whether Rx/Tx interrupts should be re-targeted. Disabled by default.
 * dladm command would override this.
 */
boolean_t mac_tx_intr_retarget = B_FALSE;
boolean_t mac_rx_intr_retarget = B_FALSE;

/*
 * If cpu bindings are specified by user, then Tx SRS and its soft
 * rings should also be bound to the CPUs specified by user. The
 * CPUs for Tx bindings are at the end of the cpu list provided by
 * the user. If enough CPUs are not available (for Tx and Rx
 * SRSes), then the CPUs are shared by both Tx and Rx SRSes.
 */
#define	BIND_TX_SRS_AND_SOFT_RINGS(mac_tx_srs, mrp) {			\
	processorid_t cpuid;						\
	int i;								\
	mac_soft_ring_t *softring;					\
	mac_cpus_t *srs_cpu;						\
									\
	srs_cpu = &mac_tx_srs->srs_cpu;					\
	cpuid = srs_cpu->mc_tx_fanout_cpus[0];				\
	mac_srs_worker_bind(mac_tx_srs, cpuid);				\
	if (MAC_TX_SOFT_RINGS(mac_tx_srs)) {				\
		for (i = 0; i < mac_tx_srs->srs_tx_ring_count; i++) {	\
			cpuid = srs_cpu->mc_tx_fanout_cpus[i];		\
			softring = mac_tx_srs->srs_tx_soft_rings[i];	\
			if (cpuid != -1) {				\
				(void) mac_soft_ring_bind(softring,	\
				    cpuid);				\
			}						\
		}							\
	}								\
}

/*
 * Re-targeting is allowed only for exclusive group or for primary.
 */
#define	RETARGETABLE_CLIENT(group, mcip)				\
	((((group) != NULL) &&						\
	    ((group)->mrg_state == MAC_GROUP_STATE_RESERVED)) ||	\
	    mac_is_primary_client(mcip))

#define	MAC_RING_RETARGETABLE(ring)					\
	(((ring) != NULL) &&						\
	    ((ring)->mr_info.mri_intr.mi_ddi_handle != NULL) &&		\
	    !((ring)->mr_info.mri_intr.mi_ddi_shared))


/* INIT and FINI ROUTINES */

void
mac_soft_ring_init(void)
{
	mac_soft_ring_cache = kmem_cache_create("mac_soft_ring_cache",
	    sizeof (mac_soft_ring_t), 64, NULL, NULL, NULL, NULL, NULL, 0);

	mac_srs_cache = kmem_cache_create("mac_srs_cache",
	    sizeof (mac_soft_ring_set_t),
	    64, NULL, NULL, NULL, NULL, NULL, 0);

	rw_init(&mac_srs_g_lock, NULL, RW_DEFAULT, NULL);
	mutex_enter(&cpu_lock);
	register_cpu_setup_func(mac_srs_cpu_setup, NULL);
	mutex_exit(&cpu_lock);
}

void
mac_soft_ring_finish(void)
{
	mutex_enter(&cpu_lock);
	unregister_cpu_setup_func(mac_srs_cpu_setup, NULL);
	mutex_exit(&cpu_lock);
	rw_destroy(&mac_srs_g_lock);
	kmem_cache_destroy(mac_soft_ring_cache);
	kmem_cache_destroy(mac_srs_cache);
}

static void
mac_srs_soft_rings_free(mac_soft_ring_set_t *mac_srs)
{
	mac_soft_ring_t	*softring, *next, *head;

	/*
	 * Synchronize with mac_walk_srs_bind/unbind which are callbacks from
	 * DR. The callbacks from DR are called with cpu_lock held, and hence
	 * can't wait to grab the mac perimeter. The soft ring list is hence
	 * protected for read access by srs_lock. Changing the soft ring list
	 * needs the mac perimeter and the srs_lock.
	 */
	mutex_enter(&mac_srs->srs_lock);

	head = mac_srs->srs_soft_ring_head;
	mac_srs->srs_soft_ring_head = NULL;
	mac_srs->srs_soft_ring_tail = NULL;
	mac_srs->srs_soft_ring_count = 0;

	mutex_exit(&mac_srs->srs_lock);

	for (softring = head; softring != NULL; softring = next) {
		next = softring->s_ring_next;
		mac_soft_ring_free(softring);
	}
}

static void
mac_srs_add_glist(mac_soft_ring_set_t *mac_srs)
{
	ASSERT(mac_srs->srs_next == NULL && mac_srs->srs_prev == NULL);
	ASSERT(MAC_PERIM_HELD((mac_handle_t)mac_srs->srs_mcip->mci_mip));

	rw_enter(&mac_srs_g_lock, RW_WRITER);
	mutex_enter(&mac_srs->srs_lock);

	ASSERT((mac_srs->srs_state & SRS_IN_GLIST) == 0);

	if (mac_srs_g_list == NULL) {
		mac_srs_g_list = mac_srs;
	} else {
		mac_srs->srs_next = mac_srs_g_list;
		mac_srs_g_list->srs_prev = mac_srs;
		mac_srs->srs_prev = NULL;
		mac_srs_g_list = mac_srs;
	}
	mac_srs->srs_state |= SRS_IN_GLIST;

	mutex_exit(&mac_srs->srs_lock);
	rw_exit(&mac_srs_g_lock);
}

static void
mac_srs_remove_glist(mac_soft_ring_set_t *mac_srs)
{
	ASSERT(MAC_PERIM_HELD((mac_handle_t)mac_srs->srs_mcip->mci_mip));

	rw_enter(&mac_srs_g_lock, RW_WRITER);
	mutex_enter(&mac_srs->srs_lock);

	ASSERT((mac_srs->srs_state & SRS_IN_GLIST) != 0);

	if (mac_srs == mac_srs_g_list) {
		mac_srs_g_list = mac_srs->srs_next;
		if (mac_srs_g_list != NULL)
			mac_srs_g_list->srs_prev = NULL;
	} else {
		mac_srs->srs_prev->srs_next = mac_srs->srs_next;
		if (mac_srs->srs_next != NULL)
			mac_srs->srs_next->srs_prev = mac_srs->srs_prev;
	}
	mac_srs->srs_state &= ~SRS_IN_GLIST;

	mutex_exit(&mac_srs->srs_lock);
	rw_exit(&mac_srs_g_lock);
}

/* POLLING SETUP AND TEAR DOWN ROUTINES */

/*
 * mac_srs_client_poll_quiesce and mac_srs_client_poll_restart
 *
 * These routines are used to call back into the upper layer
 * (primarily TCP squeue) to stop polling the soft rings or
 * restart polling.
 */
void
mac_srs_client_poll_quiesce(mac_client_impl_t *mcip,
    mac_soft_ring_set_t *mac_srs)
{
	mac_soft_ring_t	*softring;

	ASSERT(MAC_PERIM_HELD((mac_handle_t)mcip->mci_mip));

	if (!(mac_srs->srs_type & SRST_CLIENT_POLL_ENABLED)) {
		ASSERT(!(mac_srs->srs_type & SRST_DLS_BYPASS));
		return;
	}

	for (softring = mac_srs->srs_soft_ring_head;
	    softring != NULL; softring = softring->s_ring_next) {
		if ((softring->s_ring_type & ST_RING_TCP) &&
		    (softring->s_ring_rx_arg2 != NULL)) {
			mcip->mci_resource_quiesce(mcip->mci_resource_arg,
			    softring->s_ring_rx_arg2);
		}
	}
}

void
mac_srs_client_poll_restart(mac_client_impl_t *mcip,
    mac_soft_ring_set_t *mac_srs)
{
	mac_soft_ring_t	*softring;

	ASSERT(MAC_PERIM_HELD((mac_handle_t)mcip->mci_mip));

	if (!(mac_srs->srs_type & SRST_CLIENT_POLL_ENABLED)) {
		ASSERT(!(mac_srs->srs_type & SRST_DLS_BYPASS));
		return;
	}

	for (softring = mac_srs->srs_soft_ring_head;
	    softring != NULL; softring = softring->s_ring_next) {
		if ((softring->s_ring_type & ST_RING_TCP) &&
		    (softring->s_ring_rx_arg2 != NULL)) {
			mcip->mci_resource_restart(mcip->mci_resource_arg,
			    softring->s_ring_rx_arg2);
		}
	}
}

/*
 * Register the given SRS and associated soft rings with the consumer and
 * enable the polling interface used by the consumer.(i.e IP) over this
 * SRS and associated soft rings.
 */
void
mac_srs_client_poll_enable(mac_client_impl_t *mcip,
    mac_soft_ring_set_t *mac_srs)
{
	mac_rx_fifo_t		mrf;
	mac_soft_ring_t		*softring;

	ASSERT(mac_srs->srs_mcip == mcip);
	ASSERT(MAC_PERIM_HELD((mac_handle_t)mcip->mci_mip));

	if (!(mcip->mci_state_flags & MCIS_CLIENT_POLL_CAPABLE))
		return;

	bzero(&mrf, sizeof (mac_rx_fifo_t));
	mrf.mrf_type = MAC_RX_FIFO;

	/*
	 * A SRS is capable of acting as a soft ring for cases
	 * where no fanout is needed. This is the case for userland
	 * flows.
	 */
	if (mac_srs->srs_type & SRST_NO_SOFT_RINGS)
		return;

	mrf.mrf_receive = (mac_receive_t)mac_soft_ring_poll;
	mrf.mrf_intr_enable = (mac_intr_enable_t)mac_soft_ring_intr_enable;
	mrf.mrf_intr_disable = (mac_intr_disable_t)mac_soft_ring_intr_disable;
	mac_srs->srs_type |= SRST_CLIENT_POLL_ENABLED;

	softring = mac_srs->srs_soft_ring_head;
	while (softring != NULL) {
		if (softring->s_ring_type & (ST_RING_TCP | ST_RING_UDP)) {
			/*
			 * TCP and UDP support DLS bypass. Squeue polling
			 * support implies DLS bypass since the squeue poll
			 * path does not have DLS processing.
			 */
			mac_soft_ring_dls_bypass(softring,
			    mcip->mci_direct_rx_fn, mcip->mci_direct_rx_arg);
		}
		/*
		 * Non-TCP protocols don't support squeues. Hence we don't
		 * make any ring addition callbacks for non-TCP rings
		 */
		if (!(softring->s_ring_type & ST_RING_TCP)) {
			softring->s_ring_rx_arg2 = NULL;
			softring = softring->s_ring_next;
			continue;
		}
		mrf.mrf_rx_arg = softring;
		mrf.mrf_intr_handle = (mac_intr_handle_t)softring;
		mrf.mrf_cpu_id = softring->s_ring_cpuid;
		mrf.mrf_flow_priority = mac_srs->srs_pri;

		softring->s_ring_rx_arg2 = mcip->mci_resource_add(
		    mcip->mci_resource_arg, (mac_resource_t *)&mrf);

		softring = softring->s_ring_next;
	}
}

/*
 * Unregister the given SRS and associated soft rings with the consumer and
 * disable the polling interface used by the consumer.(i.e IP) over this
 * SRS and associated soft rings.
 */
void
mac_srs_client_poll_disable(mac_client_impl_t *mcip,
    mac_soft_ring_set_t *mac_srs)
{
	mac_soft_ring_t		*softring;

	ASSERT(MAC_PERIM_HELD((mac_handle_t)mcip->mci_mip));

	/*
	 * A SRS is capable of acting as a soft ring for cases
	 * where no protocol fanout is needed. This is the case
	 * for userland flows. Nothing to do here.
	 */
	if (mac_srs->srs_type & SRST_NO_SOFT_RINGS)
		return;

	mutex_enter(&mac_srs->srs_lock);
	if (!(mac_srs->srs_type & SRST_CLIENT_POLL_ENABLED)) {
		ASSERT(!(mac_srs->srs_type & SRST_DLS_BYPASS));
		mutex_exit(&mac_srs->srs_lock);
		return;
	}
	mac_srs->srs_type &= ~(SRST_CLIENT_POLL_ENABLED | SRST_DLS_BYPASS);
	mutex_exit(&mac_srs->srs_lock);

	/*
	 * DLS bypass is now disabled in the case of both TCP and UDP.
	 * Reset the soft ring callbacks to the standard 'mac_rx_deliver'
	 * callback. In addition, in the case of TCP, invoke IP's callback
	 * for ring removal.
	 */
	for (softring = mac_srs->srs_soft_ring_head;
	    softring != NULL; softring = softring->s_ring_next) {
		if (!(softring->s_ring_type & (ST_RING_UDP | ST_RING_TCP)))
			continue;

		if ((softring->s_ring_type & ST_RING_TCP) &&
		    softring->s_ring_rx_arg2 != NULL) {
			mcip->mci_resource_remove(mcip->mci_resource_arg,
			    softring->s_ring_rx_arg2);
		}

		mutex_enter(&softring->s_ring_lock);
		while (softring->s_ring_state & S_RING_PROC) {
			softring->s_ring_state |= S_RING_CLIENT_WAIT;
			cv_wait(&softring->s_ring_client_cv,
			    &softring->s_ring_lock);
		}
		softring->s_ring_state &= ~S_RING_CLIENT_WAIT;
		softring->s_ring_rx_arg2 = NULL;
		softring->s_ring_rx_func = mac_rx_deliver;
		softring->s_ring_rx_arg1 = mcip;
		mutex_exit(&softring->s_ring_lock);
	}
}

/*
 * Enable or disable poll capability of the SRS on the underlying Rx ring.
 *
 * There is a need to enable or disable the poll capability of an SRS over an
 * Rx ring depending on the number of mac clients sharing the ring and also
 * whether user flows are configured on it. However the poll state is actively
 * manipulated by the SRS worker and poll threads and uncoordinated changes by
 * yet another thread to the underlying capability can surprise them leading
 * to assert failures. Instead we quiesce the SRS, make the changes and then
 * restart the SRS.
 */
static void
mac_srs_poll_state_change(mac_soft_ring_set_t *mac_srs,
    boolean_t turn_off_poll_capab, mac_rx_func_t rx_func)
{
	boolean_t	need_restart = B_FALSE;
	mac_srs_rx_t	*srs_rx = &mac_srs->srs_rx;
	mac_ring_t	*ring;

	if (!SRS_QUIESCED(mac_srs)) {
		mac_rx_srs_quiesce(mac_srs, SRS_QUIESCE);
		need_restart = B_TRUE;
	}

	ring = mac_srs->srs_ring;
	if ((ring != NULL) &&
	    (ring->mr_classify_type == MAC_HW_CLASSIFIER)) {
		if (turn_off_poll_capab)
			mac_srs->srs_state &= ~SRS_POLLING_CAPAB;
		else if (mac_poll_enable)
			mac_srs->srs_state |= SRS_POLLING_CAPAB;
	}
	srs_rx->sr_lower_proc = rx_func;

	if (need_restart)
		mac_rx_srs_restart(mac_srs);
}

/* CPU RECONFIGURATION AND FANOUT COMPUTATION ROUTINES */

/*
 * Return the next CPU to be used to bind a MAC kernel thread.
 * If a cpupart is specified, the cpu chosen must be from that
 * cpu partition.
 */
static processorid_t
mac_next_bind_cpu(cpupart_t *cpupart)
{
	static cpu_t		*cp = NULL;
	cpu_t			*cp_start;

	ASSERT(MUTEX_HELD(&cpu_lock));

	if (cp == NULL)
		cp = cpu_list;

	cp = cp->cpu_next_onln;
	cp_start = cp;

	do {
		if ((cpupart == NULL) || (cp->cpu_part == cpupart))
			return (cp->cpu_id);

	} while ((cp = cp->cpu_next_onln) != cp_start);

	return (NULL);
}

/* ARGSUSED */
static int
mac_srs_cpu_setup(cpu_setup_t what, int id, void *arg)
{
	ASSERT(MUTEX_HELD(&cpu_lock));
	switch (what) {
	case CPU_CONFIG:
	case CPU_ON:
	case CPU_CPUPART_IN:
		mac_walk_srs_and_bind(id);
		break;

	case CPU_UNCONFIG:
	case CPU_OFF:
	case CPU_CPUPART_OUT:
		mac_walk_srs_and_unbind(id);
		break;

	default:
		break;
	}
	return (0);
}

/*
 * mac_compute_soft_ring_count():
 *
 * This routine computes the number of soft rings needed to handle incoming
 * load given a flow_entry.
 *
 * The routine does the following:
 * 1) soft rings will be created if mac_soft_ring_enable is set.
 * 2) If the underlying link is a 10Gbps link, then soft rings will be
 * created even if mac_soft_ring_enable is not set. The number of soft
 * rings, so created,  will equal mac_rx_soft_ring_10gig_count.
 * 3) On a sun4v platform (i.e., mac_soft_ring_enable is set), 2 times the
 * mac_rx_soft_ring_10gig_count number of soft rings will be created for a
 * 10Gbps link.
 *
 * If a bandwidth limit is specified, the number that gets computed is
 * dependent upon CPU speed, the number of Rx rings configured, and
 * the bandwidth limit.
 * If more Rx rings are available, less number of soft rings is needed.
 *
 * mac_use_bw_heuristic is another "hidden" variable that can be used to
 * override the default use of soft ring count computation. Depending upon
 * the usefulness of it, mac_use_bw_heuristic can later be made into a
 * data-link property or removed altogether.
 *
 * TODO: Cleanup and tighten some of the assumptions.
 */
boolean_t mac_check_overlay = B_TRUE;
boolean_t mac_use_bw_heuristic = B_TRUE;
static int
mac_compute_soft_ring_count(flow_entry_t *flent, int rx_srs_cnt, int maxcpus)
{
	uint64_t cpu_speed, bw = 0;
	int srings = 0;
	boolean_t bw_enabled = B_FALSE;
	mac_client_impl_t *mcip = flent->fe_mcip;

	ASSERT(!(flent->fe_type & FLOW_USER));
	if (flent->fe_resource_props.mrp_mask & MRP_MAXBW &&
	    mac_use_bw_heuristic) {
		/* bandwidth enabled */
		bw_enabled = B_TRUE;
		bw = flent->fe_resource_props.mrp_maxbw;
	}
	if (!bw_enabled) {
		/* No bandwidth enabled */
		if (mac_soft_ring_enable)
			srings = mac_rx_soft_ring_count;

		/* Is this a 10Gig link? */
		flent->fe_nic_speed = mac_client_stat_get(flent->fe_mcip,
		    MAC_STAT_IFSPEED);
		/* convert to Mbps */
		if (((flent->fe_nic_speed)/1000000) > 1000 &&
		    mac_rx_soft_ring_10gig_count > 0) {
			/* This is a 10Gig link */
			srings = mac_rx_soft_ring_10gig_count;
			/*
			 * Use 2 times mac_rx_soft_ring_10gig_count for
			 * sun4v systems.
			 */
			if (mac_soft_ring_enable)
				srings = srings * 2;
		} else if (mac_check_overlay == B_TRUE &&
		    (mcip->mci_state_flags & MCIS_IS_VNIC) != 0) {
			/* Is this a VNIC on an overlay? */
			mac_handle_t mh = (mac_handle_t)mcip->mci_mip;
			if (mac_is_overlay(mh) == B_TRUE) {
				srings = mac_rx_soft_ring_10gig_count;
			}
		}


	} else {
		/*
		 * Soft ring computation using CPU speed and specified
		 * bandwidth limit.
		 */
		/* Assumption: all CPUs have the same frequency */
		cpu_speed = (uint64_t)CPU->cpu_type_info.pi_clock;

		/* cpu_speed is in MHz; make bw in units of Mbps.  */
		bw = bw/1000000;

		if (bw >= 1000) {
			/*
			 * bw is greater than or equal to 1Gbps.
			 * The number of soft rings required is a function
			 * of bandwidth and CPU speed. To keep this simple,
			 * let's use this rule: 1GHz CPU can handle 1Gbps.
			 * If bw is less than 1 Gbps, then there is no need
			 * for soft rings. Assumption is that CPU speeds
			 * (on modern systems) are at least 1GHz.
			 */
			srings = bw/cpu_speed;
			if (srings <= 1 && mac_soft_ring_enable) {
				/*
				 * Give at least 2 soft rings
				 * for sun4v systems
				 */
				srings = 2;
			}
		}
	}
	/*
	 * If the flent has multiple Rx SRSs, then each SRS need not
	 * have that many soft rings on top of it. The number of
	 * soft rings for each Rx SRS is found by dividing srings by
	 * rx_srs_cnt.
	 */
	if (rx_srs_cnt > 1) {
		int remainder;

		remainder = srings%rx_srs_cnt;
		srings = srings/rx_srs_cnt;
		if (remainder != 0)
			srings++;
		/*
		 * Fanning out to 1 soft ring is not very useful.
		 * Set it as well to 0 and mac_srs_fanout_init()
		 * will take care of creating a single soft ring
		 * for proto fanout.
		 */
		if (srings == 1)
			srings = 0;
	}
	/* Do some more massaging */
	srings = min(srings, maxcpus);
	srings = min(srings, MAX_SR_FANOUT);
	return (srings);
}

/*
 * mac_tx_cpu_init:
 * set up CPUs for Tx interrupt re-targeting and Tx worker
 * thread binding
 */
static void
mac_tx_cpu_init(flow_entry_t *flent, mac_resource_props_t *mrp,
    cpupart_t *cpupart)
{
	mac_soft_ring_set_t *tx_srs = flent->fe_tx_srs;
	mac_srs_tx_t *srs_tx = &tx_srs->srs_tx;
	mac_cpus_t *srs_cpu = &tx_srs->srs_cpu;
	mac_soft_ring_t *sringp;
	mac_ring_t *ring;
	processorid_t worker_cpuid;
	boolean_t retargetable_client = B_FALSE;
	int i, j;

	if (RETARGETABLE_CLIENT((mac_group_t *)flent->fe_tx_ring_group,
	    flent->fe_mcip)) {
		retargetable_client = B_TRUE;
	}

	if (MAC_TX_SOFT_RINGS(tx_srs)) {
		if (mrp != NULL)
			j = mrp->mrp_ncpus - 1;
		for (i = 0; i < tx_srs->srs_tx_ring_count; i++) {
			if (mrp != NULL) {
				if (j < 0)
					j = mrp->mrp_ncpus - 1;
				worker_cpuid = mrp->mrp_cpu[j];
			} else {
				/*
				 * Bind interrupt to the next CPU available
				 * and leave the worker unbound.
				 */
				worker_cpuid = -1;
			}
			sringp = tx_srs->srs_tx_soft_rings[i];
			ring = (mac_ring_t *)sringp->s_ring_tx_arg2;
			srs_cpu->mc_tx_fanout_cpus[i] = worker_cpuid;
			if (MAC_RING_RETARGETABLE(ring) &&
			    retargetable_client) {
				mutex_enter(&cpu_lock);
				srs_cpu->mc_tx_intr_cpu[i] =
				    (mrp != NULL) ? mrp->mrp_cpu[j] :
				    (mac_tx_intr_retarget ?
				    mac_next_bind_cpu(cpupart) : -1);
				mutex_exit(&cpu_lock);
			} else {
				srs_cpu->mc_tx_intr_cpu[i] = -1;
			}
			if (mrp != NULL)
				j--;
		}
	} else {
		/* Tx mac_ring_handle_t is stored in st_arg2 */
		srs_cpu->mc_tx_fanout_cpus[0] =
		    (mrp != NULL) ? mrp->mrp_cpu[mrp->mrp_ncpus - 1] : -1;
		ring = (mac_ring_t *)srs_tx->st_arg2;
		if (MAC_RING_RETARGETABLE(ring) && retargetable_client) {
			mutex_enter(&cpu_lock);
			srs_cpu->mc_tx_intr_cpu[0] = (mrp != NULL) ?
			    mrp->mrp_cpu[mrp->mrp_ncpus - 1] :
			    (mac_tx_intr_retarget ?
			    mac_next_bind_cpu(cpupart) : -1);
			mutex_exit(&cpu_lock);
		} else {
			srs_cpu->mc_tx_intr_cpu[0] = -1;
		}
	}
}

/*
 * Assignment of user specified CPUs to a link.
 *
 * Minimum CPUs required to get an optimal assignmet:
 * For each Rx SRS, atleast two CPUs are needed if mac_latency_optimize
 * flag is set -- one for polling, one for fanout soft ring.
 * If mac_latency_optimize is not set, then 3 CPUs are needed -- one
 * for polling, one for SRS worker thread and one for fanout soft ring.
 *
 * The CPUs needed for Tx side is equal to the number of Tx rings
 * the link is using.
 *
 * mac_flow_user_cpu_init() categorizes the CPU assignment depending
 * upon the number of CPUs in 3 different buckets.
 *
 * In the first bucket, the most optimal case is handled. The user has
 * passed enough number of CPUs and every thread gets its own CPU.
 *
 * The second and third are the sub-optimal cases. Enough CPUs are not
 * available.
 *
 * The second bucket handles the case where atleast one distinct CPU is
 * is available for each of the Rx rings (Rx SRSes) and Tx rings (Tx
 * SRS or soft rings).
 *
 * In the third case (worst case scenario), specified CPU count is less
 * than the Rx rings configured for the link. In this case, we round
 * robin the CPUs among the Rx SRSes and Tx SRS/soft rings.
 */
static void
mac_flow_user_cpu_init(flow_entry_t *flent, mac_resource_props_t *mrp)
{
	mac_soft_ring_set_t *rx_srs, *tx_srs;
	int i, srs_cnt;
	mac_cpus_t *srs_cpu;
	int no_of_cpus, cpu_cnt;
	int rx_srs_cnt, reqd_rx_cpu_cnt;
	int fanout_cpu_cnt, reqd_tx_cpu_cnt;
	int reqd_poll_worker_cnt, fanout_cnt_per_srs;
	mac_resource_props_t *emrp = &flent->fe_effective_props;

	ASSERT(mrp->mrp_fanout_mode == MCM_CPUS);
	/*
	 * The check for nbc_ncpus to be within limits for
	 * the user specified case was done earlier and if
	 * not within limits, an error would have been
	 * returned to the user.
	 */
	ASSERT(mrp->mrp_ncpus > 0);

	no_of_cpus = mrp->mrp_ncpus;

	if (mrp->mrp_rx_intr_cpu != -1) {
		/*
		 * interrupt has been re-targetted. Poll
		 * thread needs to be bound to interrupt
		 * CPU.
		 *
		 * Find where in the list is the intr
		 * CPU and swap it with the first one.
		 * We will be using the first CPU in the
		 * list for poll.
		 */
		for (i = 0; i < no_of_cpus; i++) {
			if (mrp->mrp_cpu[i] == mrp->mrp_rx_intr_cpu)
				break;
		}
		mrp->mrp_cpu[i] = mrp->mrp_cpu[0];
		mrp->mrp_cpu[0] = mrp->mrp_rx_intr_cpu;
	}

	/*
	 * Requirements:
	 * The number of CPUs that each Rx ring needs is dependent
	 * upon mac_latency_optimize flag.
	 * 1) If set, atleast 2 CPUs are needed -- one for
	 * polling, one for fanout soft ring.
	 * 2) If not set, then atleast 3 CPUs are needed -- one
	 * for polling, one for srs worker thread, and one for
	 * fanout soft ring.
	 */
	rx_srs_cnt = (flent->fe_rx_srs_cnt > 1) ?
	    (flent->fe_rx_srs_cnt - 1) : flent->fe_rx_srs_cnt;
	reqd_rx_cpu_cnt = mac_latency_optimize ?
	    (rx_srs_cnt * 2) : (rx_srs_cnt * 3);

	/* How many CPUs are needed for Tx side? */
	tx_srs = flent->fe_tx_srs;
	reqd_tx_cpu_cnt = MAC_TX_SOFT_RINGS(tx_srs) ?
	    tx_srs->srs_tx_ring_count : 1;

	/* CPUs needed for Rx SRSes poll and worker threads */
	reqd_poll_worker_cnt = mac_latency_optimize ?
	    rx_srs_cnt : rx_srs_cnt * 2;

	/* Has the user provided enough CPUs? */
	if (no_of_cpus >= (reqd_rx_cpu_cnt + reqd_tx_cpu_cnt)) {
		/*
		 * Best case scenario. There is enough CPUs. All
		 * Rx rings will get their own set of CPUs plus
		 * Tx soft rings will get their own.
		 */
		/*
		 * fanout_cpu_cnt is the number of CPUs available
		 * for Rx side fanout soft rings.
		 */
		fanout_cpu_cnt = no_of_cpus -
		    reqd_poll_worker_cnt - reqd_tx_cpu_cnt;

		/*
		 * Divide fanout_cpu_cnt by rx_srs_cnt to find
		 * out how many fanout soft rings each Rx SRS
		 * can have.
		 */
		fanout_cnt_per_srs = fanout_cpu_cnt/rx_srs_cnt;

		/* fanout_cnt_per_srs should not be >  MAX_SR_FANOUT */
		fanout_cnt_per_srs = min(fanout_cnt_per_srs, MAX_SR_FANOUT);

		/* Do the assignment for the default Rx ring */
		cpu_cnt = 0;
		rx_srs = flent->fe_rx_srs[0];
		ASSERT(rx_srs->srs_ring == NULL);
		if (rx_srs->srs_fanout_state == SRS_FANOUT_INIT)
			rx_srs->srs_fanout_state = SRS_FANOUT_REINIT;
		srs_cpu = &rx_srs->srs_cpu;
		srs_cpu->mc_ncpus = no_of_cpus;
		bcopy(mrp->mrp_cpu,
		    srs_cpu->mc_cpus, sizeof (srs_cpu->mc_cpus));
		srs_cpu->mc_rx_fanout_cnt = fanout_cnt_per_srs;
		srs_cpu->mc_rx_pollid = mrp->mrp_cpu[cpu_cnt++];
		/* Retarget the interrupt to the same CPU as the poll */
		srs_cpu->mc_rx_intr_cpu = srs_cpu->mc_rx_pollid;
		srs_cpu->mc_rx_workerid = (mac_latency_optimize ?
		    srs_cpu->mc_rx_pollid : mrp->mrp_cpu[cpu_cnt++]);
		for (i = 0; i < fanout_cnt_per_srs; i++)
			srs_cpu->mc_rx_fanout_cpus[i] = mrp->mrp_cpu[cpu_cnt++];

		/* Do the assignment for h/w Rx SRSes */
		if (flent->fe_rx_srs_cnt > 1) {
			cpu_cnt = 0;
			for (srs_cnt = 1;
			    srs_cnt < flent->fe_rx_srs_cnt; srs_cnt++) {
				rx_srs = flent->fe_rx_srs[srs_cnt];
				ASSERT(rx_srs->srs_ring != NULL);
				if (rx_srs->srs_fanout_state ==
				    SRS_FANOUT_INIT) {
					rx_srs->srs_fanout_state =
					    SRS_FANOUT_REINIT;
				}
				srs_cpu = &rx_srs->srs_cpu;
				srs_cpu->mc_ncpus = no_of_cpus;
				bcopy(mrp->mrp_cpu, srs_cpu->mc_cpus,
				    sizeof (srs_cpu->mc_cpus));
				srs_cpu->mc_rx_fanout_cnt = fanout_cnt_per_srs;
				/* The first CPU in the list is the intr CPU */
				srs_cpu->mc_rx_pollid = mrp->mrp_cpu[cpu_cnt++];
				srs_cpu->mc_rx_intr_cpu = srs_cpu->mc_rx_pollid;
				srs_cpu->mc_rx_workerid =
				    (mac_latency_optimize ?
				    srs_cpu->mc_rx_pollid :
				    mrp->mrp_cpu[cpu_cnt++]);
				for (i = 0; i < fanout_cnt_per_srs; i++) {
					srs_cpu->mc_rx_fanout_cpus[i] =
					    mrp->mrp_cpu[cpu_cnt++];
				}
				ASSERT(cpu_cnt <= no_of_cpus);
			}
		}
		goto tx_cpu_init;
	}

	/*
	 * Sub-optimal case.
	 * We have the following information:
	 * no_of_cpus - no. of cpus that user passed.
	 * rx_srs_cnt - no. of rx rings.
	 * reqd_rx_cpu_cnt = mac_latency_optimize?rx_srs_cnt*2:rx_srs_cnt*3
	 * reqd_tx_cpu_cnt - no. of cpus reqd. for Tx side.
	 * reqd_poll_worker_cnt = mac_latency_optimize?rx_srs_cnt:rx_srs_cnt*2
	 */
	/*
	 * If we bind the Rx fanout soft rings to the same CPUs
	 * as poll/worker, would that be enough?
	 */
	if (no_of_cpus >= (rx_srs_cnt + reqd_tx_cpu_cnt)) {
		boolean_t worker_assign = B_FALSE;

		/*
		 * If mac_latency_optimize is not set, are there
		 * enough CPUs to assign a CPU for worker also?
		 */
		if (no_of_cpus >= (reqd_poll_worker_cnt + reqd_tx_cpu_cnt))
			worker_assign = B_TRUE;
		/*
		 * Zero'th Rx SRS is the default Rx ring. It is not
		 * associated with h/w Rx ring.
		 */
		rx_srs = flent->fe_rx_srs[0];
		ASSERT(rx_srs->srs_ring == NULL);
		if (rx_srs->srs_fanout_state == SRS_FANOUT_INIT)
			rx_srs->srs_fanout_state = SRS_FANOUT_REINIT;
		cpu_cnt = 0;
		srs_cpu = &rx_srs->srs_cpu;
		srs_cpu->mc_ncpus = no_of_cpus;
		bcopy(mrp->mrp_cpu,
		    srs_cpu->mc_cpus, sizeof (srs_cpu->mc_cpus));
		srs_cpu->mc_rx_fanout_cnt = 1;
		srs_cpu->mc_rx_pollid = mrp->mrp_cpu[cpu_cnt++];
		/* Retarget the interrupt to the same CPU as the poll */
		srs_cpu->mc_rx_intr_cpu = srs_cpu->mc_rx_pollid;
		srs_cpu->mc_rx_workerid =
		    ((!mac_latency_optimize && worker_assign) ?
		    mrp->mrp_cpu[cpu_cnt++] : srs_cpu->mc_rx_pollid);

		srs_cpu->mc_rx_fanout_cpus[0] = mrp->mrp_cpu[cpu_cnt];

		/* Do CPU bindings for SRSes having h/w Rx rings */
		if (flent->fe_rx_srs_cnt > 1) {
			cpu_cnt = 0;
			for (srs_cnt = 1;
			    srs_cnt < flent->fe_rx_srs_cnt; srs_cnt++) {
				rx_srs = flent->fe_rx_srs[srs_cnt];
				ASSERT(rx_srs->srs_ring != NULL);
				if (rx_srs->srs_fanout_state ==
				    SRS_FANOUT_INIT) {
					rx_srs->srs_fanout_state =
					    SRS_FANOUT_REINIT;
				}
				srs_cpu = &rx_srs->srs_cpu;
				srs_cpu->mc_ncpus = no_of_cpus;
				bcopy(mrp->mrp_cpu, srs_cpu->mc_cpus,
				    sizeof (srs_cpu->mc_cpus));
				srs_cpu->mc_rx_pollid =
				    mrp->mrp_cpu[cpu_cnt];
				srs_cpu->mc_rx_intr_cpu = srs_cpu->mc_rx_pollid;
				srs_cpu->mc_rx_workerid =
				    ((!mac_latency_optimize && worker_assign) ?
				    mrp->mrp_cpu[++cpu_cnt] :
				    srs_cpu->mc_rx_pollid);
				srs_cpu->mc_rx_fanout_cnt = 1;
				srs_cpu->mc_rx_fanout_cpus[0] =
				    mrp->mrp_cpu[cpu_cnt];
				cpu_cnt++;
				ASSERT(cpu_cnt <= no_of_cpus);
			}
		}
		goto tx_cpu_init;
	}

	/*
	 * Real sub-optimal case. Not enough CPUs for poll and
	 * Tx soft rings. Do a round robin assignment where
	 * each Rx SRS will get the same CPU for poll, worker
	 * and fanout soft ring.
	 */
	cpu_cnt = 0;
	for (srs_cnt = 0; srs_cnt < flent->fe_rx_srs_cnt; srs_cnt++) {
		rx_srs = flent->fe_rx_srs[srs_cnt];
		srs_cpu = &rx_srs->srs_cpu;
		if (rx_srs->srs_fanout_state == SRS_FANOUT_INIT)
			rx_srs->srs_fanout_state = SRS_FANOUT_REINIT;
		srs_cpu->mc_ncpus = no_of_cpus;
		bcopy(mrp->mrp_cpu,
		    srs_cpu->mc_cpus, sizeof (srs_cpu->mc_cpus));
		srs_cpu->mc_rx_fanout_cnt = 1;
		srs_cpu->mc_rx_pollid = mrp->mrp_cpu[cpu_cnt];
		/* Retarget the interrupt to the same CPU as the poll */
		srs_cpu->mc_rx_intr_cpu = srs_cpu->mc_rx_pollid;
		srs_cpu->mc_rx_workerid = mrp->mrp_cpu[cpu_cnt];
		srs_cpu->mc_rx_fanout_cpus[0] = mrp->mrp_cpu[cpu_cnt];
		if (++cpu_cnt >= no_of_cpus)
			cpu_cnt = 0;
	}

tx_cpu_init:
	mac_tx_cpu_init(flent, mrp, NULL);

	/*
	 * Copy the user specified CPUs to the effective CPUs
	 */
	for (i = 0; i < mrp->mrp_ncpus; i++) {
		emrp->mrp_cpu[i] = mrp->mrp_cpu[i];
	}
	emrp->mrp_ncpus = mrp->mrp_ncpus;
	emrp->mrp_mask = mrp->mrp_mask;
	bzero(emrp->mrp_pool, MAXPATHLEN);
}

/*
 * mac_flow_cpu_init():
 *
 * Each SRS has a mac_cpu_t structure, srs_cpu. This routine fills in
 * the CPU binding information in srs_cpu for all Rx SRSes associated
 * with a flent.
 */
static void
mac_flow_cpu_init(flow_entry_t *flent, cpupart_t *cpupart)
{
	mac_soft_ring_set_t *rx_srs;
	processorid_t cpuid;
	int i, j, k, srs_cnt, nscpus, maxcpus, soft_ring_cnt = 0;
	mac_cpus_t *srs_cpu;
	mac_resource_props_t *emrp = &flent->fe_effective_props;
	uint32_t cpus[MRP_NCPUS];

	/*
	 * The maximum number of CPUs available can either be
	 * the number of CPUs in the pool or the number of CPUs
	 * in the system.
	 */
	maxcpus = (cpupart != NULL) ? cpupart->cp_ncpus : ncpus;

	/*
	 * Compute the number of soft rings needed on top for each Rx
	 * SRS. "rx_srs_cnt-1" indicates the number of Rx SRS
	 * associated with h/w Rx rings. Soft ring count needed for
	 * each h/w Rx SRS is computed and the same is applied to
	 * software classified Rx SRS. The first Rx SRS in fe_rx_srs[]
	 * is the software classified Rx SRS.
	 */
	soft_ring_cnt = mac_compute_soft_ring_count(flent,
	    flent->fe_rx_srs_cnt - 1, maxcpus);
	if (soft_ring_cnt == 0) {
		/*
		 * Even when soft_ring_cnt is 0, we still need
		 * to create a soft ring for TCP, UDP and
		 * OTHER. So set it to 1.
		 */
		soft_ring_cnt = 1;
	}
	for (srs_cnt = 0; srs_cnt < flent->fe_rx_srs_cnt; srs_cnt++) {
		rx_srs = flent->fe_rx_srs[srs_cnt];
		srs_cpu = &rx_srs->srs_cpu;
		if (rx_srs->srs_fanout_state == SRS_FANOUT_INIT)
			rx_srs->srs_fanout_state = SRS_FANOUT_REINIT;
		srs_cpu->mc_ncpus = soft_ring_cnt;
		srs_cpu->mc_rx_fanout_cnt = soft_ring_cnt;
		mutex_enter(&cpu_lock);
		for (j = 0; j < soft_ring_cnt; j++) {
			cpuid = mac_next_bind_cpu(cpupart);
			srs_cpu->mc_cpus[j] = cpuid;
			srs_cpu->mc_rx_fanout_cpus[j] = cpuid;
		}
		cpuid = mac_next_bind_cpu(cpupart);
		srs_cpu->mc_rx_pollid = cpuid;
		srs_cpu->mc_rx_intr_cpu = (mac_rx_intr_retarget ?
		    srs_cpu->mc_rx_pollid : -1);
		/* increment ncpus to account for polling cpu */
		srs_cpu->mc_ncpus++;
		srs_cpu->mc_cpus[j++] = cpuid;
		if (!mac_latency_optimize) {
			cpuid = mac_next_bind_cpu(cpupart);
			srs_cpu->mc_ncpus++;
			srs_cpu->mc_cpus[j++] = cpuid;
		}
		srs_cpu->mc_rx_workerid = cpuid;
		mutex_exit(&cpu_lock);
	}

	nscpus = 0;
	for (srs_cnt = 0; srs_cnt < flent->fe_rx_srs_cnt; srs_cnt++) {
		rx_srs = flent->fe_rx_srs[srs_cnt];
		srs_cpu = &rx_srs->srs_cpu;
		for (j = 0; j < srs_cpu->mc_ncpus; j++) {
			cpus[nscpus++] = srs_cpu->mc_cpus[j];
		}
	}


	/*
	 * Copy cpu list to fe_effective_props
	 * without duplicates.
	 */
	k = 0;
	for (i = 0; i < nscpus; i++) {
		for (j = 0; j < k; j++) {
			if (emrp->mrp_cpu[j] == cpus[i])
				break;
		}
		if (j == k)
			emrp->mrp_cpu[k++] = cpus[i];
	}
	emrp->mrp_ncpus = k;

	mac_tx_cpu_init(flent, NULL, cpupart);
}

/*
 * DATAPATH SETUP ROUTINES
 * (setup SRS and set/update FANOUT, B/W and PRIORITY)
 */

/*
 * mac_srs_fanout_list_alloc:
 *
 * The underlying device can expose upto MAX_RINGS_PER_GROUP worth of
 * rings to a client. In such a case, MAX_RINGS_PER_GROUP worth of
 * array space is needed to store Tx soft rings. Thus we allocate so
 * much array space for srs_tx_soft_rings.
 *
 * And when it is an aggr, again we allocate MAX_RINGS_PER_GROUP worth
 * of space to st_soft_rings. This array is used for quick access to
 * soft ring associated with a pseudo Tx ring based on the pseudo
 * ring's index (mr_index).
 */
static void
mac_srs_fanout_list_alloc(mac_soft_ring_set_t *mac_srs)
{
	mac_client_impl_t *mcip = mac_srs->srs_mcip;

	if (mac_srs->srs_type & SRST_TX) {
		mac_srs->srs_tx_soft_rings = (mac_soft_ring_t **)
		    kmem_zalloc(sizeof (mac_soft_ring_t *) *
		    MAX_RINGS_PER_GROUP, KM_SLEEP);
		if (mcip->mci_state_flags & MCIS_IS_AGGR) {
			mac_srs_tx_t *tx = &mac_srs->srs_tx;

			tx->st_soft_rings = (mac_soft_ring_t **)
			    kmem_zalloc(sizeof (mac_soft_ring_t *) *
			    MAX_RINGS_PER_GROUP, KM_SLEEP);
		}
	} else {
		mac_srs->srs_tcp_soft_rings = (mac_soft_ring_t **)
		    kmem_zalloc(sizeof (mac_soft_ring_t *) * MAX_SR_FANOUT,
		    KM_SLEEP);
		mac_srs->srs_udp_soft_rings = (mac_soft_ring_t **)
		    kmem_zalloc(sizeof (mac_soft_ring_t *) * MAX_SR_FANOUT,
		    KM_SLEEP);
		mac_srs->srs_oth_soft_rings = (mac_soft_ring_t **)
		    kmem_zalloc(sizeof (mac_soft_ring_t *) * MAX_SR_FANOUT,
		    KM_SLEEP);
	}
}

static void
mac_srs_worker_bind(mac_soft_ring_set_t *mac_srs, processorid_t cpuid)
{
	cpu_t *cp;
	boolean_t clear = B_FALSE;

	ASSERT(MUTEX_HELD(&cpu_lock));

	if (!mac_srs_thread_bind)
		return;

	cp = cpu_get(cpuid);
	if (cp == NULL || !cpu_is_online(cp))
		return;

	mutex_enter(&mac_srs->srs_lock);
	mac_srs->srs_state |= SRS_WORKER_BOUND;
	if (mac_srs->srs_worker_cpuid != -1)
		clear = B_TRUE;
	mac_srs->srs_worker_cpuid = cpuid;
	mutex_exit(&mac_srs->srs_lock);

	if (clear)
		thread_affinity_clear(mac_srs->srs_worker);

	thread_affinity_set(mac_srs->srs_worker, cpuid);
	DTRACE_PROBE1(worker__CPU, processorid_t, cpuid);
}

static void
mac_srs_poll_bind(mac_soft_ring_set_t *mac_srs, processorid_t cpuid)
{
	cpu_t *cp;
	boolean_t clear = B_FALSE;

	ASSERT(MUTEX_HELD(&cpu_lock));

	if (!mac_srs_thread_bind || mac_srs->srs_poll_thr == NULL)
		return;

	cp = cpu_get(cpuid);
	if (cp == NULL || !cpu_is_online(cp))
		return;

	mutex_enter(&mac_srs->srs_lock);
	mac_srs->srs_state |= SRS_POLL_BOUND;
	if (mac_srs->srs_poll_cpuid != -1)
		clear = B_TRUE;
	mac_srs->srs_poll_cpuid = cpuid;
	mutex_exit(&mac_srs->srs_lock);

	if (clear)
		thread_affinity_clear(mac_srs->srs_poll_thr);

	thread_affinity_set(mac_srs->srs_poll_thr, cpuid);
	DTRACE_PROBE1(poll__CPU, processorid_t, cpuid);
}

/*
 * Re-target interrupt to the passed CPU. If re-target is successful,
 * set mc_rx_intr_cpu to the re-targeted CPU. Otherwise set it to -1.
 */
void
mac_rx_srs_retarget_intr(mac_soft_ring_set_t *mac_srs, processorid_t cpuid)
{
	cpu_t *cp;
	mac_ring_t *ring = mac_srs->srs_ring;
	mac_intr_t *mintr = &ring->mr_info.mri_intr;
	flow_entry_t *flent = mac_srs->srs_flent;
	boolean_t primary = mac_is_primary_client(mac_srs->srs_mcip);

	ASSERT(MUTEX_HELD(&cpu_lock));

	/*
	 * Don't re-target the interrupt for these cases:
	 * 1) ring is NULL
	 * 2) the interrupt is shared (mi_ddi_shared)
	 * 3) ddi_handle is NULL and !primary
	 * 4) primary, ddi_handle is NULL but fe_rx_srs_cnt > 2
	 * Case 3 & 4 are because of mac_client_intr_cpu() routine.
	 * This routine will re-target fixed interrupt for primary
	 * mac client if the client has only one ring. In that
	 * case, mc_rx_intr_cpu will already have the correct value.
	 */
	if (ring == NULL || mintr->mi_ddi_shared || cpuid == -1 ||
	    (mintr->mi_ddi_handle == NULL && !primary) || (primary &&
	    mintr->mi_ddi_handle == NULL && flent->fe_rx_srs_cnt > 2)) {
		mac_srs->srs_cpu.mc_rx_intr_cpu = -1;
		return;
	}

	if (mintr->mi_ddi_handle == NULL)
		return;

	cp = cpu_get(cpuid);
	if (cp == NULL || !cpu_is_online(cp))
		return;

	/* Drop the cpu_lock as set_intr_affinity() holds it */
	mutex_exit(&cpu_lock);
	if (set_intr_affinity(mintr->mi_ddi_handle, cpuid) == DDI_SUCCESS)
		mac_srs->srs_cpu.mc_rx_intr_cpu = cpuid;
	else
		mac_srs->srs_cpu.mc_rx_intr_cpu = -1;
	mutex_enter(&cpu_lock);
}

/*
 * Re-target Tx interrupts
 */
void
mac_tx_srs_retarget_intr(mac_soft_ring_set_t *mac_srs)
{
	cpu_t *cp;
	mac_ring_t *ring;
	mac_intr_t *mintr;
	mac_soft_ring_t *sringp;
	mac_srs_tx_t *srs_tx;
	mac_cpus_t *srs_cpu;
	processorid_t cpuid;
	int i;

	ASSERT(MUTEX_HELD(&cpu_lock));

	srs_cpu = &mac_srs->srs_cpu;
	if (MAC_TX_SOFT_RINGS(mac_srs)) {
		for (i = 0; i < mac_srs->srs_tx_ring_count; i++) {
			sringp = mac_srs->srs_tx_soft_rings[i];
			ring = (mac_ring_t *)sringp->s_ring_tx_arg2;
			cpuid = srs_cpu->mc_tx_intr_cpu[i];
			cp = cpu_get(cpuid);
			if (cp == NULL || !cpu_is_online(cp) ||
			    !MAC_RING_RETARGETABLE(ring)) {
				srs_cpu->mc_tx_retargeted_cpu[i] = -1;
				continue;
			}
			mintr = &ring->mr_info.mri_intr;
			/*
			 * Drop the cpu_lock as set_intr_affinity()
			 * holds it
			 */
			mutex_exit(&cpu_lock);
			if (set_intr_affinity(mintr->mi_ddi_handle,
			    cpuid) == DDI_SUCCESS) {
				srs_cpu->mc_tx_retargeted_cpu[i] = cpuid;
			} else {
				srs_cpu->mc_tx_retargeted_cpu[i] = -1;
			}
			mutex_enter(&cpu_lock);
		}
	} else {
		cpuid = srs_cpu->mc_tx_intr_cpu[0];
		cp = cpu_get(cpuid);
		if (cp == NULL || !cpu_is_online(cp)) {
			srs_cpu->mc_tx_retargeted_cpu[0] = -1;
			return;
		}
		srs_tx = &mac_srs->srs_tx;
		ring = (mac_ring_t *)srs_tx->st_arg2;
		if (MAC_RING_RETARGETABLE(ring)) {
			mintr = &ring->mr_info.mri_intr;
			mutex_exit(&cpu_lock);
			if ((set_intr_affinity(mintr->mi_ddi_handle,
			    cpuid) == DDI_SUCCESS)) {
				srs_cpu->mc_tx_retargeted_cpu[0] = cpuid;
			} else {
				srs_cpu->mc_tx_retargeted_cpu[0] = -1;
			}
			mutex_enter(&cpu_lock);
		}
	}
}

/*
 * When a CPU comes back online, bind the MAC kernel threads which
 * were previously bound to that CPU, and had to be unbound because
 * the CPU was going away.
 *
 * These functions are called with cpu_lock held and hence we can't
 * cv_wait to grab the mac perimeter. Since these functions walk the soft
 * ring list of an SRS without being in the perimeter, the list itself
 * is protected by the SRS lock.
 */
static void
mac_walk_srs_and_bind(int cpuid)
{
	mac_soft_ring_set_t *mac_srs;
	mac_soft_ring_t *soft_ring;

	rw_enter(&mac_srs_g_lock, RW_READER);

	if ((mac_srs = mac_srs_g_list) == NULL)
		goto done;

	for (; mac_srs != NULL; mac_srs = mac_srs->srs_next) {
		if (mac_srs->srs_worker_cpuid == -1 &&
		    mac_srs->srs_worker_cpuid_save == cpuid) {
			mac_srs->srs_worker_cpuid_save = -1;
			mac_srs_worker_bind(mac_srs, cpuid);
		}

		if (!(mac_srs->srs_type & SRST_TX)) {
			if (mac_srs->srs_poll_cpuid == -1 &&
			    mac_srs->srs_poll_cpuid_save == cpuid) {
				mac_srs->srs_poll_cpuid_save = -1;
				mac_srs_poll_bind(mac_srs, cpuid);
			}
		}

		/* Next tackle the soft rings associated with the srs */
		mutex_enter(&mac_srs->srs_lock);
		for (soft_ring = mac_srs->srs_soft_ring_head; soft_ring != NULL;
		    soft_ring = soft_ring->s_ring_next) {
			if (soft_ring->s_ring_cpuid == -1 &&
			    soft_ring->s_ring_cpuid_save == cpuid) {
				soft_ring->s_ring_cpuid_save = -1;
				(void) mac_soft_ring_bind(soft_ring, cpuid);
			}
		}
		mutex_exit(&mac_srs->srs_lock);
	}
done:
	rw_exit(&mac_srs_g_lock);
}

/*
 * Change the priority of the SRS's poll and worker thread. Additionally,
 * update the priority of the worker threads for the SRS's soft rings.
 * Need to modify any associated squeue threads.
 */
void
mac_update_srs_priority(mac_soft_ring_set_t *mac_srs, pri_t prival)
{
	mac_soft_ring_t		*ringp;

	mac_srs->srs_pri = prival;
	thread_lock(mac_srs->srs_worker);
	(void) thread_change_pri(mac_srs->srs_worker, mac_srs->srs_pri, 0);
	thread_unlock(mac_srs->srs_worker);
	if (mac_srs->srs_poll_thr != NULL) {
		thread_lock(mac_srs->srs_poll_thr);
		(void) thread_change_pri(mac_srs->srs_poll_thr,
		    mac_srs->srs_pri, 0);
		thread_unlock(mac_srs->srs_poll_thr);
	}
	if ((ringp = mac_srs->srs_soft_ring_head) == NULL)
		return;
	while (ringp != mac_srs->srs_soft_ring_tail) {
		thread_lock(ringp->s_ring_worker);
		(void) thread_change_pri(ringp->s_ring_worker,
		    mac_srs->srs_pri, 0);
		thread_unlock(ringp->s_ring_worker);
		ringp = ringp->s_ring_next;
	}
	ASSERT(ringp == mac_srs->srs_soft_ring_tail);
	thread_lock(ringp->s_ring_worker);
	(void) thread_change_pri(ringp->s_ring_worker, mac_srs->srs_pri, 0);
	thread_unlock(ringp->s_ring_worker);
}

/*
 * Change the receive bandwidth limit.
 */
static void
mac_rx_srs_update_bwlimit(mac_soft_ring_set_t *srs, mac_resource_props_t *mrp)
{
	mac_soft_ring_t		*softring;

	mutex_enter(&srs->srs_lock);
	mutex_enter(&srs->srs_bw->mac_bw_lock);

	if (mrp->mrp_maxbw == MRP_MAXBW_RESETVAL) {
		/* Reset bandwidth limit */
		if (srs->srs_type & SRST_BW_CONTROL) {
			softring = srs->srs_soft_ring_head;
			while (softring != NULL) {
				softring->s_ring_type &= ~ST_RING_BW_CTL;
				softring = softring->s_ring_next;
			}
			srs->srs_type &= ~SRST_BW_CONTROL;
			srs->srs_drain_func = mac_rx_srs_drain;
		}
	} else {
		/* Set/Modify bandwidth limit */
		srs->srs_bw->mac_bw_limit = FLOW_BYTES_PER_TICK(mrp->mrp_maxbw);
		/*
		 * Give twice the queuing capability before
		 * dropping packets. The unit is bytes/tick.
		 */
		srs->srs_bw->mac_bw_drop_threshold =
		    srs->srs_bw->mac_bw_limit << 1;
		if (!(srs->srs_type & SRST_BW_CONTROL)) {
			softring = srs->srs_soft_ring_head;
			while (softring != NULL) {
				softring->s_ring_type |= ST_RING_BW_CTL;
				softring = softring->s_ring_next;
			}
			srs->srs_type |= SRST_BW_CONTROL;
			srs->srs_drain_func = mac_rx_srs_drain_bw;
		}
	}
done:
	mutex_exit(&srs->srs_bw->mac_bw_lock);
	mutex_exit(&srs->srs_lock);
}

/* Change the transmit bandwidth limit */
static void
mac_tx_srs_update_bwlimit(mac_soft_ring_set_t *srs, mac_resource_props_t *mrp)
{
	uint32_t		tx_mode, ring_info = 0;
	mac_srs_tx_t		*srs_tx = &srs->srs_tx;
	mac_client_impl_t	*mcip = srs->srs_mcip;

	/*
	 * We need to quiesce/restart the client here because mac_tx() and
	 * srs->srs_tx->st_func do not hold srs->srs_lock while accessing
	 * st_mode and related fields, which are modified by the code below.
	 */
	mac_tx_client_quiesce((mac_client_handle_t)mcip);

	mutex_enter(&srs->srs_lock);
	mutex_enter(&srs->srs_bw->mac_bw_lock);

	tx_mode = srs_tx->st_mode;
	if (mrp->mrp_maxbw == MRP_MAXBW_RESETVAL) {
		/* Reset bandwidth limit */
		if (tx_mode == SRS_TX_BW) {
			if (srs_tx->st_arg2 != NULL)
				ring_info = mac_hwring_getinfo(srs_tx->st_arg2);
			if (mac_tx_serialize ||
			    (ring_info & MAC_RING_TX_SERIALIZE)) {
				srs_tx->st_mode = SRS_TX_SERIALIZE;
			} else {
				srs_tx->st_mode = SRS_TX_DEFAULT;
			}
		} else if (tx_mode == SRS_TX_BW_FANOUT) {
			srs_tx->st_mode = SRS_TX_FANOUT;
		} else if (tx_mode == SRS_TX_BW_AGGR) {
			srs_tx->st_mode = SRS_TX_AGGR;
		}
		srs->srs_type &= ~SRST_BW_CONTROL;
	} else {
		/* Set/Modify bandwidth limit */
		srs->srs_bw->mac_bw_limit = FLOW_BYTES_PER_TICK(mrp->mrp_maxbw);
		/*
		 * Give twice the queuing capability before
		 * dropping packets. The unit is bytes/tick.
		 */
		srs->srs_bw->mac_bw_drop_threshold =
		    srs->srs_bw->mac_bw_limit << 1;
		srs->srs_type |= SRST_BW_CONTROL;
		if (tx_mode != SRS_TX_BW && tx_mode != SRS_TX_BW_FANOUT &&
		    tx_mode != SRS_TX_BW_AGGR) {
			if (tx_mode == SRS_TX_SERIALIZE ||
			    tx_mode == SRS_TX_DEFAULT) {
				srs_tx->st_mode = SRS_TX_BW;
			} else if (tx_mode == SRS_TX_FANOUT) {
				srs_tx->st_mode = SRS_TX_BW_FANOUT;
			} else if (tx_mode == SRS_TX_AGGR) {
				srs_tx->st_mode = SRS_TX_BW_AGGR;
			} else {
				ASSERT(0);
			}
		}
	}
done:
	srs_tx->st_func = mac_tx_get_func(srs_tx->st_mode);
	mutex_exit(&srs->srs_bw->mac_bw_lock);
	mutex_exit(&srs->srs_lock);

	mac_tx_client_restart((mac_client_handle_t)mcip);
}

/*
 * The uber function that deals with any update to bandwidth limits.
 */
void
mac_srs_update_bwlimit(flow_entry_t *flent, mac_resource_props_t *mrp)
{
	int			count;

	for (count = 0; count < flent->fe_rx_srs_cnt; count++)
		mac_rx_srs_update_bwlimit(flent->fe_rx_srs[count], mrp);
	mac_tx_srs_update_bwlimit(flent->fe_tx_srs, mrp);
}

/*
 * When the first sub-flow is added to a link, we disable polling on the
 * link and also modify the entry point to mac_rx_srs_subflow_process.
 * (polling is disabled because with the subflow added, accounting
 * for polling needs additional logic, it is assumed that when a subflow is
 * added, we can take some hit as a result of disabling polling rather than
 * adding more complexity - if this becomes a perf. issue we need to
 * re-rvaluate this logic).  When the last subflow is removed, we turn back
 * polling and also reset the entry point to mac_rx_srs_process.
 *
 * In the future if there are multiple SRS, we can simply
 * take one and give it to the flow rather than disabling polling and
 * resetting the entry point.
 */
void
mac_client_update_classifier(mac_client_impl_t *mcip, boolean_t enable)
{
	flow_entry_t		*flent = mcip->mci_flent;
	int			i;
	mac_impl_t		*mip = mcip->mci_mip;
	mac_rx_func_t		rx_func;
	uint_t			rx_srs_cnt;
	boolean_t		enable_classifier;

	ASSERT(MAC_PERIM_HELD((mac_handle_t)mip));

	enable_classifier = !FLOW_TAB_EMPTY(mcip->mci_subflow_tab) && enable;

	rx_func = enable_classifier ? mac_rx_srs_subflow_process :
	    mac_rx_srs_process;

	/* Tell mac_srs_poll_state_change to disable polling if necessary */
	if (mip->mi_state_flags & MIS_POLL_DISABLE)
		enable_classifier = B_TRUE;

	/*
	 * If receive function has already been configured correctly for
	 * current subflow configuration, do nothing.
	 */
	if (flent->fe_cb_fn == (flow_fn_t)rx_func)
		return;

	rx_srs_cnt = flent->fe_rx_srs_cnt;
	for (i = 0; i < rx_srs_cnt; i++) {
		ASSERT(flent->fe_rx_srs[i] != NULL);
		mac_srs_poll_state_change(flent->fe_rx_srs[i],
		    enable_classifier, rx_func);
	}

	/*
	 * Change the S/W classifier so that we can land in the
	 * correct processing function with correct argument.
	 * If all subflows have been removed we can revert to
	 * mac_rx_srsprocess, else we need mac_rx_srs_subflow_process.
	 */
	mutex_enter(&flent->fe_lock);
	flent->fe_cb_fn = (flow_fn_t)rx_func;
	flent->fe_cb_arg1 = (void *)mip;
	flent->fe_cb_arg2 = flent->fe_rx_srs[0];
	mutex_exit(&flent->fe_lock);
}

static void
mac_srs_update_fanout_list(mac_soft_ring_set_t *mac_srs)
{
	int tcp_count = 0, udp_count = 0, oth_count = 0, tx_count = 0;
	mac_soft_ring_t *softring;

	softring = mac_srs->srs_soft_ring_head;
	if (softring == NULL) {
		ASSERT(mac_srs->srs_soft_ring_count == 0);
		mac_srs->srs_tcp_ring_count = 0;
		mac_srs->srs_udp_ring_count = 0;
		mac_srs->srs_oth_ring_count = 0;
		mac_srs->srs_tx_ring_count = 0;
		return;
	}

	while (softring != NULL) {
		if (softring->s_ring_type & ST_RING_TCP) {
			mac_srs->srs_tcp_soft_rings[tcp_count++] = softring;
		} else if (softring->s_ring_type & ST_RING_UDP) {
			mac_srs->srs_udp_soft_rings[udp_count++] = softring;
		} else if (softring->s_ring_type & ST_RING_OTH) {
			mac_srs->srs_oth_soft_rings[oth_count++] = softring;
		} else {
			ASSERT(softring->s_ring_type & ST_RING_TX);
			mac_srs->srs_tx_soft_rings[tx_count++] = softring;
		}
		softring = softring->s_ring_next;
	}

	ASSERT(mac_srs->srs_soft_ring_count ==
	    (tcp_count + udp_count + oth_count + tx_count));
	mac_srs->srs_tcp_ring_count = tcp_count;
	mac_srs->srs_udp_ring_count = udp_count;
	mac_srs->srs_oth_ring_count = oth_count;
	mac_srs->srs_tx_ring_count = tx_count;
}

void
mac_srs_create_proto_softrings(int id, uint16_t type, pri_t pri,
    mac_client_impl_t *mcip, mac_soft_ring_set_t *mac_srs,
    processorid_t cpuid, mac_direct_rx_t rx_func, void *x_arg1,
    mac_resource_handle_t x_arg2, boolean_t set_bypass)
{
	mac_soft_ring_t	*softring;
	mac_rx_fifo_t	mrf;

	bzero(&mrf, sizeof (mac_rx_fifo_t));
	mrf.mrf_type = MAC_RX_FIFO;
	mrf.mrf_receive = (mac_receive_t)mac_soft_ring_poll;
	mrf.mrf_intr_enable =
	    (mac_intr_enable_t)mac_soft_ring_intr_enable;
	mrf.mrf_intr_disable =
	    (mac_intr_disable_t)mac_soft_ring_intr_disable;
	mrf.mrf_flow_priority = pri;

	softring = mac_soft_ring_create(id, mac_soft_ring_worker_wait,
	    (type|ST_RING_TCP), pri, mcip, mac_srs,
	    cpuid, rx_func, x_arg1, x_arg2);
	softring->s_ring_rx_arg2 = NULL;

	/*
	 * TCP and UDP support DLS bypass. In addition TCP
	 * squeue can also poll their corresponding soft rings.
	 */
	if (set_bypass && (mcip->mci_resource_arg != NULL)) {
		mac_soft_ring_dls_bypass(softring,
		    mcip->mci_direct_rx_fn,
		    mcip->mci_direct_rx_arg);

		mrf.mrf_rx_arg = softring;
		mrf.mrf_intr_handle = (mac_intr_handle_t)softring;

		/*
		 * Make a call in IP to get a TCP squeue assigned to
		 * this softring to maintain full CPU locality through
		 * the stack and allow the squeue to be able to poll
		 * the softring so the flow control can be pushed
		 * all the way to H/W.
		 */
		softring->s_ring_rx_arg2 =
		    mcip->mci_resource_add((void *)mcip->mci_resource_arg,
		    (mac_resource_t *)&mrf);
	}

	/*
	 * Non-TCP protocols don't support squeues. Hence we
	 * don't make any ring addition callbacks for non-TCP
	 * rings. Now create the UDP softring and allow it to
	 * bypass the DLS layer.
	 */
	softring = mac_soft_ring_create(id, mac_soft_ring_worker_wait,
	    (type|ST_RING_UDP), pri, mcip, mac_srs,
	    cpuid, rx_func, x_arg1, x_arg2);
	softring->s_ring_rx_arg2 = NULL;

	if (set_bypass && (mcip->mci_resource_arg != NULL)) {
		mac_soft_ring_dls_bypass(softring,
		    mcip->mci_direct_rx_fn,
		    mcip->mci_direct_rx_arg);
	}

	/* Create the Oth softrings which has to go through the DLS */
	softring = mac_soft_ring_create(id, mac_soft_ring_worker_wait,
	    (type|ST_RING_OTH), pri, mcip, mac_srs,
	    cpuid, rx_func, x_arg1, x_arg2);
	softring->s_ring_rx_arg2 = NULL;
}

/*
 * This routine associates a CPU or a set of CPU to process incoming
 * traffic from a mac client. If multiple CPUs are specified, then
 * so many soft rings are created with each soft ring worker thread
 * bound to a CPU in the set. Each soft ring in turn will be
 * associated with an squeue and the squeue will be moved to the
 * same CPU as that of the soft ring's.
 */
static void
mac_srs_fanout_modify(mac_client_impl_t *mcip, mac_direct_rx_t rx_func,
    void *x_arg1, mac_resource_handle_t x_arg2,
    mac_soft_ring_set_t *mac_rx_srs, mac_soft_ring_set_t *mac_tx_srs)
{
	mac_soft_ring_t *softring;
	uint32_t soft_ring_flag = 0;
	processorid_t cpuid = -1;
	int i, srings_present, new_fanout_cnt;
	mac_cpus_t *srs_cpu;

	/* fanout state is REINIT. Set it back to INIT */
	ASSERT(mac_rx_srs->srs_fanout_state == SRS_FANOUT_REINIT);
	mac_rx_srs->srs_fanout_state = SRS_FANOUT_INIT;

	/* how many are present right now */
	srings_present = mac_rx_srs->srs_tcp_ring_count;
	/* new request */
	srs_cpu = &mac_rx_srs->srs_cpu;
	new_fanout_cnt = srs_cpu->mc_rx_fanout_cnt;

	mutex_enter(&mac_rx_srs->srs_lock);
	if (mac_rx_srs->srs_type & SRST_BW_CONTROL)
		soft_ring_flag |= ST_RING_BW_CTL;
	mutex_exit(&mac_rx_srs->srs_lock);

	if (new_fanout_cnt > srings_present) {
		/* soft rings increased */
		mutex_enter(&mac_rx_srs->srs_lock);
		mac_rx_srs->srs_type |= SRST_FANOUT_SRC_IP;
		mutex_exit(&mac_rx_srs->srs_lock);

		for (i = mac_rx_srs->srs_tcp_ring_count;
		    i < new_fanout_cnt; i++) {
			/*
			 * Create the protocol softrings and set the
			 * DLS bypass where possible.
			 */
			mac_srs_create_proto_softrings(i, soft_ring_flag,
			    mac_rx_srs->srs_pri, mcip, mac_rx_srs, cpuid,
			    rx_func, x_arg1, x_arg2, B_TRUE);
		}
		mac_srs_update_fanout_list(mac_rx_srs);
	} else if (new_fanout_cnt < srings_present) {
		/* soft rings decreased */
		if (new_fanout_cnt == 1) {
			mutex_enter(&mac_rx_srs->srs_lock);
			mac_rx_srs->srs_type &= ~SRST_FANOUT_SRC_IP;
			ASSERT(mac_rx_srs->srs_type & SRST_FANOUT_PROTO);
			mutex_exit(&mac_rx_srs->srs_lock);
		}
		/* Get rid of extra soft rings */
		for (i = new_fanout_cnt;
		    i < mac_rx_srs->srs_tcp_ring_count; i++) {
			softring = mac_rx_srs->srs_tcp_soft_rings[i];
			if (softring->s_ring_rx_arg2 != NULL) {
				mcip->mci_resource_remove(
				    (void *)mcip->mci_resource_arg,
				    softring->s_ring_rx_arg2);
			}
			mac_soft_ring_remove(mac_rx_srs,
			    mac_rx_srs->srs_tcp_soft_rings[i]);
			mac_soft_ring_remove(mac_rx_srs,
			    mac_rx_srs->srs_udp_soft_rings[i]);
			mac_soft_ring_remove(mac_rx_srs,
			    mac_rx_srs->srs_oth_soft_rings[i]);
		}
		mac_srs_update_fanout_list(mac_rx_srs);
	}

	ASSERT(new_fanout_cnt == mac_rx_srs->srs_tcp_ring_count);
	mutex_enter(&cpu_lock);
	for (i = 0; i < mac_rx_srs->srs_tcp_ring_count; i++) {
		cpuid = srs_cpu->mc_rx_fanout_cpus[i];
		(void) mac_soft_ring_bind(mac_rx_srs->srs_udp_soft_rings[i],
		    cpuid);
		(void) mac_soft_ring_bind(mac_rx_srs->srs_oth_soft_rings[i],
		    cpuid);
		(void) mac_soft_ring_bind(mac_rx_srs->srs_tcp_soft_rings[i],
		    cpuid);
		softring = mac_rx_srs->srs_tcp_soft_rings[i];
		if (softring->s_ring_rx_arg2 != NULL) {
			mcip->mci_resource_bind((void *)mcip->mci_resource_arg,
			    softring->s_ring_rx_arg2, cpuid);
		}
	}

	mac_srs_worker_bind(mac_rx_srs, srs_cpu->mc_rx_workerid);
	mac_srs_poll_bind(mac_rx_srs, srs_cpu->mc_rx_pollid);
	mac_rx_srs_retarget_intr(mac_rx_srs, srs_cpu->mc_rx_intr_cpu);
	/*
	 * Bind Tx srs and soft ring threads too. Let's bind tx
	 * srs to the last cpu in mrp list.
	 */
	if (mac_tx_srs != NULL) {
		BIND_TX_SRS_AND_SOFT_RINGS(mac_tx_srs, mrp);
		mac_tx_srs_retarget_intr(mac_tx_srs);
	}
	mutex_exit(&cpu_lock);
}

/*
 * Bind SRS threads and soft rings to CPUs/create fanout list.
 */
void
mac_srs_fanout_init(mac_client_impl_t *mcip, mac_resource_props_t *mrp,
    mac_direct_rx_t rx_func, void *x_arg1, mac_resource_handle_t x_arg2,
    mac_soft_ring_set_t *mac_rx_srs, mac_soft_ring_set_t *mac_tx_srs,
    cpupart_t *cpupart)
{
	int		i;
	processorid_t	cpuid;
	uint32_t	soft_ring_flag = 0;
	int soft_ring_cnt;
	mac_cpus_t *srs_cpu = &mac_rx_srs->srs_cpu;

	/*
	 * Remove the no soft ring flag and we will adjust it
	 * appropriately further down.
	 */
	mutex_enter(&mac_rx_srs->srs_lock);
	mac_rx_srs->srs_type &= ~SRST_NO_SOFT_RINGS;
	mutex_exit(&mac_rx_srs->srs_lock);

	ASSERT(mac_rx_srs->srs_soft_ring_head == NULL);

	if (mac_rx_srs->srs_type & SRST_BW_CONTROL)
		soft_ring_flag |= ST_RING_BW_CTL;

	ASSERT(mac_rx_srs->srs_fanout_state == SRS_FANOUT_UNINIT);
	mac_rx_srs->srs_fanout_state = SRS_FANOUT_INIT;
	/*
	 * Ring count can be 0 if no fanout is required and no cpu
	 * were specified. Leave the SRS worker and poll thread
	 * unbound
	 */
	ASSERT(mrp != NULL);
	soft_ring_cnt = srs_cpu->mc_rx_fanout_cnt;

	/* Step 1: bind cpu contains cpu list where threads need to bind */
	if (soft_ring_cnt > 0) {
		mutex_enter(&cpu_lock);
		for (i = 0; i < soft_ring_cnt; i++) {
			cpuid = srs_cpu->mc_rx_fanout_cpus[i];
			/* Create the protocol softrings */
			mac_srs_create_proto_softrings(i, soft_ring_flag,
			    mac_rx_srs->srs_pri, mcip, mac_rx_srs, cpuid,
			    rx_func, x_arg1, x_arg2, B_FALSE);
		}
		mac_srs_worker_bind(mac_rx_srs, srs_cpu->mc_rx_workerid);
		mac_srs_poll_bind(mac_rx_srs, srs_cpu->mc_rx_pollid);
		mac_rx_srs_retarget_intr(mac_rx_srs, srs_cpu->mc_rx_intr_cpu);
		/*
		 * Bind Tx srs and soft ring threads too.
		 * Let's bind tx srs to the last cpu in
		 * mrp list.
		 */
		if (mac_tx_srs == NULL) {
			mutex_exit(&cpu_lock);
			goto alldone;
		}

		BIND_TX_SRS_AND_SOFT_RINGS(mac_tx_srs, mrp);
		mac_tx_srs_retarget_intr(mac_tx_srs);
		mutex_exit(&cpu_lock);
	} else {
		mutex_enter(&cpu_lock);
		/*
		 * For a subflow, mrp_workerid and mrp_pollid
		 * is not set.
		 */
		mac_srs_worker_bind(mac_rx_srs, mrp->mrp_rx_workerid);
		mac_srs_poll_bind(mac_rx_srs, mrp->mrp_rx_pollid);
		mutex_exit(&cpu_lock);
		goto no_softrings;
	}

alldone:
	if (soft_ring_cnt > 1)
		mac_rx_srs->srs_type |= SRST_FANOUT_SRC_IP;
	mac_srs_update_fanout_list(mac_rx_srs);
	mac_srs_client_poll_enable(mcip, mac_rx_srs);
	return;

no_softrings:
	if (mac_rx_srs->srs_type & SRST_FANOUT_PROTO) {
		mutex_enter(&cpu_lock);
		cpuid = mac_next_bind_cpu(cpupart);
		/* Create the protocol softrings */
		mac_srs_create_proto_softrings(0, soft_ring_flag,
		    mac_rx_srs->srs_pri, mcip, mac_rx_srs, cpuid,
		    rx_func, x_arg1, x_arg2, B_FALSE);
		mutex_exit(&cpu_lock);
	} else {
		/*
		 * This is the case when there is no fanout which is
		 * true for subflows.
		 */
		mac_rx_srs->srs_type |= SRST_NO_SOFT_RINGS;
	}
	mac_srs_update_fanout_list(mac_rx_srs);
	mac_srs_client_poll_enable(mcip, mac_rx_srs);
}

/*
 * mac_fanout_setup:
 *
 * Calls mac_srs_fanout_init() or modify() depending upon whether
 * the SRS is getting initialized or re-initialized.
 */
void
mac_fanout_setup(mac_client_impl_t *mcip, flow_entry_t *flent,
    mac_resource_props_t *mrp, mac_direct_rx_t rx_func, void *x_arg1,
    mac_resource_handle_t x_arg2, cpupart_t *cpupart)
{
	mac_soft_ring_set_t *mac_rx_srs, *mac_tx_srs;
	int i, rx_srs_cnt;

	ASSERT(MAC_PERIM_HELD((mac_handle_t)mcip->mci_mip));
	/*
	 * This is an aggregation port. Fanout will be setup
	 * over the aggregation itself.
	 */
	if (mcip->mci_state_flags & MCIS_EXCLUSIVE)
		return;

	mac_rx_srs = flent->fe_rx_srs[0];
	/*
	 * Set up the fanout on the tx side only once, with the
	 * first rx SRS. The CPU binding, fanout, and bandwidth
	 * criteria are common to both RX and TX, so
	 * initializing them along side avoids redundant code.
	 */
	mac_tx_srs = flent->fe_tx_srs;
	rx_srs_cnt = flent->fe_rx_srs_cnt;

	/* No fanout for subflows */
	if (flent->fe_type & FLOW_USER) {
		mac_srs_fanout_init(mcip, mrp, rx_func,
		    x_arg1, x_arg2, mac_rx_srs, mac_tx_srs,
		    cpupart);
		return;
	}

	if (mrp->mrp_mask & MRP_CPUS_USERSPEC)
		mac_flow_user_cpu_init(flent, mrp);
	else
		mac_flow_cpu_init(flent, cpupart);

	mrp->mrp_rx_fanout_cnt = mac_rx_srs->srs_cpu.mc_rx_fanout_cnt;

	/*
	 * Set up fanout for both SW (0th SRS) and HW classified
	 * SRS (the rest of Rx SRSs in flent).
	 */
	for (i = 0; i < rx_srs_cnt; i++) {
		mac_rx_srs = flent->fe_rx_srs[i];
		if (i != 0)
			mac_tx_srs = NULL;
		switch (mac_rx_srs->srs_fanout_state) {
		case SRS_FANOUT_UNINIT:
			mac_srs_fanout_init(mcip, mrp, rx_func,
			    x_arg1, x_arg2, mac_rx_srs, mac_tx_srs,
			    cpupart);
			break;
		case SRS_FANOUT_INIT:
			break;
		case SRS_FANOUT_REINIT:
			mac_rx_srs_quiesce(mac_rx_srs, SRS_QUIESCE);
			mac_srs_fanout_modify(mcip, rx_func, x_arg1,
			    x_arg2, mac_rx_srs, mac_tx_srs);
			mac_rx_srs_restart(mac_rx_srs);
			break;
		default:
			VERIFY(mac_rx_srs->srs_fanout_state <=
			    SRS_FANOUT_REINIT);
			break;
		}
	}
}

/*
 * mac_srs_create:
 *
 * Create a mac_soft_ring_set_t (SRS). If soft_ring_fanout_type is
 * SRST_TX, an SRS for Tx side is created. Otherwise an SRS for Rx side
 * processing is created.
 *
 * Details on Rx SRS:
 * Create a SRS and also add the necessary soft rings for TCP and
 * non-TCP based on fanout type and count specified.
 *
 * mac_soft_ring_fanout, mac_srs_fanout_modify (?),
 * mac_soft_ring_stop_workers, mac_soft_ring_set_destroy, etc need
 * to be heavily modified.
 *
 * mi_soft_ring_list_size, mi_soft_ring_size, etc need to disappear.
 */
mac_soft_ring_set_t *
mac_srs_create(mac_client_impl_t *mcip, flow_entry_t *flent, uint32_t srs_type,
    mac_direct_rx_t rx_func, void *x_arg1, mac_resource_handle_t x_arg2,
    mac_ring_t *ring)
{
	mac_soft_ring_set_t 	*mac_srs;
	mac_srs_rx_t		*srs_rx;
	mac_srs_tx_t		*srs_tx;
	mac_bw_ctl_t		*mac_bw;
	mac_resource_props_t	*mrp;
	boolean_t		is_tx_srs = ((srs_type & SRST_TX) != 0);

	mac_srs = kmem_cache_alloc(mac_srs_cache, KM_SLEEP);
	bzero(mac_srs, sizeof (mac_soft_ring_set_t));
	srs_rx = &mac_srs->srs_rx;
	srs_tx = &mac_srs->srs_tx;

	mutex_enter(&flent->fe_lock);

	/*
	 * Get the bandwidth control structure from the flent. Get
	 * rid of any residual values in the control structure for
	 * the tx bw struct and also for the rx, if the rx srs is
	 * the 1st one being brought up (the rx bw ctl struct may
	 * be shared by multiple SRSs)
	 */
	if (is_tx_srs) {
		mac_srs->srs_bw = &flent->fe_tx_bw;
		bzero(mac_srs->srs_bw, sizeof (mac_bw_ctl_t));
		flent->fe_tx_srs = mac_srs;
	} else {
		/*
		 * The bw counter (stored in the flent) is shared
		 * by SRS's within an rx group.
		 */
		mac_srs->srs_bw = &flent->fe_rx_bw;
		/* First rx SRS, clear the bw structure */
		if (flent->fe_rx_srs_cnt == 0)
			bzero(mac_srs->srs_bw, sizeof (mac_bw_ctl_t));

		/*
		 * It is better to panic here rather than just assert because
		 * on a non-debug kernel we might end up courrupting memory
		 * and making it difficult to debug.
		 */
		if (flent->fe_rx_srs_cnt >= MAX_RINGS_PER_GROUP) {
			panic("Array Overrun detected due to MAC client %p "
			    " having more rings than %d", (void *)mcip,
			    MAX_RINGS_PER_GROUP);
		}
		flent->fe_rx_srs[flent->fe_rx_srs_cnt] = mac_srs;
		flent->fe_rx_srs_cnt++;
	}
	mac_srs->srs_flent = flent;
	mutex_exit(&flent->fe_lock);

	mac_srs->srs_state = 0;
	mac_srs->srs_type = (srs_type | SRST_NO_SOFT_RINGS);
	mac_srs->srs_worker_cpuid = mac_srs->srs_worker_cpuid_save = -1;
	mac_srs->srs_poll_cpuid = mac_srs->srs_poll_cpuid_save = -1;
	mac_srs->srs_mcip = mcip;
	mac_srs_fanout_list_alloc(mac_srs);

	/*
	 * For a flow we use the underlying MAC client's priority range with
	 * the priority value to find an absolute priority value. For a MAC
	 * client we use the MAC client's maximum priority as the value.
	 */
	mrp = &flent->fe_effective_props;
	if ((mac_srs->srs_type & SRST_FLOW) != 0) {
		mac_srs->srs_pri = FLOW_PRIORITY(mcip->mci_min_pri,
		    mcip->mci_max_pri, mrp->mrp_priority);
	} else {
		mac_srs->srs_pri = mcip->mci_max_pri;
	}
	/*
	 * We need to insert the SRS in the global list before
	 * binding the SRS and SR threads. Otherwise there is a
	 * is a small window where the cpu reconfig callbacks
	 * may miss the SRS in the list walk and DR could fail
	 * as there are bound threads.
	 */
	mac_srs_add_glist(mac_srs);

	/* Initialize bw limit */
	if ((mrp->mrp_mask & MRP_MAXBW) != 0) {
		mac_srs->srs_drain_func = mac_rx_srs_drain_bw;

		mac_bw = mac_srs->srs_bw;
		mutex_enter(&mac_bw->mac_bw_lock);
		mac_bw->mac_bw_limit = FLOW_BYTES_PER_TICK(mrp->mrp_maxbw);

		/*
		 * Give twice the queuing capability before
		 * dropping packets. The unit is bytes/tick.
		 */
		mac_bw->mac_bw_drop_threshold = mac_bw->mac_bw_limit << 1;
		mutex_exit(&mac_bw->mac_bw_lock);
		mac_srs->srs_type |= SRST_BW_CONTROL;
	} else {
		mac_srs->srs_drain_func = mac_rx_srs_drain;
	}

	/*
	 * We use the following policy to control Receive
	 * Side Dynamic Polling:
	 * 1) We switch to poll mode anytime the processing thread causes
	 *    a backlog to build up in SRS and its associated Soft Rings
	 *    (sr_poll_pkt_cnt > 0).
	 * 2) As long as the backlog stays under the low water mark
	 *    (sr_lowat), we poll the H/W for more packets.
	 * 3) If the backlog (sr_poll_pkt_cnt) exceeds low water mark, we
	 *    stay in poll mode but don't poll the H/W for more packets.
	 * 4) Anytime in polling mode, if we poll the H/W for packets and
	 *    find nothing plus we have an existing backlog
	 *    (sr_poll_pkt_cnt > 0), we stay in polling mode but don't poll
	 *    the H/W for packets anymore (let the polling thread go to sleep).
	 * 5) Once the backlog is relived (packets are processed) we reenable
	 *    polling (by signalling the poll thread) only when the backlog
	 *    dips below sr_poll_thres.
	 * 6) sr_hiwat is used exclusively when we are not polling capable
	 *    and is used to decide when to drop packets so the SRS queue
	 *    length doesn't grow infinitely.
	 */
	if (!is_tx_srs) {
		srs_rx->sr_hiwat = mac_soft_ring_max_q_cnt;
		/* Low water mark needs to be less than high water mark */
		srs_rx->sr_lowat = mac_soft_ring_min_q_cnt <=
		    mac_soft_ring_max_q_cnt ? mac_soft_ring_min_q_cnt :
		    (mac_soft_ring_max_q_cnt >> 2);
		/* Poll threshold need to be half of low water mark or less */
		srs_rx->sr_poll_thres = mac_soft_ring_poll_thres <=
		    (srs_rx->sr_lowat >> 1) ? mac_soft_ring_poll_thres :
		    (srs_rx->sr_lowat >> 1);
		if (mac_latency_optimize)
			mac_srs->srs_state |= SRS_LATENCY_OPT;
		else
			mac_srs->srs_state |= SRS_SOFTRING_QUEUE;
	}

	/*
	 * Create the srs_worker with twice the stack of a normal kernel thread
	 * to reduce the likelihood of stack overflows in receive-side
	 * processing.  (The larger stacks are not the only precaution taken
	 * against stack overflows; see the use of the MAC_RX_SRS_TOODEEP
	 * macro for details.)
	 */
	mac_srs->srs_worker = thread_create(NULL, default_stksize << 1,
	    mac_srs_worker, mac_srs, 0, &p0, TS_RUN, mac_srs->srs_pri);

	if (is_tx_srs) {
		/* Handle everything about Tx SRS and return */
		mac_srs->srs_drain_func = mac_tx_srs_drain;
		srs_tx->st_max_q_cnt = mac_tx_srs_max_q_cnt;
		srs_tx->st_hiwat =
		    (mac_tx_srs_hiwat > mac_tx_srs_max_q_cnt) ?
		    mac_tx_srs_max_q_cnt : mac_tx_srs_hiwat;
		srs_tx->st_arg1 = x_arg1;
		srs_tx->st_arg2 = x_arg2;
		goto done;
	}

	if ((srs_type & SRST_FLOW) != 0 ||
	    FLOW_TAB_EMPTY(mcip->mci_subflow_tab))
		srs_rx->sr_lower_proc = mac_rx_srs_process;
	else
		srs_rx->sr_lower_proc = mac_rx_srs_subflow_process;

	srs_rx->sr_func = rx_func;
	srs_rx->sr_arg1 = x_arg1;
	srs_rx->sr_arg2 = x_arg2;

	if (ring != NULL) {
		uint_t ring_info;

		/* Is the mac_srs created over the RX default group? */
		if (ring->mr_gh == (mac_group_handle_t)
		    MAC_DEFAULT_RX_GROUP(mcip->mci_mip)) {
			mac_srs->srs_type |= SRST_DEFAULT_GRP;
		}
		mac_srs->srs_ring = ring;
		ring->mr_srs = mac_srs;
		ring->mr_classify_type = MAC_HW_CLASSIFIER;
		ring->mr_flag |= MR_INCIPIENT;

		if (!(mcip->mci_mip->mi_state_flags & MIS_POLL_DISABLE) &&
		    FLOW_TAB_EMPTY(mcip->mci_subflow_tab) && mac_poll_enable)
			mac_srs->srs_state |= SRS_POLLING_CAPAB;

		mac_srs->srs_poll_thr = thread_create(NULL, 0,
		    mac_rx_srs_poll_ring, mac_srs, 0, &p0, TS_RUN,
		    mac_srs->srs_pri);
		/*
		 * Some drivers require serialization and don't send
		 * packet chains in interrupt context. For such
		 * drivers, we should always queue in soft ring
		 * so that we get a chance to switch into a polling
		 * mode under backlog.
		 */
		ring_info = mac_hwring_getinfo((mac_ring_handle_t)ring);
		if (ring_info & MAC_RING_RX_ENQUEUE)
			mac_srs->srs_state |= SRS_SOFTRING_QUEUE;
	}
done:
	mac_srs_stat_create(mac_srs);
	return (mac_srs);
}

/*
 * Figure out the number of soft rings required. Its dependant on
 * if protocol fanout is required (for LINKs), global settings
 * require us to do fanout for performance (based on mac_soft_ring_enable),
 * or user has specifically requested fanout.
 */
static uint32_t
mac_find_fanout(flow_entry_t *flent, uint32_t link_type)
{
	uint32_t			fanout_type;
	mac_resource_props_t		*mrp = &flent->fe_effective_props;

	/* no fanout for subflows */
	switch (link_type) {
	case SRST_FLOW:
		fanout_type = SRST_NO_SOFT_RINGS;
		break;
	case SRST_LINK:
		fanout_type = SRST_FANOUT_PROTO;
		break;
	}

	/* A primary NIC/link is being plumbed */
	if (flent->fe_type & FLOW_PRIMARY_MAC) {
		if (mac_soft_ring_enable && mac_rx_soft_ring_count > 1) {
			fanout_type |= SRST_FANOUT_SRC_IP;
		}
	} else if (flent->fe_type & FLOW_VNIC) {
		/* A VNIC is being created */
		if (mrp != NULL && mrp->mrp_ncpus > 0) {
			fanout_type |= SRST_FANOUT_SRC_IP;
		}
	}

	return (fanout_type);
}

/*
 * Change a group from h/w to s/w classification.
 */
void
mac_rx_switch_grp_to_sw(mac_group_t *group)
{
	mac_ring_t		*ring;
	mac_soft_ring_set_t	*mac_srs;

	for (ring = group->mrg_rings; ring != NULL; ring = ring->mr_next) {
		if (ring->mr_classify_type == MAC_HW_CLASSIFIER) {
			/*
			 * Remove the SRS associated with the HW ring.
			 * As a result, polling will be disabled.
			 */
			mac_srs = ring->mr_srs;
			ASSERT(mac_srs != NULL);
			mac_rx_srs_remove(mac_srs);
			ring->mr_srs = NULL;
		}

		if (ring->mr_state != MR_INUSE)
			(void) mac_start_ring(ring);

		/*
		 * We need to perform SW classification
		 * for packets landing in these rings
		 */
		ring->mr_flag = 0;
		ring->mr_classify_type = MAC_SW_CLASSIFIER;
	}
}

/*
 * Create the Rx SRS for S/W classifier and for each ring in the
 * group (if exclusive group). Also create the Tx SRS.
 */
void
mac_srs_group_setup(mac_client_impl_t *mcip, flow_entry_t *flent,
    uint32_t link_type)
{
	cpupart_t		*cpupart;
	mac_resource_props_t	*mrp = MCIP_RESOURCE_PROPS(mcip);
	mac_resource_props_t	*emrp = MCIP_EFFECTIVE_PROPS(mcip);
	boolean_t		use_default = B_FALSE;

	mac_rx_srs_group_setup(mcip, flent, link_type);
	mac_tx_srs_group_setup(mcip, flent, link_type);

	pool_lock();
	cpupart = mac_pset_find(mrp, &use_default);
	mac_fanout_setup(mcip, flent, MCIP_RESOURCE_PROPS(mcip),
	    mac_rx_deliver, mcip, NULL, cpupart);
	mac_set_pool_effective(use_default, cpupart, mrp, emrp);
	pool_unlock();
}

/*
 * Set up the RX SRSs. If the S/W SRS is not set, set  it up, if there
 * is a group associated with this MAC client, set up SRSs for individual
 * h/w rings.
 */
void
mac_rx_srs_group_setup(mac_client_impl_t *mcip, flow_entry_t *flent,
    uint32_t link_type)
{
	mac_impl_t		*mip = mcip->mci_mip;
	mac_soft_ring_set_t	*mac_srs;
	mac_ring_t 		*ring;
	uint32_t		fanout_type;
	mac_group_t		*rx_group = flent->fe_rx_ring_group;

	fanout_type = mac_find_fanout(flent, link_type);

	/* Create the SRS for S/W classification if none exists */
	if (flent->fe_rx_srs[0] == NULL) {
		ASSERT(flent->fe_rx_srs_cnt == 0);
		/* Setup the Rx SRS */
		mac_srs = mac_srs_create(mcip, flent, fanout_type | link_type,
		    mac_rx_deliver, mcip, NULL, NULL);
		mutex_enter(&flent->fe_lock);
		flent->fe_cb_fn = (flow_fn_t)mac_srs->srs_rx.sr_lower_proc;
		flent->fe_cb_arg1 = (void *)mip;
		flent->fe_cb_arg2 = (void *)mac_srs;
		mutex_exit(&flent->fe_lock);
	}

	if (rx_group == NULL)
		return;
	/*
	 * fanout for default SRS is done when default SRS are created
	 * above. As each ring is added to the group, we setup the
	 * SRS and fanout to it.
	 */
	switch (rx_group->mrg_state) {
	case MAC_GROUP_STATE_RESERVED:
		for (ring = rx_group->mrg_rings; ring != NULL;
		    ring = ring->mr_next) {
			switch (ring->mr_state) {
			case MR_INUSE:
			case MR_FREE:
				if (ring->mr_srs != NULL)
					break;
				if (ring->mr_state != MR_INUSE)
					(void) mac_start_ring(ring);

				/*
				 * Since the group is exclusively ours create
				 * an SRS for this ring to allow the
				 * individual SRS to dynamically poll the
				 * ring. Do this only if the  client is not
				 * a VLAN MAC client, since for VLAN we do
				 * s/w classification for the VID check, and
				 * if it has a unicast address.
				 */
				if ((mcip->mci_state_flags &
				    MCIS_NO_UNICAST_ADDR) ||
				    i_mac_flow_vid(mcip->mci_flent) !=
				    VLAN_ID_NONE) {
					break;
				}
				mac_srs = mac_srs_create(mcip, flent,
				    fanout_type | link_type,
				    mac_rx_deliver, mcip, NULL, ring);
				break;
			default:
				cmn_err(CE_PANIC,
				    "srs_setup: mcip = %p "
				    "trying to add UNKNOWN ring = %p\n",
				    (void *)mcip, (void *)ring);
				break;
			}
		}
		break;
	case MAC_GROUP_STATE_SHARED:
		/*
		 * Set all rings of this group to software classified.
		 *
		 * If the group is current RESERVED, the existing mac
		 * client (the only client on this group) is using
		 * this group exclusively.  In that case we need to
		 * disable polling on the rings of the group (if it
		 * was enabled), and free the SRS associated with the
		 * rings.
		 */
		mac_rx_switch_grp_to_sw(rx_group);
		break;
	default:
		ASSERT(B_FALSE);
		break;
	}
}

/*
 * Set up the TX SRS.
 */
void
mac_tx_srs_group_setup(mac_client_impl_t *mcip, flow_entry_t *flent,
    uint32_t link_type)
{
	int			cnt;
	int			ringcnt;
	mac_ring_t		*ring;
	mac_group_t		*grp;

	/*
	 * If we are opened exclusively (like aggr does for aggr_ports),
	 * don't set up Tx SRS and Tx soft rings as they won't be used.
	 * The same thing has to be done for Rx side also. See bug:
	 * 6880080
	 */
	if (mcip->mci_state_flags & MCIS_EXCLUSIVE) {
		/*
		 * If we have rings, start them here.
		 */
		if (flent->fe_tx_ring_group == NULL)
			return;
		grp = (mac_group_t *)flent->fe_tx_ring_group;
		ringcnt = grp->mrg_cur_count;
		ring = grp->mrg_rings;
		for (cnt = 0; cnt < ringcnt; cnt++) {
			if (ring->mr_state != MR_INUSE) {
				(void) mac_start_ring(ring);
			}
			ring = ring->mr_next;
		}
		return;
	}
	if (flent->fe_tx_srs == NULL) {
		(void) mac_srs_create(mcip, flent, SRST_TX | link_type,
		    NULL, mcip, NULL, NULL);
	}
	mac_tx_srs_setup(mcip, flent);
}

/*
 * Remove all the RX SRSs. If we want to remove only the SRSs associated
 * with h/w rings, leave the S/W SRS alone. This is used when we want to
 * move the MAC client from one group to another, so we need to teardown
 * on the h/w SRSs.
 */
void
mac_rx_srs_group_teardown(flow_entry_t *flent, boolean_t hwonly)
{
	mac_soft_ring_set_t	*mac_srs;
	int			i;
	int			count = flent->fe_rx_srs_cnt;

	for (i = 0; i < count; i++) {
		if (i == 0 && hwonly)
			continue;
		mac_srs = flent->fe_rx_srs[i];
		mac_rx_srs_quiesce(mac_srs, SRS_CONDEMNED);
		mac_srs_free(mac_srs);
		flent->fe_rx_srs[i] = NULL;
		flent->fe_rx_srs_cnt--;
	}
	ASSERT(!hwonly || flent->fe_rx_srs_cnt == 1);
	ASSERT(hwonly || flent->fe_rx_srs_cnt == 0);
}

/*
 * Remove the TX SRS.
 */
void
mac_tx_srs_group_teardown(mac_client_impl_t *mcip, flow_entry_t *flent,
    uint32_t link_type)
{
	mac_soft_ring_set_t	*tx_srs;
	mac_srs_tx_t		*tx;

	if ((tx_srs = flent->fe_tx_srs) == NULL)
		return;

	tx = &tx_srs->srs_tx;
	switch (link_type) {
	case SRST_FLOW:
		/*
		 * For flows, we need to work with passed
		 * flent to find the Rx/Tx SRS.
		 */
		mac_tx_srs_quiesce(tx_srs, SRS_CONDEMNED);
		break;
	case SRST_LINK:
		mac_tx_client_condemn((mac_client_handle_t)mcip);
		if (tx->st_arg2 != NULL) {
			ASSERT(tx_srs->srs_type & SRST_TX);
			/*
			 * The ring itself will be stopped when
			 * we release the group or in the
			 * mac_datapath_teardown (for the default
			 * group)
			 */
			tx->st_arg2 = NULL;
		}
		break;
	default:
		ASSERT(B_FALSE);
		break;
	}
	mac_srs_free(tx_srs);
	flent->fe_tx_srs = NULL;
}

/*
 * This is the group state machine.
 *
 * The state of an Rx group is given by
 * the following table. The default group and its rings are started in
 * mac_start itself and the default group stays in SHARED state until
 * mac_stop at which time the group and rings are stopped and and it
 * reverts to the Registered state.
 *
 * Typically this function is called on a group after adding or removing a
 * client from it, to find out what should be the new state of the group.
 * If the new state is RESERVED, then the client that owns this group
 * exclusively is also returned. Note that adding or removing a client from
 * a group could also impact the default group and the caller needs to
 * evaluate the effect on the default group.
 *
 * Group type		# of clients	mi_nactiveclients	Group State
 *			in the group
 *
 * Non-default		0		N.A.			REGISTERED
 * Non-default		1		N.A.			RESERVED
 *
 * Default		0		N.A.			SHARED
 * Default		1		1			RESERVED
 * Default		1		> 1			SHARED
 * Default		> 1		N.A.			SHARED
 *
 * For a TX group, the following is the state table.
 *
 * Group type		# of clients	Group State
 *			in the group
 *
 * Non-default		0		REGISTERED
 * Non-default		1		RESERVED
 *
 * Default		0		REGISTERED
 * Default		1		RESERVED
 * Default		> 1		SHARED
 */
mac_group_state_t
mac_group_next_state(mac_group_t *grp, mac_client_impl_t **group_only_mcip,
    mac_group_t *defgrp, boolean_t rx_group)
{
	mac_impl_t		*mip = (mac_impl_t *)grp->mrg_mh;

	*group_only_mcip = NULL;

	/* Non-default group */

	if (grp != defgrp) {
		if (MAC_GROUP_NO_CLIENT(grp))
			return (MAC_GROUP_STATE_REGISTERED);

		*group_only_mcip = MAC_GROUP_ONLY_CLIENT(grp);
		if (*group_only_mcip != NULL)
			return (MAC_GROUP_STATE_RESERVED);

		return (MAC_GROUP_STATE_SHARED);
	}

	/* Default group */

	if (MAC_GROUP_NO_CLIENT(grp)) {
		if (rx_group)
			return (MAC_GROUP_STATE_SHARED);
		else
			return (MAC_GROUP_STATE_REGISTERED);
	}
	*group_only_mcip = MAC_GROUP_ONLY_CLIENT(grp);
	if (*group_only_mcip == NULL)
		return (MAC_GROUP_STATE_SHARED);

	if (rx_group && mip->mi_nactiveclients != 1)
		return (MAC_GROUP_STATE_SHARED);

	ASSERT(*group_only_mcip != NULL);
	return (MAC_GROUP_STATE_RESERVED);
}

/*
 * OVERVIEW NOTES FOR DATAPATH
 * ===========================
 *
 * Create an SRS and setup the corresponding flow function and args.
 * Add a classification rule for the flow specified by 'flent' and program
 * the hardware classifier when applicable.
 *
 * Rx ring assignment, SRS, polling and B/W enforcement
 * ----------------------------------------------------
 *
 * We try to use H/W classification on NIC and assign traffic to a
 * MAC address to a particular Rx ring. There is a 1-1 mapping
 * between a SRS and a Rx ring. The SRS (short for soft ring set)
 * dynamically switches the underlying Rx ring between interrupt
 * and polling mode and enforces any specified B/W control.
 *
 * There is always a SRS created and tied to each H/W and S/W rule.
 * Whenever we create a H/W rule, we always add the the same rule to
 * S/W classifier and tie a SRS to it.
 *
 * In case a B/W control is specified, its broken into bytes
 * per ticks and as soon as the quota for a tick is exhausted,
 * the underlying Rx ring is forced into poll mode for remianing
 * tick. The SRS poll thread only polls for bytes that are
 * allowed to come in the SRS. We typically let 4x the configured
 * B/W worth of packets to come in the SRS (to prevent unnecessary
 * drops due to bursts) but only process the specified amount.
 *
 * A Link (primary NIC, VNIC, VLAN or aggr) can have 1 or more
 * Rx rings (and corresponding SRSs) assigned to it. The SRS
 * in turn can have softrings to do protocol level fanout or
 * softrings to do S/W based fanout or both. In case the NIC
 * has no Rx rings, we do S/W classification to respective SRS.
 * The S/W classification rule is always setup and ready. This
 * allows the MAC layer to reassign Rx rings whenever needed
 * but packets still continue to flow via the default path and
 * getting S/W classified to correct SRS.
 *
 * In other cases where a NIC or VNIC is plumbed, our goal is use
 * H/W classifier and get two Rx ring assigned for the Link. One
 * for TCP and one for UDP|SCTP. The respective SRS still do the
 * polling on the Rx ring. For Link that is plumbed for IP, there
 * is a TCP squeue which also does polling and can control the
 * the Rx ring directly (where SRS is just pass through). For
 * the following cases, the SRS does the polling underneath.
 * 1) non IP based Links (Links which are not plumbed via ifconfig)
 *    and paths which have no IP squeues (UDP & SCTP)
 * 2) If B/W control is specified on the Link
 * 3) If S/W fanout is secified
 *
 * Note1: As of current implementation, we try to assign only 1 Rx
 * ring per Link and more than 1 Rx ring for primary Link for
 * H/W based fanout. We always create following softrings per SRS:
 * 1) TCP softring which is polled by TCP squeue where possible
 *    (and also bypasses DLS)
 * 2) UDP/SCTP based which bypasses DLS
 * 3) OTH softring which goes via DLS (currently deal with IPv6
 *    and non TCP/UDP/SCTP for IPv4 packets).
 *
 * It is necessary to create 3 softrings since SRS has to poll
 * the single Rx ring underneath and enforce any link level B/W
 * control (we can't switch the Rx ring in poll mode just based
 * on TCP squeue if the same Rx ring is sharing UDP and other
 * traffic as well). Once polling is done and any Link level B/W
 * control is specified, the packets are assigned to respective
 * softring based on protocol. Since TCP has IP based squeue
 * which benefits by polling, we separate TCP packets into
 * its own softring which can be polled by IP squeue. We need
 * to separate out UDP/SCTP to UDP softring since it can bypass
 * the DLS layer which has heavy performance advanatges and we
 * need a softring (OTH) for rest.
 *
 * ToDo: The 3 softrings for protocol are needed only till we can
 * get rid of DLS from datapath, make IPv4 and IPv6 paths
 * symmetric (deal with mac_header_info for v6 and polling for
 * IPv4 TCP - ip_accept_tcp is IPv4 specific although squeues
 * are generic), and bring SAP based classification to MAC layer
 *
 * H/W and S/W based fanout and multiple Rx rings per Link
 * -------------------------------------------------------
 *
 * In case, fanout is requested (or determined automatically based
 * on Link speed and processor speed), we try to assign multiple
 * Rx rings per Link with their respective SRS. In this case
 * the NIC should be capable of fanning out incoming packets between
 * the assigned Rx rings (H/W based fanout). All the SRS
 * individually switch their Rx ring between interrupt and polling
 * mode but share a common B/W control counter in case of Link
 * level B/W is specified.
 *
 * If S/W based fanout is specified in lieu of H/W based fanout,
 * the Link SRS creates the specified number of softrings for
 * each protocol (TCP, UDP, OTH). Incoming packets are fanned
 * out to the correct softring based on their protocol and
 * protocol specific hash function.
 *
 * Primary and non primary MAC clients
 * -----------------------------------
 *
 * The NICs, VNICs, Vlans, and Aggrs are typically termed as Links
 * and are a Layer 2 construct.
 *
 * Primary NIC:
 *	The Link that owns the primary MAC address and typically
 *	is used as the data NIC in non virtualized cases. As such
 *	H/W resources are preferntially given to primary NIC. As
 *	far as code is concerned, there is no difference in the
 *	primary NIC vs VNICs. They are all treated as Links.
 *	At the very first call to mac_unicast_add() we program the S/W
 *	classifier for the primary MAC address, get a soft ring set
 *	(and soft rings based on 'ip_soft_ring_cnt')
 *	and a Rx ring assigned for polling to get enabled.
 *	When IP get plumbed and negotiates polling, we can
 *	let squeue do the polling on TCP softring.
 *
 * VNICs:
 *	Same as any other Link. As long as the H/W resource assignments
 *	are equal, the data path and setup for all Links is same.
 *
 * Flows:
 *	Can be configured on Links. They have their own SRS and the
 *	S/W classifier is programmed appropriately based on the flow.
 *	The flows typically deal with layer 3 and above and
 *	creates a soft ring set specific to the flow. The receive
 *	side function is switched from mac_rx_srs_process to
 *	mac_rx_srs_subflow_process which first tries to assign the
 *	packet to appropriate flow SRS and failing which assigns it
 *	to link SRS. This allows us to avoid the layered approach
 *	which gets complex.
 *
 * By the time mac_datapath_setup() completes, we already have the
 * soft rings set, Rx rings, soft rings, etc figured out and both H/W
 * and S/W classifiers programmed. IP is not plumbed yet (and might
 * never be for Virtual Machines guest OS path). When IP is plumbed
 * (for both NIC and VNIC), we do a capability negotiation for polling
 * and upcall functions etc.
 *
 * Rx ring Assignement NOTES
 * -------------------------
 *
 * For NICs which have only 1 Rx ring (we treat  NICs with no Rx rings
 * as NIC with a single default ring), we assign the only ring to
 * primary Link. The primary Link SRS can do polling on it as long as
 * it is the only link in use and we compare the MAC address for unicast
 * packets before accepting an incoming packet (there is no need for S/W
 * classification in this case). We disable polling on the only ring the
 * moment 2nd link gets created (the polling remains enabled even though
 * there are broadcast and * multicast flows created).
 *
 * If the NIC has more than 1 Rx ring, we assign the default ring (the
 * 1st ring) to deal with broadcast, multicast and traffic for other
 * NICs which needs S/W classification. We assign the primary mac
 * addresses to another ring by specifiying a classification rule for
 * primary unicast MAC address to the selected ring. The primary Link
 * (and its SRS) can continue to poll the assigned Rx ring at all times
 * independantly.
 *
 * Note: In future, if no fanout is specified, we try to assign 2 Rx
 * rings for the primary Link with the primary MAC address + TCP going
 * to one ring and primary MAC address + UDP|SCTP going to other ring.
 * Any remaining traffic for primary MAC address can go to the default
 * Rx ring and get S/W classified. This way the respective SRSs don't
 * need to do proto fanout and don't need to have softrings at all and
 * can poll their respective Rx rings.
 *
 * As an optimization, when a new NIC or VNIC is created, we can get
 * only one Rx ring and make it a TCP specific Rx ring and use the
 * H/W default Rx ring for the rest (this Rx ring is never polled).
 *
 * For clients that don't have MAC address, but want to receive and
 * transmit packets (e.g, bpf, gvrp etc.), we need to setup the datapath.
 * For such clients (identified by the MCIS_NO_UNICAST_ADDR flag) we
 * always give the default group and use software classification (i.e.
 * even if this is the only client in the default group, we will
 * leave group as shared).
 */
int
mac_datapath_setup(mac_client_impl_t *mcip, flow_entry_t *flent,
    uint32_t link_type)
{
	mac_impl_t		*mip = mcip->mci_mip;
	mac_group_t		*rgroup = NULL;
	mac_group_t		*tgroup = NULL;
	mac_group_t		*default_rgroup;
	mac_group_t		*default_tgroup;
	int			err;
	uint8_t 		*mac_addr;
	mac_group_state_t	next_state;
	mac_client_impl_t	*group_only_mcip;
	mac_resource_props_t	*mrp = MCIP_RESOURCE_PROPS(mcip);
	mac_resource_props_t	*emrp = MCIP_EFFECTIVE_PROPS(mcip);
	boolean_t		rxhw;
	boolean_t		txhw;
	boolean_t		use_default = B_FALSE;
	cpupart_t		*cpupart;
	boolean_t		no_unicast;
	boolean_t		isprimary = flent->fe_type & FLOW_PRIMARY_MAC;
	mac_client_impl_t	*reloc_pmcip = NULL;

	ASSERT(MAC_PERIM_HELD((mac_handle_t)mip));

	switch (link_type) {
	case SRST_FLOW:
		mac_srs_group_setup(mcip, flent, link_type);
		return (0);

	case SRST_LINK:
		no_unicast = mcip->mci_state_flags & MCIS_NO_UNICAST_ADDR;
		mac_addr = flent->fe_flow_desc.fd_dst_mac;

		/* Default RX group */
		default_rgroup = MAC_DEFAULT_RX_GROUP(mip);

		/* Default TX group */
		default_tgroup = MAC_DEFAULT_TX_GROUP(mip);

		if (no_unicast) {
			rgroup = default_rgroup;
			tgroup = default_tgroup;
			goto grp_found;
		}
		rxhw = (mrp->mrp_mask & MRP_RX_RINGS) &&
		    (mrp->mrp_nrxrings > 0 ||
		    (mrp->mrp_mask & MRP_RXRINGS_UNSPEC));
		txhw = (mrp->mrp_mask & MRP_TX_RINGS) &&
		    (mrp->mrp_ntxrings > 0 ||
		    (mrp->mrp_mask & MRP_TXRINGS_UNSPEC));

		/*
		 * By default we have given the primary all the rings
		 * i.e. the default group. Let's see if the primary
		 * needs to be relocated so that the addition of this
		 * client doesn't impact the primary's performance,
		 * i.e. if the primary is in the default group and
		 * we add this client, the primary will lose polling.
		 * We do this only for NICs supporting dynamic ring
		 * grouping and only when this is the first client
		 * after the primary (i.e. nactiveclients is 2)
		 */
		if (!isprimary && mip->mi_nactiveclients == 2 &&
		    (group_only_mcip = mac_primary_client_handle(mip)) !=
		    NULL && mip->mi_rx_group_type == MAC_GROUP_TYPE_DYNAMIC) {
			reloc_pmcip = mac_check_primary_relocation(
			    group_only_mcip, rxhw);
		}
		/*
		 * Check to see if we can get an exclusive group for
		 * this mac address or if there already exists a
		 * group that has this mac address (case of VLANs).
		 * If no groups are available, use the default group.
		 */
		rgroup = mac_reserve_rx_group(mcip, mac_addr, B_FALSE);
		if (rgroup == NULL && rxhw) {
			err = ENOSPC;
			goto setup_failed;
		} else if (rgroup == NULL) {
			rgroup = default_rgroup;
		}
		/*
		 * Check to see if we can get an exclusive group for
		 * this mac client. If no groups are available, use
		 * the default group.
		 */
		tgroup = mac_reserve_tx_group(mcip, B_FALSE);
		if (tgroup == NULL && txhw) {
			if (rgroup != NULL && rgroup != default_rgroup)
				mac_release_rx_group(mcip, rgroup);
			err = ENOSPC;
			goto setup_failed;
		} else if (tgroup == NULL) {
			tgroup = default_tgroup;
		}

		/*
		 * Some NICs don't support any Rx rings, so there may not
		 * even be a default group.
		 */
	grp_found:
		if (rgroup != NULL) {
			if (rgroup != default_rgroup &&
			    MAC_GROUP_NO_CLIENT(rgroup) &&
			    (rxhw || mcip->mci_share != NULL)) {
				MAC_RX_GRP_RESERVED(mip);
				if (mip->mi_rx_group_type ==
				    MAC_GROUP_TYPE_DYNAMIC) {
					MAC_RX_RING_RESERVED(mip,
					    rgroup->mrg_cur_count);
				}
			}
			flent->fe_rx_ring_group = rgroup;
			/*
			 * Add the client to the group. This could cause
			 * either this group to move to the shared state or
			 * cause the default group to move to the shared state.
			 * The actions on this group are done here, while the
			 * actions on the default group are postponed to
			 * the end of this function.
			 */
			mac_group_add_client(rgroup, mcip);
			next_state = mac_group_next_state(rgroup,
			    &group_only_mcip, default_rgroup, B_TRUE);
			mac_set_group_state(rgroup, next_state);
		}

		if (tgroup != NULL) {
			if (tgroup != default_tgroup &&
			    MAC_GROUP_NO_CLIENT(tgroup) &&
			    (txhw || mcip->mci_share != NULL)) {
				MAC_TX_GRP_RESERVED(mip);
				if (mip->mi_tx_group_type ==
				    MAC_GROUP_TYPE_DYNAMIC) {
					MAC_TX_RING_RESERVED(mip,
					    tgroup->mrg_cur_count);
				}
			}
			flent->fe_tx_ring_group = tgroup;
			mac_group_add_client(tgroup, mcip);
			next_state = mac_group_next_state(tgroup,
			    &group_only_mcip, default_tgroup, B_FALSE);
			tgroup->mrg_state = next_state;
		}
		/*
		 * Setup the Rx and Tx SRSes. If we got a pristine group
		 * exclusively above, mac_srs_group_setup would simply create
		 * the required SRSes. If we ended up sharing a previously
		 * reserved group, mac_srs_group_setup would also dismantle the
		 * SRSes of the previously exclusive group
		 */
		mac_srs_group_setup(mcip, flent, link_type);

		/* We are setting up minimal datapath only */
		if (no_unicast)
			break;
		/* Program the S/W Classifer */
		if ((err = mac_flow_add(mip->mi_flow_tab, flent)) != 0)
			goto setup_failed;

		/* Program the H/W Classifier */
		if ((err = mac_add_macaddr(mip, rgroup, mac_addr,
		    (mcip->mci_state_flags & MCIS_UNICAST_HW) != 0)) != 0)
			goto setup_failed;
		mcip->mci_unicast = mac_find_macaddr(mip, mac_addr);
		ASSERT(mcip->mci_unicast != NULL);
		/* (Re)init the v6 token & local addr used by link protection */
		mac_protect_update_mac_token(mcip);
		break;

	default:
		ASSERT(B_FALSE);
		break;
	}

	/*
	 * All broadcast and multicast traffic is received only on the default
	 * group. If we have setup the datapath for a non-default group above
	 * then move the default group to shared state to allow distribution of
	 * incoming broadcast traffic to the other groups and dismantle the
	 * SRSes over the default group.
	 */
	if (rgroup != NULL) {
		if (rgroup != default_rgroup) {
			if (default_rgroup->mrg_state ==
			    MAC_GROUP_STATE_RESERVED) {
				group_only_mcip = MAC_GROUP_ONLY_CLIENT(
				    default_rgroup);
				ASSERT(group_only_mcip != NULL &&
				    mip->mi_nactiveclients > 1);

				mac_set_group_state(default_rgroup,
				    MAC_GROUP_STATE_SHARED);
				mac_rx_srs_group_setup(group_only_mcip,
				    group_only_mcip->mci_flent, SRST_LINK);
				pool_lock();
				cpupart = mac_pset_find(mrp, &use_default);
				mac_fanout_setup(group_only_mcip,
				    group_only_mcip->mci_flent,
				    MCIP_RESOURCE_PROPS(group_only_mcip),
				    mac_rx_deliver, group_only_mcip, NULL,
				    cpupart);
				mac_set_pool_effective(use_default, cpupart,
				    mrp, emrp);
				pool_unlock();
			}
			ASSERT(default_rgroup->mrg_state ==
			    MAC_GROUP_STATE_SHARED);
		}
		/*
		 * If we get an exclusive group for a VLAN MAC client we
		 * need to take the s/w path to make the additional check for
		 * the vid. Disable polling and set it to s/w classification.
		 * Similarly for clients that don't have a unicast address.
		 */
		if (rgroup->mrg_state == MAC_GROUP_STATE_RESERVED &&
		    (i_mac_flow_vid(flent) != VLAN_ID_NONE || no_unicast)) {
			mac_rx_switch_grp_to_sw(rgroup);
		}
	}
	mac_set_rings_effective(mcip);
	return (0);

setup_failed:
	/* Switch the primary back to default group */
	if (reloc_pmcip != NULL) {
		(void) mac_rx_switch_group(reloc_pmcip,
		    reloc_pmcip->mci_flent->fe_rx_ring_group, default_rgroup);
	}
	mac_datapath_teardown(mcip, flent, link_type);
	return (err);
}

void
mac_datapath_teardown(mac_client_impl_t *mcip, flow_entry_t *flent,
    uint32_t link_type)
{
	mac_impl_t		*mip = mcip->mci_mip;
	mac_group_t		*group = NULL;
	mac_client_impl_t	*grp_only_mcip;
	flow_entry_t		*group_only_flent;
	mac_group_t		*default_group;
	boolean_t		check_default_group = B_FALSE;
	mac_group_state_t	next_state;
	mac_resource_props_t	*mrp = MCIP_RESOURCE_PROPS(mcip);

	ASSERT(MAC_PERIM_HELD((mac_handle_t)mip));

	switch (link_type) {
	case SRST_FLOW:
		mac_rx_srs_group_teardown(flent, B_FALSE);
		mac_tx_srs_group_teardown(mcip, flent, SRST_FLOW);
		return;

	case SRST_LINK:
		/* Stop sending packets */
		mac_tx_client_block(mcip);

		/* Stop the packets coming from the H/W */
		if (mcip->mci_unicast != NULL) {
			int err;
			err = mac_remove_macaddr(mcip->mci_unicast);
			if (err != 0) {
				cmn_err(CE_WARN, "%s: failed to remove a MAC"
				    " address because of error 0x%x",
				    mip->mi_name, err);
			}
			mcip->mci_unicast = NULL;
		}

		/* Stop the packets coming from the S/W classifier */
		mac_flow_remove(mip->mi_flow_tab, flent, B_FALSE);
		mac_flow_wait(flent, FLOW_DRIVER_UPCALL);

		/* Now quiesce and destroy all SRS and soft rings */
		mac_rx_srs_group_teardown(flent, B_FALSE);
		mac_tx_srs_group_teardown(mcip, flent, SRST_LINK);

		ASSERT((mcip->mci_flent == flent) &&
		    (flent->fe_next == NULL));

		/*
		 * Release our hold on the group as well. We need
		 * to check if the shared group has only one client
		 * left who can use it exclusively. Also, if we
		 * were the last client, release the group.
		 */
		group = flent->fe_rx_ring_group;
		default_group = MAC_DEFAULT_RX_GROUP(mip);
		if (group != NULL) {
			mac_group_remove_client(group, mcip);
			next_state = mac_group_next_state(group,
			    &grp_only_mcip, default_group, B_TRUE);
			if (next_state == MAC_GROUP_STATE_RESERVED) {
				/*
				 * Only one client left on this RX group.
				 */
				ASSERT(grp_only_mcip != NULL);
				mac_set_group_state(group,
				    MAC_GROUP_STATE_RESERVED);
				group_only_flent = grp_only_mcip->mci_flent;

				/*
				 * The only remaining client has exclusive
				 * access on the group. Allow it to
				 * dynamically poll the H/W rings etc.
				 */
				mac_rx_srs_group_setup(grp_only_mcip,
				    group_only_flent, SRST_LINK);
				mac_fanout_setup(grp_only_mcip,
				    group_only_flent,
				    MCIP_RESOURCE_PROPS(grp_only_mcip),
				    mac_rx_deliver, grp_only_mcip, NULL, NULL);
				mac_rx_group_unmark(group, MR_INCIPIENT);
				mac_set_rings_effective(grp_only_mcip);
			} else if (next_state == MAC_GROUP_STATE_REGISTERED) {
				/*
				 * This is a non-default group being freed up.
				 * We need to reevaluate the default group
				 * to see if the primary client can get
				 * exclusive access to the default group.
				 */
				ASSERT(group != MAC_DEFAULT_RX_GROUP(mip));
				if (mrp->mrp_mask & MRP_RX_RINGS) {
					MAC_RX_GRP_RELEASED(mip);
					if (mip->mi_rx_group_type ==
					    MAC_GROUP_TYPE_DYNAMIC) {
						MAC_RX_RING_RELEASED(mip,
						    group->mrg_cur_count);
					}
				}
				mac_release_rx_group(mcip, group);
				mac_set_group_state(group,
				    MAC_GROUP_STATE_REGISTERED);
				check_default_group = B_TRUE;
			} else {
				ASSERT(next_state == MAC_GROUP_STATE_SHARED);
				mac_set_group_state(group,
				    MAC_GROUP_STATE_SHARED);
				mac_rx_group_unmark(group, MR_CONDEMNED);
			}
			flent->fe_rx_ring_group = NULL;
		}
		/*
		 * Remove the client from the TX group. Additionally, if
		 * this a non-default group, then we also need to release
		 * the group.
		 */
		group = flent->fe_tx_ring_group;
		default_group = MAC_DEFAULT_TX_GROUP(mip);
		if (group != NULL) {
			mac_group_remove_client(group, mcip);
			next_state = mac_group_next_state(group,
			    &grp_only_mcip, default_group, B_FALSE);
			if (next_state == MAC_GROUP_STATE_REGISTERED) {
				if (group != default_group) {
					if (mrp->mrp_mask & MRP_TX_RINGS) {
						MAC_TX_GRP_RELEASED(mip);
						if (mip->mi_tx_group_type ==
						    MAC_GROUP_TYPE_DYNAMIC) {
							MAC_TX_RING_RELEASED(
							    mip, group->
							    mrg_cur_count);
						}
					}
					mac_release_tx_group(mcip, group);
					/*
					 * If the default group is reserved,
					 * then we need to set the effective
					 * rings as we would have given
					 * back some rings when the group
					 * was released
					 */
					if (mip->mi_tx_group_type ==
					    MAC_GROUP_TYPE_DYNAMIC &&
					    default_group->mrg_state ==
					    MAC_GROUP_STATE_RESERVED) {
						grp_only_mcip =
						    MAC_GROUP_ONLY_CLIENT
						    (default_group);
						mac_set_rings_effective(
						    grp_only_mcip);
					}
				} else {
					mac_ring_t	*ring;
					int		cnt;
					int		ringcnt;

					/*
					 * Stop all the rings except the
					 * default ring.
					 */
					ringcnt = group->mrg_cur_count;
					ring = group->mrg_rings;
					for (cnt = 0; cnt < ringcnt; cnt++) {
						if (ring->mr_state ==
						    MR_INUSE && ring !=
						    (mac_ring_t *)
						    mip->mi_default_tx_ring) {
							mac_stop_ring(ring);
							ring->mr_flag = 0;
						}
						ring = ring->mr_next;
					}
				}
			} else if (next_state == MAC_GROUP_STATE_RESERVED) {
				mac_set_rings_effective(grp_only_mcip);
			}
			flent->fe_tx_ring_group = NULL;
			group->mrg_state = next_state;
		}
		break;
	default:
		ASSERT(B_FALSE);
		break;
	}

	/*
	 * The mac client using the default group gets exclusive access to the
	 * default group if and only if it is the sole client on the entire
	 * mip. If so set the group state to reserved, and set up the SRSes
	 * over the default group.
	 */
	if (check_default_group) {
		default_group = MAC_DEFAULT_RX_GROUP(mip);
		ASSERT(default_group->mrg_state == MAC_GROUP_STATE_SHARED);
		next_state = mac_group_next_state(default_group,
		    &grp_only_mcip, default_group, B_TRUE);
		if (next_state == MAC_GROUP_STATE_RESERVED) {
			ASSERT(grp_only_mcip != NULL &&
			    mip->mi_nactiveclients == 1);
			mac_set_group_state(default_group,
			    MAC_GROUP_STATE_RESERVED);
			mac_rx_srs_group_setup(grp_only_mcip,
			    grp_only_mcip->mci_flent, SRST_LINK);
			mac_fanout_setup(grp_only_mcip,
			    grp_only_mcip->mci_flent,
			    MCIP_RESOURCE_PROPS(grp_only_mcip), mac_rx_deliver,
			    grp_only_mcip, NULL, NULL);
			mac_rx_group_unmark(default_group, MR_INCIPIENT);
			mac_set_rings_effective(grp_only_mcip);
		}
	}

	/*
	 * If the primary is the only one left and the MAC supports
	 * dynamic grouping, we need to see if the primary needs to
	 * be moved to the default group so that it can use all the
	 * H/W rings.
	 */
	if (!(flent->fe_type & FLOW_PRIMARY_MAC) &&
	    mip->mi_nactiveclients == 1 &&
	    mip->mi_rx_group_type == MAC_GROUP_TYPE_DYNAMIC) {
		default_group = MAC_DEFAULT_RX_GROUP(mip);
		grp_only_mcip = mac_primary_client_handle(mip);
		if (grp_only_mcip == NULL)
			return;
		group_only_flent = grp_only_mcip->mci_flent;
		mrp = MCIP_RESOURCE_PROPS(grp_only_mcip);
		/*
		 * If the primary has an explicit property set, leave it
		 * alone.
		 */
		if (mrp->mrp_mask & MRP_RX_RINGS)
			return;
		/*
		 * Switch the primary to the default group.
		 */
		(void) mac_rx_switch_group(grp_only_mcip,
		    group_only_flent->fe_rx_ring_group, default_group);
	}
}

/* DATAPATH TEAR DOWN ROUTINES (SRS and FANOUT teardown) */

static void
mac_srs_fanout_list_free(mac_soft_ring_set_t *mac_srs)
{
	if (mac_srs->srs_type & SRST_TX) {
		mac_srs_tx_t *tx;

		ASSERT(mac_srs->srs_tcp_soft_rings == NULL);
		ASSERT(mac_srs->srs_udp_soft_rings == NULL);
		ASSERT(mac_srs->srs_oth_soft_rings == NULL);
		ASSERT(mac_srs->srs_tx_soft_rings != NULL);
		kmem_free(mac_srs->srs_tx_soft_rings,
		    sizeof (mac_soft_ring_t *) * MAX_RINGS_PER_GROUP);
		mac_srs->srs_tx_soft_rings = NULL;
		tx = &mac_srs->srs_tx;
		if (tx->st_soft_rings != NULL) {
			kmem_free(tx->st_soft_rings,
			    sizeof (mac_soft_ring_t *) * MAX_RINGS_PER_GROUP);
		}
	} else {
		ASSERT(mac_srs->srs_tx_soft_rings == NULL);
		ASSERT(mac_srs->srs_tcp_soft_rings != NULL);
		kmem_free(mac_srs->srs_tcp_soft_rings,
		    sizeof (mac_soft_ring_t *) * MAX_SR_FANOUT);
		mac_srs->srs_tcp_soft_rings = NULL;
		ASSERT(mac_srs->srs_udp_soft_rings != NULL);
		kmem_free(mac_srs->srs_udp_soft_rings,
		    sizeof (mac_soft_ring_t *) * MAX_SR_FANOUT);
		mac_srs->srs_udp_soft_rings = NULL;
		ASSERT(mac_srs->srs_oth_soft_rings != NULL);
		kmem_free(mac_srs->srs_oth_soft_rings,
		    sizeof (mac_soft_ring_t *) * MAX_SR_FANOUT);
		mac_srs->srs_oth_soft_rings = NULL;
	}
}

/*
 * An RX SRS is attached to at most one mac_ring.
 * A TX SRS  has no  rings.
 */
static void
mac_srs_ring_free(mac_soft_ring_set_t *mac_srs)
{
	mac_client_impl_t	*mcip;
	mac_ring_t		*ring;
	flow_entry_t		*flent;

	ring = mac_srs->srs_ring;
	if (mac_srs->srs_type & SRST_TX) {
		ASSERT(ring == NULL);
		return;
	}

	if (ring == NULL)
		return;

	/*
	 * Broadcast flows don't have a client impl association, but they
	 * use only soft rings.
	 */
	flent = mac_srs->srs_flent;
	mcip = flent->fe_mcip;
	ASSERT(mcip != NULL);

	ring->mr_classify_type = MAC_NO_CLASSIFIER;
	ring->mr_srs = NULL;
}

/*
 * Physical unlink and free of the data structures happen below. This is
 * driven from mac_flow_destroy(), on the last refrele of a flow.
 *
 * Assumes Rx srs is 1-1 mapped with an ring.
 */
void
mac_srs_free(mac_soft_ring_set_t *mac_srs)
{
	ASSERT(mac_srs->srs_mcip == NULL ||
	    MAC_PERIM_HELD((mac_handle_t)mac_srs->srs_mcip->mci_mip));
	ASSERT((mac_srs->srs_state & (SRS_CONDEMNED | SRS_CONDEMNED_DONE |
	    SRS_PROC | SRS_PROC_FAST)) == (SRS_CONDEMNED | SRS_CONDEMNED_DONE));

	mac_pkt_drop(NULL, NULL, mac_srs->srs_first, B_FALSE);
	mac_srs_ring_free(mac_srs);
	mac_srs_soft_rings_free(mac_srs);
	mac_srs_fanout_list_free(mac_srs);

	mac_srs->srs_bw = NULL;
	mac_srs_stat_delete(mac_srs);
	kmem_cache_free(mac_srs_cache, mac_srs);
}

static void
mac_srs_soft_rings_quiesce(mac_soft_ring_set_t *mac_srs, uint_t s_ring_flag)
{
	mac_soft_ring_t	*softring;

	ASSERT(MUTEX_HELD(&mac_srs->srs_lock));

	mac_srs_soft_rings_signal(mac_srs, s_ring_flag);
	if (s_ring_flag == S_RING_CONDEMNED) {
		while (mac_srs->srs_soft_ring_condemned_count !=
		    mac_srs->srs_soft_ring_count)
			cv_wait(&mac_srs->srs_async, &mac_srs->srs_lock);
	} else {
		while (mac_srs->srs_soft_ring_quiesced_count !=
		    mac_srs->srs_soft_ring_count)
			cv_wait(&mac_srs->srs_async, &mac_srs->srs_lock);
	}
	mutex_exit(&mac_srs->srs_lock);

	for (softring = mac_srs->srs_soft_ring_head; softring != NULL;
	    softring = softring->s_ring_next) {
		(void) untimeout(softring->s_ring_tid);
		softring->s_ring_tid = NULL;
	}

	(void) untimeout(mac_srs->srs_tid);
	mac_srs->srs_tid = NULL;

	mutex_enter(&mac_srs->srs_lock);
}

/*
 * The block comment above mac_rx_classify_flow_state_change explains the
 * background. At this point upcalls from the driver (both hardware classified
 * and software classified) have been cut off. We now need to quiesce the
 * SRS worker, poll, and softring threads. The SRS worker thread serves as
 * the master controller. The steps involved are described below in the function
 */
void
mac_srs_worker_quiesce(mac_soft_ring_set_t *mac_srs)
{
	uint_t			s_ring_flag;
	uint_t			srs_poll_wait_flag;

	ASSERT(MUTEX_HELD(&mac_srs->srs_lock));
	ASSERT(mac_srs->srs_state & (SRS_CONDEMNED | SRS_QUIESCE));

	if (mac_srs->srs_state & SRS_CONDEMNED) {
		s_ring_flag = S_RING_CONDEMNED;
		srs_poll_wait_flag = SRS_POLL_THR_EXITED;
	} else {
		s_ring_flag = S_RING_QUIESCE;
		srs_poll_wait_flag = SRS_POLL_THR_QUIESCED;
	}

	/*
	 * In the case of Rx SRS wait till the poll thread is done.
	 */
	if ((mac_srs->srs_type & SRST_TX) == 0 &&
	    mac_srs->srs_poll_thr != NULL) {
		while (!(mac_srs->srs_state & srs_poll_wait_flag))
			cv_wait(&mac_srs->srs_async, &mac_srs->srs_lock);

		/*
		 * Turn off polling as part of the quiesce operation.
		 */
		MAC_SRS_POLLING_OFF(mac_srs);
		mac_srs->srs_state &= ~(SRS_POLLING | SRS_GET_PKTS);
	}

	/*
	 * Then signal the soft ring worker threads to quiesce or quit
	 * as needed and then wait till that happens.
	 */
	mac_srs_soft_rings_quiesce(mac_srs, s_ring_flag);

	if (mac_srs->srs_state & SRS_CONDEMNED)
		mac_srs->srs_state |= (SRS_QUIESCE_DONE | SRS_CONDEMNED_DONE);
	else
		mac_srs->srs_state |= SRS_QUIESCE_DONE;
	cv_signal(&mac_srs->srs_quiesce_done_cv);
}

/*
 * Signal an SRS to start a temporary quiesce, or permanent removal, or restart
 * a quiesced SRS by setting the appropriate flags and signaling the SRS worker
 * or poll thread. This function is internal to the quiescing logic and is
 * called internally from the SRS quiesce or flow quiesce or client quiesce
 * higher level functions.
 */
void
mac_srs_signal(mac_soft_ring_set_t *mac_srs, uint_t srs_flag)
{
	mac_ring_t	*ring;

	ring = mac_srs->srs_ring;
	ASSERT(ring == NULL || ring->mr_refcnt == 0);

	if (srs_flag == SRS_CONDEMNED) {
		/*
		 * The SRS is going away. We need to unbind the SRS and SR
		 * threads before removing from the global SRS list. Otherwise
		 * there is a small window where the cpu reconfig callbacks
		 * may miss the SRS in the list walk and DR could fail since
		 * there are still bound threads.
		 */
		mac_srs_threads_unbind(mac_srs);
		mac_srs_remove_glist(mac_srs);
	}
	/*
	 * Wakeup the SRS worker and poll threads.
	 */
	mutex_enter(&mac_srs->srs_lock);
	mac_srs->srs_state |= srs_flag;
	cv_signal(&mac_srs->srs_async);
	cv_signal(&mac_srs->srs_cv);
	mutex_exit(&mac_srs->srs_lock);
}

/*
 * In the Rx side, the quiescing is done bottom up. After the Rx upcalls
 * from the driver are done, then the Rx SRS is quiesced and only then can
 * we signal the soft rings. Thus this function can't be called arbitrarily
 * without satisfying the prerequisites. On the Tx side, the threads from
 * top need to quiesced, then the Tx SRS and only then can we signal the
 * Tx soft rings.
 */
static void
mac_srs_soft_rings_signal(mac_soft_ring_set_t *mac_srs, uint_t sr_flag)
{
	mac_soft_ring_t		*softring;

	for (softring = mac_srs->srs_soft_ring_head; softring != NULL;
	    softring = softring->s_ring_next)
		mac_soft_ring_signal(softring, sr_flag);
}

/*
 * The block comment above mac_rx_classify_flow_state_change explains the
 * background. At this point the SRS is quiesced and we need to restart the
 * SRS worker, poll, and softring threads. The SRS worker thread serves as
 * the master controller. The steps involved are described below in the function
 */
void
mac_srs_worker_restart(mac_soft_ring_set_t *mac_srs)
{
	boolean_t	iam_rx_srs;
	mac_soft_ring_t	*softring;

	ASSERT(MUTEX_HELD(&mac_srs->srs_lock));
	if ((mac_srs->srs_type & SRST_TX) != 0) {
		iam_rx_srs = B_FALSE;
		ASSERT((mac_srs->srs_state &
		    (SRS_POLL_THR_QUIESCED | SRS_QUIESCE_DONE | SRS_QUIESCE)) ==
		    (SRS_QUIESCE_DONE | SRS_QUIESCE));
	} else {
		iam_rx_srs = B_TRUE;
		ASSERT((mac_srs->srs_state &
		    (SRS_QUIESCE_DONE | SRS_QUIESCE)) ==
		    (SRS_QUIESCE_DONE | SRS_QUIESCE));
		if (mac_srs->srs_poll_thr != NULL) {
			ASSERT((mac_srs->srs_state & SRS_POLL_THR_QUIESCED) ==
			    SRS_POLL_THR_QUIESCED);
		}
	}

	/*
	 * Signal any quiesced soft ring workers to restart and wait for the
	 * soft ring down count to come down to zero.
	 */
	if (mac_srs->srs_soft_ring_quiesced_count != 0) {
		for (softring = mac_srs->srs_soft_ring_head; softring != NULL;
		    softring = softring->s_ring_next) {
			if (!(softring->s_ring_state & S_RING_QUIESCE))
				continue;
			mac_soft_ring_signal(softring, S_RING_RESTART);
		}
		while (mac_srs->srs_soft_ring_quiesced_count != 0)
			cv_wait(&mac_srs->srs_async, &mac_srs->srs_lock);
	}

	mac_srs->srs_state &= ~(SRS_QUIESCE_DONE | SRS_QUIESCE | SRS_RESTART);
	if (iam_rx_srs && mac_srs->srs_poll_thr != NULL) {
		/*
		 * Signal the poll thread and ask it to restart. Wait till it
		 * actually restarts and the SRS_POLL_THR_QUIESCED flag gets
		 * cleared.
		 */
		mac_srs->srs_state |= SRS_POLL_THR_RESTART;
		cv_signal(&mac_srs->srs_cv);
		while (mac_srs->srs_state & SRS_POLL_THR_QUIESCED)
			cv_wait(&mac_srs->srs_async, &mac_srs->srs_lock);
		ASSERT(!(mac_srs->srs_state & SRS_POLL_THR_RESTART));
	}
	/* Wake up any waiter waiting for the restart to complete */
	mac_srs->srs_state |= SRS_RESTART_DONE;
	cv_signal(&mac_srs->srs_quiesce_done_cv);
}

static void
mac_srs_worker_unbind(mac_soft_ring_set_t *mac_srs)
{
	mutex_enter(&mac_srs->srs_lock);
	if (!(mac_srs->srs_state & SRS_WORKER_BOUND)) {
		ASSERT(mac_srs->srs_worker_cpuid == -1);
		mutex_exit(&mac_srs->srs_lock);
		return;
	}

	mac_srs->srs_worker_cpuid = -1;
	mac_srs->srs_state &= ~SRS_WORKER_BOUND;
	thread_affinity_clear(mac_srs->srs_worker);
	mutex_exit(&mac_srs->srs_lock);
}

static void
mac_srs_poll_unbind(mac_soft_ring_set_t *mac_srs)
{
	mutex_enter(&mac_srs->srs_lock);
	if (mac_srs->srs_poll_thr == NULL ||
	    (mac_srs->srs_state & SRS_POLL_BOUND) == 0) {
		ASSERT(mac_srs->srs_poll_cpuid == -1);
		mutex_exit(&mac_srs->srs_lock);
		return;
	}

	mac_srs->srs_poll_cpuid = -1;
	mac_srs->srs_state &= ~SRS_POLL_BOUND;
	thread_affinity_clear(mac_srs->srs_poll_thr);
	mutex_exit(&mac_srs->srs_lock);
}

static void
mac_srs_threads_unbind(mac_soft_ring_set_t *mac_srs)
{
	mac_soft_ring_t	*soft_ring;

	ASSERT(MAC_PERIM_HELD((mac_handle_t)mac_srs->srs_mcip->mci_mip));

	mutex_enter(&cpu_lock);
	mac_srs_worker_unbind(mac_srs);
	if (!(mac_srs->srs_type & SRST_TX))
		mac_srs_poll_unbind(mac_srs);

	for (soft_ring = mac_srs->srs_soft_ring_head; soft_ring != NULL;
	    soft_ring = soft_ring->s_ring_next) {
		mac_soft_ring_unbind(soft_ring);
	}
	mutex_exit(&cpu_lock);
}

/*
 * When a CPU is going away, unbind all MAC threads which are bound
 * to that CPU. The affinity of the thread to the CPU is saved to allow
 * the thread to be rebound to the CPU if it comes back online.
 */
static void
mac_walk_srs_and_unbind(int cpuid)
{
	mac_soft_ring_set_t *mac_srs;
	mac_soft_ring_t *soft_ring;

	rw_enter(&mac_srs_g_lock, RW_READER);

	if ((mac_srs = mac_srs_g_list) == NULL)
		goto done;

	for (; mac_srs != NULL; mac_srs = mac_srs->srs_next) {
		if (mac_srs->srs_worker_cpuid == cpuid) {
			mac_srs->srs_worker_cpuid_save = cpuid;
			mac_srs_worker_unbind(mac_srs);
		}

		if (!(mac_srs->srs_type & SRST_TX)) {
			if (mac_srs->srs_poll_cpuid == cpuid) {
				mac_srs->srs_poll_cpuid_save = cpuid;
				mac_srs_poll_unbind(mac_srs);
			}
		}

		/* Next tackle the soft rings associated with the srs */
		mutex_enter(&mac_srs->srs_lock);
		for (soft_ring = mac_srs->srs_soft_ring_head; soft_ring != NULL;
		    soft_ring = soft_ring->s_ring_next) {
			if (soft_ring->s_ring_cpuid == cpuid) {
				soft_ring->s_ring_cpuid_save = cpuid;
				mac_soft_ring_unbind(soft_ring);
			}
		}
		mutex_exit(&mac_srs->srs_lock);
	}
done:
	rw_exit(&mac_srs_g_lock);
}

/* TX SETUP and TEARDOWN ROUTINES */

/*
 * XXXHIO need to make sure the two mac_tx_srs_{add,del}_ring()
 * handle the case where the number of rings is one. I.e. there is
 * a ring pointed to by mac_srs->srs_tx_arg2.
 */
void
mac_tx_srs_add_ring(mac_soft_ring_set_t *mac_srs, mac_ring_t *tx_ring)
{
	mac_client_impl_t *mcip = mac_srs->srs_mcip;
	mac_soft_ring_t *soft_ring;
	int count = mac_srs->srs_tx_ring_count;
	uint32_t soft_ring_type = ST_RING_TX;
	uint_t ring_info;

	ASSERT(mac_srs->srs_state & SRS_QUIESCE);
	ring_info = mac_hwring_getinfo((mac_ring_handle_t)tx_ring);
	if (mac_tx_serialize || (ring_info & MAC_RING_TX_SERIALIZE))
		soft_ring_type |= ST_RING_WORKER_ONLY;
	soft_ring = mac_soft_ring_create(count, 0,
	    soft_ring_type, maxclsyspri, mcip, mac_srs, -1,
	    NULL, mcip, (mac_resource_handle_t)tx_ring);
	mac_srs->srs_tx_ring_count++;
	mac_srs_update_fanout_list(mac_srs);
	/*
	 * put this soft ring in quiesce mode too so when we restart
	 * all soft rings in the srs are in the same state.
	 */
	mac_soft_ring_signal(soft_ring, S_RING_QUIESCE);
}

static void
mac_soft_ring_remove(mac_soft_ring_set_t *mac_srs, mac_soft_ring_t *softring)
{
	int sringcnt;

	mutex_enter(&mac_srs->srs_lock);
	sringcnt = mac_srs->srs_soft_ring_count;
	ASSERT(sringcnt > 0);
	mac_soft_ring_signal(softring, S_RING_CONDEMNED);

	ASSERT(mac_srs->srs_soft_ring_condemned_count == 0);
	while (mac_srs->srs_soft_ring_condemned_count != 1)
		cv_wait(&mac_srs->srs_async, &mac_srs->srs_lock);

	if (softring == mac_srs->srs_soft_ring_head) {
		mac_srs->srs_soft_ring_head = softring->s_ring_next;
		if (mac_srs->srs_soft_ring_head != NULL) {
			mac_srs->srs_soft_ring_head->s_ring_prev = NULL;
		} else {
			mac_srs->srs_soft_ring_tail = NULL;
		}
	} else {
		softring->s_ring_prev->s_ring_next =
		    softring->s_ring_next;
		if (softring->s_ring_next != NULL) {
			softring->s_ring_next->s_ring_prev =
			    softring->s_ring_prev;
		} else {
			mac_srs->srs_soft_ring_tail =
			    softring->s_ring_prev;
		}
	}
	mac_srs->srs_soft_ring_count--;

	mac_srs->srs_soft_ring_condemned_count--;
	mutex_exit(&mac_srs->srs_lock);

	mac_soft_ring_free(softring);
}

void
mac_tx_srs_del_ring(mac_soft_ring_set_t *mac_srs, mac_ring_t *tx_ring)
{
	int i;
	mac_soft_ring_t *soft_ring, *remove_sring;
	mac_client_impl_t *mcip = mac_srs->srs_mcip;

	mutex_enter(&mac_srs->srs_lock);
	for (i = 0; i < mac_srs->srs_tx_ring_count; i++) {
		soft_ring =  mac_srs->srs_tx_soft_rings[i];
		if (soft_ring->s_ring_tx_arg2 == tx_ring)
			break;
	}
	mutex_exit(&mac_srs->srs_lock);
	ASSERT(i < mac_srs->srs_tx_ring_count);
	remove_sring = soft_ring;
	/*
	 * In the case of aggr, the soft ring associated with a Tx ring
	 * is also stored in st_soft_rings[] array. That entry should
	 * be removed.
	 */
	if (mcip->mci_state_flags & MCIS_IS_AGGR) {
		mac_srs_tx_t *tx = &mac_srs->srs_tx;

		ASSERT(tx->st_soft_rings[tx_ring->mr_index] == remove_sring);
		tx->st_soft_rings[tx_ring->mr_index] = NULL;
	}
	mac_soft_ring_remove(mac_srs, remove_sring);
	mac_srs_update_fanout_list(mac_srs);
}

/*
 * mac_tx_srs_setup():
 * Used to setup Tx rings. If no free Tx ring is available, then default
 * Tx ring is used.
 */
void
mac_tx_srs_setup(mac_client_impl_t *mcip, flow_entry_t *flent)
{
	mac_impl_t		*mip = mcip->mci_mip;
	mac_soft_ring_set_t	*tx_srs = flent->fe_tx_srs;
	int			i;
	int			tx_ring_count = 0;
	uint32_t		soft_ring_type;
	mac_group_t		*grp = NULL;
	mac_ring_t		*ring;
	mac_srs_tx_t		*tx = &tx_srs->srs_tx;
	boolean_t		is_aggr;
	uint_t			ring_info = 0;

	is_aggr = (mcip->mci_state_flags & MCIS_IS_AGGR) != 0;
	grp = flent->fe_tx_ring_group;
	if (grp == NULL) {
		ring = (mac_ring_t *)mip->mi_default_tx_ring;
		goto no_group;
	}
	tx_ring_count = grp->mrg_cur_count;
	ring = grp->mrg_rings;
	/*
	 * An attempt is made to reserve 'tx_ring_count' number
	 * of Tx rings. If tx_ring_count is 0, default Tx ring
	 * is used. If it is 1, an attempt is made to reserve one
	 * Tx ring. In both the cases, the ring information is
	 * stored in Tx SRS. If multiple Tx rings are specified,
	 * then each Tx ring will have a Tx-side soft ring. All
	 * these soft rings will be hang off Tx SRS.
	 */
	switch (grp->mrg_state) {
		case MAC_GROUP_STATE_SHARED:
		case MAC_GROUP_STATE_RESERVED:
			if (tx_ring_count <= 1 && !is_aggr) {
no_group:
				if (ring != NULL &&
				    ring->mr_state != MR_INUSE) {
					(void) mac_start_ring(ring);
					ring_info = mac_hwring_getinfo(
					    (mac_ring_handle_t)ring);
				}
				tx->st_arg2 = (void *)ring;
				mac_tx_srs_stat_recreate(tx_srs, B_FALSE);
				if (tx_srs->srs_type & SRST_BW_CONTROL) {
					tx->st_mode = SRS_TX_BW;
				} else if (mac_tx_serialize ||
				    (ring_info & MAC_RING_TX_SERIALIZE)) {
					tx->st_mode = SRS_TX_SERIALIZE;
				} else {
					tx->st_mode = SRS_TX_DEFAULT;
				}
				break;
			}
			soft_ring_type = ST_RING_TX;
			if (tx_srs->srs_type & SRST_BW_CONTROL) {
				tx->st_mode = is_aggr ?
				    SRS_TX_BW_AGGR : SRS_TX_BW_FANOUT;
			} else {
				tx->st_mode = is_aggr ? SRS_TX_AGGR :
				    SRS_TX_FANOUT;
			}
			for (i = 0; i < tx_ring_count; i++) {
				ASSERT(ring != NULL);
				switch (ring->mr_state) {
				case MR_INUSE:
				case MR_FREE:
					ASSERT(ring->mr_srs == NULL);

					if (ring->mr_state != MR_INUSE)
						(void) mac_start_ring(ring);
					ring_info = mac_hwring_getinfo(
					    (mac_ring_handle_t)ring);
					if (mac_tx_serialize || (ring_info &
					    MAC_RING_TX_SERIALIZE)) {
						soft_ring_type |=
						    ST_RING_WORKER_ONLY;
					}
					(void) mac_soft_ring_create(i, 0,
					    soft_ring_type, maxclsyspri,
					    mcip, tx_srs, -1, NULL, mcip,
					    (mac_resource_handle_t)ring);
					break;
				default:
					cmn_err(CE_PANIC,
					    "srs_setup: mcip = %p "
					    "trying to add UNKNOWN ring = %p\n",
					    (void *)mcip, (void *)ring);
					break;
				}
				ring = ring->mr_next;
			}
			mac_srs_update_fanout_list(tx_srs);
			break;
		default:
			ASSERT(B_FALSE);
			break;
	}
	tx->st_func = mac_tx_get_func(tx->st_mode);
	if (is_aggr) {
		VERIFY(i_mac_capab_get((mac_handle_t)mip,
		    MAC_CAPAB_AGGR, &tx->st_capab_aggr));
	}
	DTRACE_PROBE3(tx__srs___setup__return, mac_soft_ring_set_t *, tx_srs,
	    int, tx->st_mode, int, tx_srs->srs_tx_ring_count);
}

/*
 * Update the fanout of a client if its recorded link speed doesn't match
 * its current link speed.
 */
void
mac_fanout_recompute_client(mac_client_impl_t *mcip, cpupart_t *cpupart)
{
	uint64_t link_speed;
	mac_resource_props_t *mcip_mrp;
	flow_entry_t *flent = mcip->mci_flent;
	mac_soft_ring_set_t *rx_srs;
	mac_cpus_t *srs_cpu;
	int soft_ring_count, maxcpus;

	ASSERT(MAC_PERIM_HELD((mac_handle_t)mcip->mci_mip));

	link_speed = mac_client_stat_get(mcip->mci_flent->fe_mcip,
	    MAC_STAT_IFSPEED);

	if ((link_speed != 0) &&
	    (link_speed != mcip->mci_flent->fe_nic_speed)) {
		mcip_mrp = MCIP_RESOURCE_PROPS(mcip);
		/*
		 * Before calling mac_fanout_setup(), check to see if
		 * the SRSes already have the right number of soft
		 * rings. mac_fanout_setup() is a heavy duty operation
		 * where new cpu bindings are done for SRS and soft
		 * ring threads and interrupts re-targeted.
		 */
		maxcpus = (cpupart != NULL) ? cpupart->cp_ncpus : ncpus;
		soft_ring_count = mac_compute_soft_ring_count(flent,
		    flent->fe_rx_srs_cnt - 1, maxcpus);
		/*
		 * If soft_ring_count returned by
		 * mac_compute_soft_ring_count() is 0, bump it
		 * up by 1 because we always have atleast one
		 * TCP, UDP, and OTH soft ring associated with
		 * an SRS.
		 */
		soft_ring_count = (soft_ring_count == 0) ?
		    1 : soft_ring_count;
		rx_srs = flent->fe_rx_srs[0];
		srs_cpu = &rx_srs->srs_cpu;
		if (soft_ring_count != srs_cpu->mc_rx_fanout_cnt) {
			mac_fanout_setup(mcip, flent, mcip_mrp,
			    mac_rx_deliver, mcip, NULL, cpupart);
		}
	}
}

/*
 * Walk through the list of mac clients for the MAC.
 * For each active mac client, recompute the number of soft rings
 * associated with every client, only if current speed is different
 * from the speed that was previously used for soft ring computation.
 * If the cable is disconnected whlie the NIC is started, we would get
 * notification with speed set to 0. We do not recompute in that case.
 */
void
mac_fanout_recompute(mac_impl_t *mip)
{
	mac_client_impl_t	*mcip;
	cpupart_t		*cpupart;
	boolean_t		use_default;
	mac_resource_props_t	*mrp, *emrp;

	i_mac_perim_enter(mip);
	if ((mip->mi_state_flags & MIS_IS_VNIC) != 0 ||
	    mip->mi_linkstate != LINK_STATE_UP) {
		i_mac_perim_exit(mip);
		return;
	}

	for (mcip = mip->mi_clients_list; mcip != NULL;
	    mcip = mcip->mci_client_next) {
		if ((mcip->mci_state_flags & MCIS_SHARE_BOUND) != 0 ||
		    !MCIP_DATAPATH_SETUP(mcip))
			continue;
		mrp = MCIP_RESOURCE_PROPS(mcip);
		emrp = MCIP_EFFECTIVE_PROPS(mcip);
		use_default = B_FALSE;
		pool_lock();
		cpupart = mac_pset_find(mrp, &use_default);
		mac_fanout_recompute_client(mcip, cpupart);
		mac_set_pool_effective(use_default, cpupart, mrp, emrp);
		pool_unlock();
	}
	i_mac_perim_exit(mip);
}

/*
 * Given a MAC, change the polling state for all its MAC clients.  'enable' is
 * B_TRUE to enable polling or B_FALSE to disable.  Polling is enabled by
 * default.
 */
void
mac_poll_state_change(mac_handle_t mh, boolean_t enable)
{
	mac_impl_t *mip = (mac_impl_t *)mh;
	mac_client_impl_t *mcip;

	i_mac_perim_enter(mip);
	if (enable)
		mip->mi_state_flags &= ~MIS_POLL_DISABLE;
	else
		mip->mi_state_flags |= MIS_POLL_DISABLE;
	for (mcip = mip->mi_clients_list; mcip != NULL;
	    mcip = mcip->mci_client_next)
		mac_client_update_classifier(mcip, B_TRUE);
	i_mac_perim_exit(mip);
}<|MERGE_RESOLUTION|>--- conflicted
+++ resolved
@@ -20,11 +20,7 @@
  */
 /*
  * Copyright (c) 2008, 2010, Oracle and/or its affiliates. All rights reserved.
-<<<<<<< HEAD
- * Copyright 2017 Joyent, Inc.
-=======
  * Copyright 2017, Joyent, Inc.
->>>>>>> d7db73d1
  */
 
 #include <sys/types.h>
