--- conflicted
+++ resolved
@@ -529,17 +529,10 @@
 
 /*
  * In general we do port based hashing to spread traffic over different
-<<<<<<< HEAD
- * softrings. The below tunables allows to override that behavior. Setting it
- * to B_TRUE allows to do a fanout based on src ipv6/ipv4 address. This behavior
- * is also applicable to ipv6 packets carrying multiple optional headers
- * and other uncommon packet types.
-=======
  * softrings. The below tunables allow to override that behavior. Setting one
  * (depending on IPv6 or IPv4) to B_TRUE allows a fanout based on src
  * IPv6 or IPv4 address. This behavior is also applicable to IPv6 packets
  * carrying multiple optional headers and other uncommon packet types.
->>>>>>> b075ad5b
  */
 boolean_t mac_src_ipv6_fanout = B_FALSE;
 boolean_t mac_src_ipv4_fanout = B_FALSE;
@@ -772,24 +765,16 @@
 /*
  * mac_rx_srs_long_fanout
  *
-<<<<<<< HEAD
- * The fanout routine for IPv6 (and IPv4 when VLANs are in use).
-=======
  * The fanout routine for VLANs, and for anything else that isn't performing
  * explicit dls bypass.  Returns -1 on an error (drop the packet due to a
  * malformed packet), 0 on success, with values written in *indx and *type.
->>>>>>> b075ad5b
  */
 static int
 mac_rx_srs_long_fanout(mac_soft_ring_set_t *mac_srs, mblk_t *mp,
     uint32_t sap, size_t hdrsize, enum pkt_type *type, uint_t *indx)
 {
 	ip6_t		*ip6h;
-<<<<<<< HEAD
-	struct ip	*ip4h;
-=======
 	ipha_t		*ipha;
->>>>>>> b075ad5b
 	uint8_t		*whereptr;
 	uint_t		hash;
 	uint16_t	remlen;
@@ -874,30 +859,8 @@
 		 */
 		if (mac_src_ipv6_fanout || !mac_ip_hdr_length_v6(ip6h,
 		    mp->b_wptr, &hdr_len, &nexthdr, NULL)) {
-			goto ipv6_src_based_fanout;
-		}
-<<<<<<< HEAD
-		whereptr = (uint8_t *)ip6h + hdr_len;
-
-		/* If the transport is one of below, we do port based fanout */
-		switch (nexthdr) {
-		case IPPROTO_TCP:
-		case IPPROTO_UDP:
-		case IPPROTO_SCTP:
-		case IPPROTO_ESP:
-			/*
-			 * If the ports in the transport header is not part of
-			 * the mblk, do src_based_fanout, instead of calling
-			 * pullupmsg().
-			 */
-			if (mp->b_cont != NULL &&
-			    whereptr + PORTS_SIZE > mp->b_wptr) {
-				goto ipv6_src_based_fanout;
-			}
-			break;
-		default:
-			break;
-=======
+			goto src_based_fanout;
+		}
 	} else {
 		hdr_len = IPH_HDR_LENGTH(ipha);
 		remlen = ntohs(ipha->ipha_length) - hdr_len;
@@ -911,7 +874,6 @@
 		    (ntohs(ipha->ipha_fragment_offset_and_flags) &
 		    (IPH_MF | IPH_OFFSET)) != 0) {
 			goto src_based_fanout;
->>>>>>> b075ad5b
 		}
 	}
 	if (remlen < MIN_EHDR_LEN)
@@ -948,133 +910,18 @@
 		if (mac_fanout_type == MAC_FANOUT_DEFAULT) {
 			hash = HASH_ADDR(src_val, *(uint32_t *)whereptr);
 			*indx = COMPUTE_INDEX(hash,
-<<<<<<< HEAD
-			    mac_srs->srs_tcp_ring_count);
-			*type = OTH;
-			break;
-
-		case IPPROTO_UDP:
-		case IPPROTO_SCTP:
-		case IPPROTO_ESP:
-			if (mac_fanout_type == MAC_FANOUT_DEFAULT) {
-				hash = HASH_ADDR(V4_PART_OF_V6(ip6h->ip6_src),
-				    *(uint32_t *)whereptr);
-				*indx = COMPUTE_INDEX(hash,
-				    mac_srs->srs_udp_ring_count);
-			} else {
-				*indx = mac_srs->srs_ind %
-				    mac_srs->srs_udp_ring_count;
-				mac_srs->srs_ind++;
-			}
-			*type = OTH;
-			break;
-
-			/* For all other protocol, do source based fanout */
-		default:
-			goto ipv6_src_based_fanout;
-		}
-	} else if (sap == ETHERTYPE_IP) {
-		boolean_t	modifiable = B_TRUE;
-
-		ASSERT(MBLKL(mp) >= hdrsize);
-
-		ip4h = (struct ip *)(mp->b_rptr + hdrsize);
-
-		if ((unsigned char *)ip4h == mp->b_wptr) {
-			/*
-			 * The first mblk_t only includes the mac header.
-			 * Note that it is safe to change the mp pointer here,
-			 * as the subsequent operation does not assume mp
-			 * points to the start of the mac header.
-			 */
-			mp = mp->b_cont;
-
-			/*
-			 * Make sure ip4h holds the full base ip structure
-			 * up through the destination address.  It might not
-			 * hold any of the options though.
-			 */
-			if (mp == NULL)
-				return (-1);
-
-			if (MBLKL(mp) < IP_SIMPLE_HDR_LENGTH) {
-				modifiable = (DB_REF(mp) == 1);
-
-				if (modifiable &&
-				    !pullupmsg(mp, IP_SIMPLE_HDR_LENGTH))
-					return (-1);
-			}
-
-			ip4h = (struct ip *)mp->b_rptr;
-		}
-
-		if (!modifiable || !(OK_32PTR((char *)ip4h))) {
-			/*
-			 * If ip4h is not aligned fanout to the default ring.
-			 * Note that this may cause packets reordering.
-			 */
-			*indx = 0;
-			*type = OTH;
-			fanout_unalligned++;
-			return (0);
-		}
-
-		/* Do src based fanout if below tunable is set to B_TRUE. */
-		if (mac_src_ipv4_fanout)
-			goto ipv4_src_based_fanout;
-
-		/* If the transport is TCP, we try to do port based fanout */
-		if (ip4h->ip_p == IPPROTO_TCP) {
-			int	hdr_len;
-
-			hdr_len = ip4h->ip_hl << 2;
-			/* set whereptr to point to tcphdr */
-			whereptr = (uint8_t *)ip4h + hdr_len;
-
-			/*
-			 * If ip4h does not hold the complete ip header
-			 * including options, or if both ports in the TCP
-			 * header are not part of the mblk, do src_based_fanout
-			 * (the second case covers the first one so we only
-			 * need one test).
-			 */
-			if (mp->b_cont != NULL &&
-			    whereptr + PORTS_SIZE > mp->b_wptr)
-				goto ipv4_src_based_fanout;
-
-			hash = HASH_ADDR(ip4h->ip_src.s_addr,
-			    *(uint32_t *)whereptr);
-			*indx = COMPUTE_INDEX(hash,
-			    mac_srs->srs_tcp_ring_count);
-			*type = OTH;
-		} else {
-			/* For all other protocols, do source based fanout */
-			goto ipv4_src_based_fanout;
-=======
 			    mac_srs->srs_udp_ring_count);
 		} else {
 			*indx = mac_srs->srs_ind % mac_srs->srs_udp_ring_count;
 			mac_srs->srs_ind++;
->>>>>>> b075ad5b
 		}
 		*type = OTH;
 		break;
 	}
 	return (0);
 
-<<<<<<< HEAD
-ipv6_src_based_fanout:
-	hash = HASH_ADDR(V4_PART_OF_V6(ip6h->ip6_src), (uint32_t)0);
-=======
 src_based_fanout:
 	hash = HASH_ADDR(src_val, (uint32_t)0);
->>>>>>> b075ad5b
-	*indx = COMPUTE_INDEX(hash, mac_srs->srs_oth_ring_count);
-	*type = OTH;
-	return (0);
-
-ipv4_src_based_fanout:
-	hash = HASH_ADDR(ip4h->ip_src.s_addr, (uint32_t)0);
 	*indx = COMPUTE_INDEX(hash, mac_srs->srs_oth_ring_count);
 	*type = OTH;
 	return (0);
