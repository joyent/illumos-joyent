--- conflicted
+++ resolved
@@ -22,11 +22,8 @@
 /*
  * Copyright (c) 2003, 2010, Oracle and/or its affiliates. All rights reserved.
  * Copyright (c) 2016 by Delphix. All rights reserved.
-<<<<<<< HEAD
  * Copyright 2018 Joyent, Inc.
-=======
  * Copyright 2019 Peter Tribble.
->>>>>>> 077efea4
  */
 
 #include <sys/machsystm.h>
