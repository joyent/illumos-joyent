#
# CDDL HEADER START
#
# The contents of this file are subject to the terms of the
# Common Development and Distribution License, Version 1.0 only
# (the "License").  You may not use this file except in compliance
# with the License.
#
# You can obtain a copy of the license at usr/src/OPENSOLARIS.LICENSE
# or http://www.opensolaris.org/os/licensing.
# See the License for the specific language governing permissions
# and limitations under the License.
#
# When distributing Covered Code, include this CDDL HEADER in each
# file and include the License file at usr/src/OPENSOLARIS.LICENSE.
# If applicable, add the following below this CDDL HEADER, with the
# fields enclosed by brackets "[]" replaced with your own identifying
# information: Portions Copyright [yyyy] [name of copyright owner]
#
# CDDL HEADER END
#

#
# Copyright 2004 Sun Microsystems, Inc.  All rights reserved.
# Use is subject to license terms.
#

PROG= cscope-fast

OBJS= 	main.o dir.o crossref.o scanner.o lookup.o command.o display.o \
	find.o edit.o exec.o help.o history.o input.o menu.o alloc.o \
	cgrep.o compath.o invlib.o logdir.o \
	mouse.o mygetenv.o mygetwd.o mypopen.o \
	vpaccess.o vpfopen.o vpinit.o vpopen.o vpstat.o
SRCS=	$(OBJS:%.o=%.c)
<<<<<<< HEAD
CLEANFILES += $(OBJS)
CLOBBERFILES += scanner.c
=======
CLEANFILES += $(OBJS) scanner.c
>>>>>>> 53de82f8
TMPDIR= /tmp

include ../Makefile.tools

# these three are because we cannot seem to redefine the size of YYLMAX,
# and thus yytext, in the code because yytext is defined before our code
# is seen. YYLMAX is supposed to be STMTMAX+PATLEN+1.
PATLEN=		250
STMTMAX=	10000
YYLMAX=		10251
CFLAGS +=	-DPATLEN=$(PATLEN) -DSTMTMAX=$(STMTMAX) -DYYLMAX=$(YYLMAX)
CERRWARN +=	-_gcc=-Wno-parentheses
CERRWARN +=	-_gcc=-Wno-implicit-function-declaration
CERRWARN +=	-_gcc=-Wno-unused
CERRWARN +=	-_gcc=-Wno-uninitialized

CFLAGS +=	$(CCVERBOSE)
LDLIBS +=	-lcurses -ll

.KEEP_STATE:

.PARALLEL: $(OBJS)

all:	$(PROG)

# because of goto's in the scanner
scanner.o := CCVERBOSE=

$(PROG): $(OBJS)
	$(LINK.c) -o $@ $(OBJS) $(LDLIBS)
	$(POST_PROCESS)

install: all .WAIT  $(ROOTONBLDMACHPROG)

clean:
	$(RM) $(CLEANFILES)

lint: lint_SRCS

include ../Makefile.targ<|MERGE_RESOLUTION|>--- conflicted
+++ resolved
@@ -33,12 +33,7 @@
 	mouse.o mygetenv.o mygetwd.o mypopen.o \
 	vpaccess.o vpfopen.o vpinit.o vpopen.o vpstat.o
 SRCS=	$(OBJS:%.o=%.c)
-<<<<<<< HEAD
-CLEANFILES += $(OBJS)
-CLOBBERFILES += scanner.c
-=======
 CLEANFILES += $(OBJS) scanner.c
->>>>>>> 53de82f8
 TMPDIR= /tmp
 
 include ../Makefile.tools
