--- conflicted
+++ resolved
@@ -273,28 +273,6 @@
 # update build-type variables
 PKGARCHIVE="${PKGARCHIVE}${SUFFIX}"
 
-<<<<<<< HEAD
-# Append source version
-if "${flags.s.e}" ; then
-        VERSION+=":EXPORT"
-	SRC="${EXPORT_SRC}/usr/src"
-fi
- 
-if "${flags.s.d}" ; then
-        VERSION+=":DOMESTIC"
-	SRC="${EXPORT_SRC}/usr/src"
-fi
-
-if "${flags.s.h}" ; then
-        VERSION+=":HYBRID"
-	SRC="${EXPORT_SRC}/usr/src"
-fi
- 
-if "${flags.s.o}" ; then
-        VERSION+=":OPEN_ONLY"
-	SRC="${OPEN_SRCDIR}/usr/src"
-fi
-
 # 	Set PATH for a build, account for cross-build
 if [[ -n "$NATIVE_MACH" ]]; then
 	PATH="/opt/onbld/bin:/opt/onbld/bin/${NATIVE_MACH}"
@@ -302,10 +280,7 @@
 	PATH="/opt/onbld/bin:/opt/onbld/bin/${MACH}"
 fi
 PATH="$PATH:/opt/SUNWspro/bin:/usr/ccs/bin:/usr/bin:/usr/sbin:/usr/ucb:/usr/etc:/usr/openwin/bin:/usr/sfw/bin:/opt/sfw/bin:."
-=======
-# 	Set PATH for a build
-PATH="/opt/onbld/bin:/opt/onbld/bin/${MACH}:/opt/SUNWspro/bin:/usr/ccs/bin:/usr/bin:/usr/sbin:/usr/ucb:/usr/etc:/usr/openwin/bin:/usr/sfw/bin:/opt/sfw/bin:."
->>>>>>> 4f4d4600
+
 if [[ "${SUNWSPRO}" != "" ]]; then 
 	export PATH="${SUNWSPRO}/bin:$PATH" 
 fi 
