/*
 * This file and its contents are supplied under the terms of the
 * Common Development and Distribution License ("CDDL"), version 1.0.
 * You may only use this file in accordance with the terms of version
 * 1.0 of the CDDL.
 *
 * A full copy of the text of the CDDL should have accompanied this
 * source.  A copy of the CDDL is also available via the Internet at
 * http://www.illumos.org/license/CDDL.
 */

/*
<<<<<<< HEAD
 * Copyright 2013 <contributor>.  All rights reserved.
=======
 * Copyright 2014 <contributor>
>>>>>>> 63e911b6
 */

	.file	"prototype.s"

/*
 * Describe the purpose of this file here.
 */

#include <sys/asm_linkage.h>

	ENTRY(symbol_name)

	SET_SIZE(symbol_name)<|MERGE_RESOLUTION|>--- conflicted
+++ resolved
@@ -10,11 +10,7 @@
  */
 
 /*
-<<<<<<< HEAD
- * Copyright 2013 <contributor>.  All rights reserved.
-=======
  * Copyright 2014 <contributor>
->>>>>>> 63e911b6
  */
 
 	.file	"prototype.s"
