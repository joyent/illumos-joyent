/*
 * CDDL HEADER START
 *
 * The contents of this file are subject to the terms of the
 * Common Development and Distribution License (the "License").
 * You may not use this file except in compliance with the License.
 *
 * You can obtain a copy of the license at usr/src/OPENSOLARIS.LICENSE
 * or http://www.opensolaris.org/os/licensing.
 * See the License for the specific language governing permissions
 * and limitations under the License.
 *
 * When distributing Covered Code, include this CDDL HEADER in each
 * file and include the License file at usr/src/OPENSOLARIS.LICENSE.
 * If applicable, add the following below this CDDL HEADER, with the
 * fields enclosed by brackets "[]" replaced with your own identifying
 * information: Portions Copyright [yyyy] [name of copyright owner]
 *
 * CDDL HEADER END
 */

/*
 * Copyright (c) 2003, 2010, Oracle and/or its affiliates. All rights reserved.
 * Copyright (c) 2013, Joyent, Inc. All rights reserved.
 * Copyright (c) 2012 by Delphix. All rights reserved.
 */

#include <sys/types.h>
#include <sys/modctl.h>
#include <sys/systeminfo.h>
#include <sys/resource.h>

#include <libelf.h>
#include <strings.h>
#include <alloca.h>
#include <limits.h>
#include <unistd.h>
#include <stdlib.h>
#include <stdio.h>
#include <fcntl.h>
#include <errno.h>
#include <assert.h>

#define	_POSIX_PTHREAD_SEMANTICS
#include <dirent.h>
#undef	_POSIX_PTHREAD_SEMANTICS

#include <dt_impl.h>
#include <dt_program.h>
#include <dt_module.h>
#include <dt_printf.h>
#include <dt_string.h>
#include <dt_provider.h>

/*
 * Stability and versioning definitions.  These #defines are used in the tables
 * of identifiers below to fill in the attribute and version fields associated
 * with each identifier.  The DT_ATTR_* macros are a convenience to permit more
 * concise declarations of common attributes such as Stable/Stable/Common.  The
 * DT_VERS_* macros declare the encoded integer values of all versions used so
 * far.  DT_VERS_LATEST must correspond to the latest version value among all
 * versions exported by the D compiler.  DT_VERS_STRING must be an ASCII string
 * that contains DT_VERS_LATEST within it along with any suffixes (e.g. Beta).
 * You must update DT_VERS_LATEST and DT_VERS_STRING when adding a new version,
 * and then add the new version to the _dtrace_versions[] array declared below.
 * Refer to the Solaris Dynamic Tracing Guide Stability and Versioning chapters
 * respectively for an explanation of these DTrace features and their values.
 *
 * NOTE: Although the DTrace versioning scheme supports the labeling and
 *       introduction of incompatible changes (e.g. dropping an interface in a
 *       major release), the libdtrace code does not currently support this.
 *       All versions are assumed to strictly inherit from one another.  If
 *       we ever need to provide divergent interfaces, this will need work.
 */
#define	DT_ATTR_STABCMN	{ DTRACE_STABILITY_STABLE, \
	DTRACE_STABILITY_STABLE, DTRACE_CLASS_COMMON }

#define	DT_ATTR_EVOLCMN { DTRACE_STABILITY_EVOLVING, \
	DTRACE_STABILITY_EVOLVING, DTRACE_CLASS_COMMON \
}

/*
 * The version number should be increased for every customer visible release
 * of DTrace. The major number should be incremented when a fundamental
 * change has been made that would affect all consumers, and would reflect
 * sweeping changes to DTrace or the D language. The minor number should be
 * incremented when a change is introduced that could break scripts that had
 * previously worked; for example, adding a new built-in variable could break
 * a script which was already using that identifier. The micro number should
 * be changed when introducing functionality changes or major bug fixes that
 * do not affect backward compatibility -- this is merely to make capabilities
 * easily determined from the version number. Minor bugs do not require any
 * modification to the version number.
 */
#define	DT_VERS_1_0	DT_VERSION_NUMBER(1, 0, 0)
#define	DT_VERS_1_1	DT_VERSION_NUMBER(1, 1, 0)
#define	DT_VERS_1_2	DT_VERSION_NUMBER(1, 2, 0)
#define	DT_VERS_1_2_1	DT_VERSION_NUMBER(1, 2, 1)
#define	DT_VERS_1_2_2	DT_VERSION_NUMBER(1, 2, 2)
#define	DT_VERS_1_3	DT_VERSION_NUMBER(1, 3, 0)
#define	DT_VERS_1_4	DT_VERSION_NUMBER(1, 4, 0)
#define	DT_VERS_1_4_1	DT_VERSION_NUMBER(1, 4, 1)
#define	DT_VERS_1_5	DT_VERSION_NUMBER(1, 5, 0)
#define	DT_VERS_1_6	DT_VERSION_NUMBER(1, 6, 0)
#define	DT_VERS_1_6_1	DT_VERSION_NUMBER(1, 6, 1)
#define	DT_VERS_1_6_2	DT_VERSION_NUMBER(1, 6, 2)
#define	DT_VERS_1_6_3	DT_VERSION_NUMBER(1, 6, 3)
#define	DT_VERS_1_7	DT_VERSION_NUMBER(1, 7, 0)
#define	DT_VERS_1_7_1	DT_VERSION_NUMBER(1, 7, 1)
#define	DT_VERS_1_8	DT_VERSION_NUMBER(1, 8, 0)
#define	DT_VERS_1_8_1	DT_VERSION_NUMBER(1, 8, 1)
#define	DT_VERS_1_9	DT_VERSION_NUMBER(1, 9, 0)
<<<<<<< HEAD
=======
#define	DT_VERS_1_9_1	DT_VERSION_NUMBER(1, 9, 1)
>>>>>>> fb13f48f
#define	DT_VERS_1_10	DT_VERSION_NUMBER(1, 10, 0)
#define	DT_VERS_1_11	DT_VERSION_NUMBER(1, 11, 0)
#define	DT_VERS_1_12	DT_VERSION_NUMBER(1, 12, 0)
#define	DT_VERS_1_12_1	DT_VERSION_NUMBER(1, 12, 1)
#define	DT_VERS_LATEST	DT_VERS_1_12_1
#define	DT_VERS_STRING	"Sun D 1.12.1"

const dt_version_t _dtrace_versions[] = {
	DT_VERS_1_0,	/* D API 1.0.0 (PSARC 2001/466) Solaris 10 FCS */
	DT_VERS_1_1,	/* D API 1.1.0 Solaris Express 6/05 */
	DT_VERS_1_2,	/* D API 1.2.0 Solaris 10 Update 1 */
	DT_VERS_1_2_1,	/* D API 1.2.1 Solaris Express 4/06 */
	DT_VERS_1_2_2,	/* D API 1.2.2 Solaris Express 6/06 */
	DT_VERS_1_3,	/* D API 1.3 Solaris Express 10/06 */
	DT_VERS_1_4,	/* D API 1.4 Solaris Express 2/07 */
	DT_VERS_1_4_1,	/* D API 1.4.1 Solaris Express 4/07 */
	DT_VERS_1_5,	/* D API 1.5 Solaris Express 7/07 */
	DT_VERS_1_6,	/* D API 1.6 */
	DT_VERS_1_6_1,	/* D API 1.6.1 */
	DT_VERS_1_6_2,	/* D API 1.6.2 */
	DT_VERS_1_6_3,	/* D API 1.6.3 */
	DT_VERS_1_7,	/* D API 1.7 */
	DT_VERS_1_7_1,	/* D API 1.7.1 */
	DT_VERS_1_8,	/* D API 1.8 */
	DT_VERS_1_8_1,	/* D API 1.8.1 */
	DT_VERS_1_9,	/* D API 1.9 */
<<<<<<< HEAD
=======
	DT_VERS_1_9_1,	/* D API 1.9.1 */
>>>>>>> fb13f48f
	DT_VERS_1_10,	/* D API 1.10 */
	DT_VERS_1_11,	/* D API 1.11 */
	DT_VERS_1_12,	/* D API 1.12 */
	DT_VERS_1_12_1,	/* D API 1.12.1 */
	0
};

/*
 * Table of global identifiers.  This is used to populate the global identifier
 * hash when a new dtrace client open occurs.  For more info see dt_ident.h.
 * The global identifiers that represent functions use the dt_idops_func ops
 * and specify the private data pointer as a prototype string which is parsed
 * when the identifier is first encountered.  These prototypes look like ANSI
 * C function prototypes except that the special symbol "@" can be used as a
 * wildcard to represent a single parameter of any type (i.e. any dt_node_t).
 * The standard "..." notation can also be used to represent varargs.  An empty
 * parameter list is taken to mean void (that is, no arguments are permitted).
 * A parameter enclosed in square brackets (e.g. "[int]") denotes an optional
 * argument.
 */
static const dt_ident_t _dtrace_globals[] = {
{ "alloca", DT_IDENT_FUNC, 0, DIF_SUBR_ALLOCA, DT_ATTR_STABCMN, DT_VERS_1_0,
	&dt_idops_func, "void *(size_t)" },
{ "arg0", DT_IDENT_SCALAR, 0, DIF_VAR_ARG0, DT_ATTR_STABCMN, DT_VERS_1_0,
	&dt_idops_type, "int64_t" },
{ "arg1", DT_IDENT_SCALAR, 0, DIF_VAR_ARG1, DT_ATTR_STABCMN, DT_VERS_1_0,
	&dt_idops_type, "int64_t" },
{ "arg2", DT_IDENT_SCALAR, 0, DIF_VAR_ARG2, DT_ATTR_STABCMN, DT_VERS_1_0,
	&dt_idops_type, "int64_t" },
{ "arg3", DT_IDENT_SCALAR, 0, DIF_VAR_ARG3, DT_ATTR_STABCMN, DT_VERS_1_0,
	&dt_idops_type, "int64_t" },
{ "arg4", DT_IDENT_SCALAR, 0, DIF_VAR_ARG4, DT_ATTR_STABCMN, DT_VERS_1_0,
	&dt_idops_type, "int64_t" },
{ "arg5", DT_IDENT_SCALAR, 0, DIF_VAR_ARG5, DT_ATTR_STABCMN, DT_VERS_1_0,
	&dt_idops_type, "int64_t" },
{ "arg6", DT_IDENT_SCALAR, 0, DIF_VAR_ARG6, DT_ATTR_STABCMN, DT_VERS_1_0,
	&dt_idops_type, "int64_t" },
{ "arg7", DT_IDENT_SCALAR, 0, DIF_VAR_ARG7, DT_ATTR_STABCMN, DT_VERS_1_0,
	&dt_idops_type, "int64_t" },
{ "arg8", DT_IDENT_SCALAR, 0, DIF_VAR_ARG8, DT_ATTR_STABCMN, DT_VERS_1_0,
	&dt_idops_type, "int64_t" },
{ "arg9", DT_IDENT_SCALAR, 0, DIF_VAR_ARG9, DT_ATTR_STABCMN, DT_VERS_1_0,
	&dt_idops_type, "int64_t" },
{ "args", DT_IDENT_ARRAY, 0, DIF_VAR_ARGS, DT_ATTR_STABCMN, DT_VERS_1_0,
	&dt_idops_args, NULL },
{ "avg", DT_IDENT_AGGFUNC, 0, DTRACEAGG_AVG, DT_ATTR_STABCMN, DT_VERS_1_0,
	&dt_idops_func, "void(@)" },
{ "basename", DT_IDENT_FUNC, 0, DIF_SUBR_BASENAME, DT_ATTR_STABCMN, DT_VERS_1_0,
	&dt_idops_func, "string(const char *)" },
{ "bcopy", DT_IDENT_FUNC, 0, DIF_SUBR_BCOPY, DT_ATTR_STABCMN, DT_VERS_1_0,
	&dt_idops_func, "void(void *, void *, size_t)" },
{ "breakpoint", DT_IDENT_ACTFUNC, 0, DT_ACT_BREAKPOINT,
	DT_ATTR_STABCMN, DT_VERS_1_0,
	&dt_idops_func, "void()" },
{ "caller", DT_IDENT_SCALAR, 0, DIF_VAR_CALLER, DT_ATTR_STABCMN, DT_VERS_1_0,
	&dt_idops_type, "uintptr_t" },
{ "chill", DT_IDENT_ACTFUNC, 0, DT_ACT_CHILL, DT_ATTR_STABCMN, DT_VERS_1_0,
	&dt_idops_func, "void(int)" },
{ "cleanpath", DT_IDENT_FUNC, 0, DIF_SUBR_CLEANPATH, DT_ATTR_STABCMN,
	DT_VERS_1_0, &dt_idops_func, "string(const char *)" },
{ "clear", DT_IDENT_ACTFUNC, 0, DT_ACT_CLEAR, DT_ATTR_STABCMN, DT_VERS_1_0,
	&dt_idops_func, "void(...)" },
{ "commit", DT_IDENT_ACTFUNC, 0, DT_ACT_COMMIT, DT_ATTR_STABCMN, DT_VERS_1_0,
	&dt_idops_func, "void(int)" },
{ "copyin", DT_IDENT_FUNC, 0, DIF_SUBR_COPYIN, DT_ATTR_STABCMN, DT_VERS_1_0,
	&dt_idops_func, "void *(uintptr_t, size_t)" },
{ "copyinstr", DT_IDENT_FUNC, 0, DIF_SUBR_COPYINSTR,
	DT_ATTR_STABCMN, DT_VERS_1_0,
	&dt_idops_func, "string(uintptr_t, [size_t])" },
{ "copyinto", DT_IDENT_FUNC, 0, DIF_SUBR_COPYINTO, DT_ATTR_STABCMN,
	DT_VERS_1_0, &dt_idops_func, "void(uintptr_t, size_t, void *)" },
{ "copyout", DT_IDENT_FUNC, 0, DIF_SUBR_COPYOUT, DT_ATTR_STABCMN, DT_VERS_1_0,
	&dt_idops_func, "void(void *, uintptr_t, size_t)" },
{ "copyoutstr", DT_IDENT_FUNC, 0, DIF_SUBR_COPYOUTSTR,
	DT_ATTR_STABCMN, DT_VERS_1_0,
	&dt_idops_func, "void(char *, uintptr_t, size_t)" },
{ "count", DT_IDENT_AGGFUNC, 0, DTRACEAGG_COUNT, DT_ATTR_STABCMN, DT_VERS_1_0,
	&dt_idops_func, "void()" },
{ "curthread", DT_IDENT_SCALAR, 0, DIF_VAR_CURTHREAD,
	{ DTRACE_STABILITY_STABLE, DTRACE_STABILITY_PRIVATE,
	DTRACE_CLASS_COMMON }, DT_VERS_1_0,
	&dt_idops_type, "genunix`kthread_t *" },
{ "ddi_pathname", DT_IDENT_FUNC, 0, DIF_SUBR_DDI_PATHNAME,
	DT_ATTR_EVOLCMN, DT_VERS_1_0,
	&dt_idops_func, "string(void *, int64_t)" },
{ "denormalize", DT_IDENT_ACTFUNC, 0, DT_ACT_DENORMALIZE, DT_ATTR_STABCMN,
	DT_VERS_1_0, &dt_idops_func, "void(...)" },
{ "dirname", DT_IDENT_FUNC, 0, DIF_SUBR_DIRNAME, DT_ATTR_STABCMN, DT_VERS_1_0,
	&dt_idops_func, "string(const char *)" },
{ "discard", DT_IDENT_ACTFUNC, 0, DT_ACT_DISCARD, DT_ATTR_STABCMN, DT_VERS_1_0,
	&dt_idops_func, "void(int)" },
{ "epid", DT_IDENT_SCALAR, 0, DIF_VAR_EPID, DT_ATTR_STABCMN, DT_VERS_1_0,
	&dt_idops_type, "uint_t" },
{ "errno", DT_IDENT_SCALAR, 0, DIF_VAR_ERRNO, DT_ATTR_STABCMN, DT_VERS_1_0,
	&dt_idops_type, "int" },
{ "execname", DT_IDENT_SCALAR, 0, DIF_VAR_EXECNAME,
	DT_ATTR_STABCMN, DT_VERS_1_0, &dt_idops_type, "string" },
{ "exit", DT_IDENT_ACTFUNC, 0, DT_ACT_EXIT, DT_ATTR_STABCMN, DT_VERS_1_0,
	&dt_idops_func, "void(int)" },
{ "freopen", DT_IDENT_ACTFUNC, 0, DT_ACT_FREOPEN, DT_ATTR_STABCMN,
	DT_VERS_1_1, &dt_idops_func, "void(@, ...)" },
{ "ftruncate", DT_IDENT_ACTFUNC, 0, DT_ACT_FTRUNCATE, DT_ATTR_STABCMN,
	DT_VERS_1_0, &dt_idops_func, "void()" },
{ "func", DT_IDENT_ACTFUNC, 0, DT_ACT_SYM, DT_ATTR_STABCMN,
	DT_VERS_1_2, &dt_idops_func, "_symaddr(uintptr_t)" },
{ "getmajor", DT_IDENT_FUNC, 0, DIF_SUBR_GETMAJOR,
	DT_ATTR_EVOLCMN, DT_VERS_1_0,
	&dt_idops_func, "genunix`major_t(genunix`dev_t)" },
{ "getminor", DT_IDENT_FUNC, 0, DIF_SUBR_GETMINOR,
	DT_ATTR_EVOLCMN, DT_VERS_1_0,
	&dt_idops_func, "genunix`minor_t(genunix`dev_t)" },
{ "htonl", DT_IDENT_FUNC, 0, DIF_SUBR_HTONL, DT_ATTR_EVOLCMN, DT_VERS_1_3,
	&dt_idops_func, "uint32_t(uint32_t)" },
{ "htonll", DT_IDENT_FUNC, 0, DIF_SUBR_HTONLL, DT_ATTR_EVOLCMN, DT_VERS_1_3,
	&dt_idops_func, "uint64_t(uint64_t)" },
{ "htons", DT_IDENT_FUNC, 0, DIF_SUBR_HTONS, DT_ATTR_EVOLCMN, DT_VERS_1_3,
	&dt_idops_func, "uint16_t(uint16_t)" },
{ "getf", DT_IDENT_FUNC, 0, DIF_SUBR_GETF, DT_ATTR_STABCMN, DT_VERS_1_10,
	&dt_idops_func, "file_t *(int)" },
{ "gid", DT_IDENT_SCALAR, 0, DIF_VAR_GID, DT_ATTR_STABCMN, DT_VERS_1_0,
	&dt_idops_type, "gid_t" },
{ "id", DT_IDENT_SCALAR, 0, DIF_VAR_ID, DT_ATTR_STABCMN, DT_VERS_1_0,
	&dt_idops_type, "uint_t" },
{ "index", DT_IDENT_FUNC, 0, DIF_SUBR_INDEX, DT_ATTR_STABCMN, DT_VERS_1_1,
	&dt_idops_func, "int(const char *, const char *, [int])" },
{ "inet_ntoa", DT_IDENT_FUNC, 0, DIF_SUBR_INET_NTOA, DT_ATTR_STABCMN,
	DT_VERS_1_5, &dt_idops_func, "string(ipaddr_t *)" },
{ "inet_ntoa6", DT_IDENT_FUNC, 0, DIF_SUBR_INET_NTOA6, DT_ATTR_STABCMN,
	DT_VERS_1_5, &dt_idops_func, "string(in6_addr_t *)" },
{ "inet_ntop", DT_IDENT_FUNC, 0, DIF_SUBR_INET_NTOP, DT_ATTR_STABCMN,
	DT_VERS_1_5, &dt_idops_func, "string(int, void *)" },
{ "ipl", DT_IDENT_SCALAR, 0, DIF_VAR_IPL, DT_ATTR_STABCMN, DT_VERS_1_0,
	&dt_idops_type, "uint_t" },
{ "json", DT_IDENT_FUNC, 0, DIF_SUBR_JSON, DT_ATTR_STABCMN, DT_VERS_1_11,
	&dt_idops_func, "string(const char *, const char *)" },
{ "jstack", DT_IDENT_ACTFUNC, 0, DT_ACT_JSTACK, DT_ATTR_STABCMN, DT_VERS_1_0,
	&dt_idops_func, "stack(...)" },
{ "lltostr", DT_IDENT_FUNC, 0, DIF_SUBR_LLTOSTR, DT_ATTR_STABCMN, DT_VERS_1_0,
	&dt_idops_func, "string(int64_t, [int])" },
{ "llquantize", DT_IDENT_AGGFUNC, 0, DTRACEAGG_LLQUANTIZE, DT_ATTR_STABCMN,
	DT_VERS_1_7, &dt_idops_func,
	"void(@, int32_t, int32_t, int32_t, int32_t, ...)" },
{ "lquantize", DT_IDENT_AGGFUNC, 0, DTRACEAGG_LQUANTIZE,
	DT_ATTR_STABCMN, DT_VERS_1_0,
	&dt_idops_func, "void(@, int32_t, int32_t, ...)" },
{ "max", DT_IDENT_AGGFUNC, 0, DTRACEAGG_MAX, DT_ATTR_STABCMN, DT_VERS_1_0,
	&dt_idops_func, "void(@)" },
{ "min", DT_IDENT_AGGFUNC, 0, DTRACEAGG_MIN, DT_ATTR_STABCMN, DT_VERS_1_0,
	&dt_idops_func, "void(@)" },
{ "mod", DT_IDENT_ACTFUNC, 0, DT_ACT_MOD, DT_ATTR_STABCMN,
	DT_VERS_1_2, &dt_idops_func, "_symaddr(uintptr_t)" },
{ "msgdsize", DT_IDENT_FUNC, 0, DIF_SUBR_MSGDSIZE,
	DT_ATTR_STABCMN, DT_VERS_1_0,
	&dt_idops_func, "size_t(mblk_t *)" },
{ "msgsize", DT_IDENT_FUNC, 0, DIF_SUBR_MSGSIZE,
	DT_ATTR_STABCMN, DT_VERS_1_0,
	&dt_idops_func, "size_t(mblk_t *)" },
{ "mutex_owned", DT_IDENT_FUNC, 0, DIF_SUBR_MUTEX_OWNED,
	DT_ATTR_EVOLCMN, DT_VERS_1_0,
	&dt_idops_func, "int(genunix`kmutex_t *)" },
{ "mutex_owner", DT_IDENT_FUNC, 0, DIF_SUBR_MUTEX_OWNER,
	DT_ATTR_EVOLCMN, DT_VERS_1_0,
	&dt_idops_func, "genunix`kthread_t *(genunix`kmutex_t *)" },
{ "mutex_type_adaptive", DT_IDENT_FUNC, 0, DIF_SUBR_MUTEX_TYPE_ADAPTIVE,
	DT_ATTR_EVOLCMN, DT_VERS_1_0,
	&dt_idops_func, "int(genunix`kmutex_t *)" },
{ "mutex_type_spin", DT_IDENT_FUNC, 0, DIF_SUBR_MUTEX_TYPE_SPIN,
	DT_ATTR_EVOLCMN, DT_VERS_1_0,
	&dt_idops_func, "int(genunix`kmutex_t *)" },
{ "ntohl", DT_IDENT_FUNC, 0, DIF_SUBR_NTOHL, DT_ATTR_EVOLCMN, DT_VERS_1_3,
	&dt_idops_func, "uint32_t(uint32_t)" },
{ "ntohll", DT_IDENT_FUNC, 0, DIF_SUBR_NTOHLL, DT_ATTR_EVOLCMN, DT_VERS_1_3,
	&dt_idops_func, "uint64_t(uint64_t)" },
{ "ntohs", DT_IDENT_FUNC, 0, DIF_SUBR_NTOHS, DT_ATTR_EVOLCMN, DT_VERS_1_3,
	&dt_idops_func, "uint16_t(uint16_t)" },
{ "normalize", DT_IDENT_ACTFUNC, 0, DT_ACT_NORMALIZE, DT_ATTR_STABCMN,
	DT_VERS_1_0, &dt_idops_func, "void(...)" },
{ "panic", DT_IDENT_ACTFUNC, 0, DT_ACT_PANIC, DT_ATTR_STABCMN, DT_VERS_1_0,
	&dt_idops_func, "void()" },
{ "pid", DT_IDENT_SCALAR, 0, DIF_VAR_PID, DT_ATTR_STABCMN, DT_VERS_1_0,
	&dt_idops_type, "pid_t" },
{ "ppid", DT_IDENT_SCALAR, 0, DIF_VAR_PPID, DT_ATTR_STABCMN, DT_VERS_1_0,
	&dt_idops_type, "pid_t" },
{ "print", DT_IDENT_ACTFUNC, 0, DT_ACT_PRINT, DT_ATTR_STABCMN, DT_VERS_1_9,
	&dt_idops_func, "void(@)" },
{ "printa", DT_IDENT_ACTFUNC, 0, DT_ACT_PRINTA, DT_ATTR_STABCMN, DT_VERS_1_0,
	&dt_idops_func, "void(@, ...)" },
{ "printf", DT_IDENT_ACTFUNC, 0, DT_ACT_PRINTF, DT_ATTR_STABCMN, DT_VERS_1_0,
	&dt_idops_func, "void(@, ...)" },
{ "probefunc", DT_IDENT_SCALAR, 0, DIF_VAR_PROBEFUNC,
	DT_ATTR_STABCMN, DT_VERS_1_0, &dt_idops_type, "string" },
{ "probemod", DT_IDENT_SCALAR, 0, DIF_VAR_PROBEMOD,
	DT_ATTR_STABCMN, DT_VERS_1_0, &dt_idops_type, "string" },
{ "probename", DT_IDENT_SCALAR, 0, DIF_VAR_PROBENAME,
	DT_ATTR_STABCMN, DT_VERS_1_0, &dt_idops_type, "string" },
{ "probeprov", DT_IDENT_SCALAR, 0, DIF_VAR_PROBEPROV,
	DT_ATTR_STABCMN, DT_VERS_1_0, &dt_idops_type, "string" },
{ "progenyof", DT_IDENT_FUNC, 0, DIF_SUBR_PROGENYOF,
	DT_ATTR_STABCMN, DT_VERS_1_0,
	&dt_idops_func, "int(pid_t)" },
{ "quantize", DT_IDENT_AGGFUNC, 0, DTRACEAGG_QUANTIZE,
	DT_ATTR_STABCMN, DT_VERS_1_0,
	&dt_idops_func, "void(@, ...)" },
{ "raise", DT_IDENT_ACTFUNC, 0, DT_ACT_RAISE, DT_ATTR_STABCMN, DT_VERS_1_0,
	&dt_idops_func, "void(int)" },
{ "rand", DT_IDENT_FUNC, 0, DIF_SUBR_RAND, DT_ATTR_STABCMN, DT_VERS_1_0,
	&dt_idops_func, "int()" },
{ "rindex", DT_IDENT_FUNC, 0, DIF_SUBR_RINDEX, DT_ATTR_STABCMN, DT_VERS_1_1,
	&dt_idops_func, "int(const char *, const char *, [int])" },
{ "rw_iswriter", DT_IDENT_FUNC, 0, DIF_SUBR_RW_ISWRITER,
	DT_ATTR_EVOLCMN, DT_VERS_1_0,
	&dt_idops_func, "int(genunix`krwlock_t *)" },
{ "rw_read_held", DT_IDENT_FUNC, 0, DIF_SUBR_RW_READ_HELD,
	DT_ATTR_EVOLCMN, DT_VERS_1_0,
	&dt_idops_func, "int(genunix`krwlock_t *)" },
{ "rw_write_held", DT_IDENT_FUNC, 0, DIF_SUBR_RW_WRITE_HELD,
	DT_ATTR_EVOLCMN, DT_VERS_1_0,
	&dt_idops_func, "int(genunix`krwlock_t *)" },
{ "self", DT_IDENT_PTR, 0, 0, DT_ATTR_STABCMN, DT_VERS_1_0,
	&dt_idops_type, "void" },
{ "setopt", DT_IDENT_ACTFUNC, 0, DT_ACT_SETOPT, DT_ATTR_STABCMN,
	DT_VERS_1_2, &dt_idops_func, "void(const char *, [const char *])" },
{ "speculate", DT_IDENT_ACTFUNC, 0, DT_ACT_SPECULATE,
	DT_ATTR_STABCMN, DT_VERS_1_0,
	&dt_idops_func, "void(int)" },
{ "speculation", DT_IDENT_FUNC, 0, DIF_SUBR_SPECULATION,
	DT_ATTR_STABCMN, DT_VERS_1_0,
	&dt_idops_func, "int()" },
{ "stack", DT_IDENT_ACTFUNC, 0, DT_ACT_STACK, DT_ATTR_STABCMN, DT_VERS_1_0,
	&dt_idops_func, "stack(...)" },
{ "stackdepth", DT_IDENT_SCALAR, 0, DIF_VAR_STACKDEPTH,
	DT_ATTR_STABCMN, DT_VERS_1_0,
	&dt_idops_type, "uint32_t" },
{ "stddev", DT_IDENT_AGGFUNC, 0, DTRACEAGG_STDDEV, DT_ATTR_STABCMN,
	DT_VERS_1_6, &dt_idops_func, "void(@)" },
{ "stop", DT_IDENT_ACTFUNC, 0, DT_ACT_STOP, DT_ATTR_STABCMN, DT_VERS_1_0,
	&dt_idops_func, "void()" },
{ "strchr", DT_IDENT_FUNC, 0, DIF_SUBR_STRCHR, DT_ATTR_STABCMN, DT_VERS_1_1,
	&dt_idops_func, "string(const char *, char)" },
{ "strlen", DT_IDENT_FUNC, 0, DIF_SUBR_STRLEN, DT_ATTR_STABCMN, DT_VERS_1_0,
	&dt_idops_func, "size_t(const char *)" },
{ "strjoin", DT_IDENT_FUNC, 0, DIF_SUBR_STRJOIN, DT_ATTR_STABCMN, DT_VERS_1_0,
	&dt_idops_func, "string(const char *, const char *)" },
{ "strrchr", DT_IDENT_FUNC, 0, DIF_SUBR_STRRCHR, DT_ATTR_STABCMN, DT_VERS_1_1,
	&dt_idops_func, "string(const char *, char)" },
{ "strstr", DT_IDENT_FUNC, 0, DIF_SUBR_STRSTR, DT_ATTR_STABCMN, DT_VERS_1_1,
	&dt_idops_func, "string(const char *, const char *)" },
{ "strtok", DT_IDENT_FUNC, 0, DIF_SUBR_STRTOK, DT_ATTR_STABCMN, DT_VERS_1_1,
	&dt_idops_func, "string(const char *, const char *)" },
{ "strtoll", DT_IDENT_FUNC, 0, DIF_SUBR_STRTOLL, DT_ATTR_STABCMN, DT_VERS_1_11,
	&dt_idops_func, "int64_t(const char *, [int])" },
{ "substr", DT_IDENT_FUNC, 0, DIF_SUBR_SUBSTR, DT_ATTR_STABCMN, DT_VERS_1_1,
	&dt_idops_func, "string(const char *, int, [int])" },
{ "sum", DT_IDENT_AGGFUNC, 0, DTRACEAGG_SUM, DT_ATTR_STABCMN, DT_VERS_1_0,
	&dt_idops_func, "void(@)" },
{ "sym", DT_IDENT_ACTFUNC, 0, DT_ACT_SYM, DT_ATTR_STABCMN,
	DT_VERS_1_2, &dt_idops_func, "_symaddr(uintptr_t)" },
{ "system", DT_IDENT_ACTFUNC, 0, DT_ACT_SYSTEM, DT_ATTR_STABCMN, DT_VERS_1_0,
	&dt_idops_func, "void(@, ...)" },
{ "this", DT_IDENT_PTR, 0, 0, DT_ATTR_STABCMN, DT_VERS_1_0,
	&dt_idops_type, "void" },
{ "tid", DT_IDENT_SCALAR, 0, DIF_VAR_TID, DT_ATTR_STABCMN, DT_VERS_1_0,
	&dt_idops_type, "id_t" },
{ "timestamp", DT_IDENT_SCALAR, 0, DIF_VAR_TIMESTAMP,
	DT_ATTR_STABCMN, DT_VERS_1_0,
	&dt_idops_type, "uint64_t" },
{ "tolower", DT_IDENT_FUNC, 0, DIF_SUBR_TOLOWER, DT_ATTR_STABCMN, DT_VERS_1_8,
	&dt_idops_func, "string(const char *)" },
{ "toupper", DT_IDENT_FUNC, 0, DIF_SUBR_TOUPPER, DT_ATTR_STABCMN, DT_VERS_1_8,
	&dt_idops_func, "string(const char *)" },
{ "trace", DT_IDENT_ACTFUNC, 0, DT_ACT_TRACE, DT_ATTR_STABCMN, DT_VERS_1_0,
	&dt_idops_func, "void(@)" },
{ "tracemem", DT_IDENT_ACTFUNC, 0, DT_ACT_TRACEMEM,
	DT_ATTR_STABCMN, DT_VERS_1_0,
	&dt_idops_func, "void(@, size_t, ...)" },
{ "trunc", DT_IDENT_ACTFUNC, 0, DT_ACT_TRUNC, DT_ATTR_STABCMN,
	DT_VERS_1_0, &dt_idops_func, "void(...)" },
{ "uaddr", DT_IDENT_ACTFUNC, 0, DT_ACT_UADDR, DT_ATTR_STABCMN,
	DT_VERS_1_2, &dt_idops_func, "_usymaddr(uintptr_t)" },
{ "ucaller", DT_IDENT_SCALAR, 0, DIF_VAR_UCALLER, DT_ATTR_STABCMN,
	DT_VERS_1_2, &dt_idops_type, "uint64_t" },
{ "ufunc", DT_IDENT_ACTFUNC, 0, DT_ACT_USYM, DT_ATTR_STABCMN,
	DT_VERS_1_2, &dt_idops_func, "_usymaddr(uintptr_t)" },
{ "uid", DT_IDENT_SCALAR, 0, DIF_VAR_UID, DT_ATTR_STABCMN, DT_VERS_1_0,
	&dt_idops_type, "uid_t" },
{ "umod", DT_IDENT_ACTFUNC, 0, DT_ACT_UMOD, DT_ATTR_STABCMN,
	DT_VERS_1_2, &dt_idops_func, "_usymaddr(uintptr_t)" },
{ "uregs", DT_IDENT_ARRAY, 0, DIF_VAR_UREGS, DT_ATTR_STABCMN, DT_VERS_1_0,
	&dt_idops_regs, NULL },
{ "ustack", DT_IDENT_ACTFUNC, 0, DT_ACT_USTACK, DT_ATTR_STABCMN, DT_VERS_1_0,
	&dt_idops_func, "stack(...)" },
{ "ustackdepth", DT_IDENT_SCALAR, 0, DIF_VAR_USTACKDEPTH,
	DT_ATTR_STABCMN, DT_VERS_1_2,
	&dt_idops_type, "uint32_t" },
{ "usym", DT_IDENT_ACTFUNC, 0, DT_ACT_USYM, DT_ATTR_STABCMN,
	DT_VERS_1_2, &dt_idops_func, "_usymaddr(uintptr_t)" },
{ "vmregs", DT_IDENT_ARRAY, 0, DIF_VAR_VMREGS, DT_ATTR_STABCMN, DT_VERS_1_7,
	&dt_idops_regs, NULL },
{ "vtimestamp", DT_IDENT_SCALAR, 0, DIF_VAR_VTIMESTAMP,
	DT_ATTR_STABCMN, DT_VERS_1_0,
	&dt_idops_type, "uint64_t" },
{ "walltimestamp", DT_IDENT_SCALAR, 0, DIF_VAR_WALLTIMESTAMP,
	DT_ATTR_STABCMN, DT_VERS_1_0,
	&dt_idops_type, "int64_t" },
{ "zonename", DT_IDENT_SCALAR, 0, DIF_VAR_ZONENAME,
	DT_ATTR_STABCMN, DT_VERS_1_0, &dt_idops_type, "string" },
{ NULL, 0, 0, 0, { 0, 0, 0 }, 0, NULL, NULL }
};

/*
 * Tables of ILP32 intrinsic integer and floating-point type templates to use
 * to populate the dynamic "C" CTF type container.
 */
static const dt_intrinsic_t _dtrace_intrinsics_32[] = {
{ "void", { CTF_INT_SIGNED, 0, 0 }, CTF_K_INTEGER },
{ "signed", { CTF_INT_SIGNED, 0, 32 }, CTF_K_INTEGER },
{ "unsigned", { 0, 0, 32 }, CTF_K_INTEGER },
{ "char", { CTF_INT_SIGNED | CTF_INT_CHAR, 0, 8 }, CTF_K_INTEGER },
{ "short", { CTF_INT_SIGNED, 0, 16 }, CTF_K_INTEGER },
{ "int", { CTF_INT_SIGNED, 0, 32 }, CTF_K_INTEGER },
{ "long", { CTF_INT_SIGNED, 0, 32 }, CTF_K_INTEGER },
{ "long long", { CTF_INT_SIGNED, 0, 64 }, CTF_K_INTEGER },
{ "signed char", { CTF_INT_SIGNED | CTF_INT_CHAR, 0, 8 }, CTF_K_INTEGER },
{ "signed short", { CTF_INT_SIGNED, 0, 16 }, CTF_K_INTEGER },
{ "signed int", { CTF_INT_SIGNED, 0, 32 }, CTF_K_INTEGER },
{ "signed long", { CTF_INT_SIGNED, 0, 32 }, CTF_K_INTEGER },
{ "signed long long", { CTF_INT_SIGNED, 0, 64 }, CTF_K_INTEGER },
{ "unsigned char", { CTF_INT_CHAR, 0, 8 }, CTF_K_INTEGER },
{ "unsigned short", { 0, 0, 16 }, CTF_K_INTEGER },
{ "unsigned int", { 0, 0, 32 }, CTF_K_INTEGER },
{ "unsigned long", { 0, 0, 32 }, CTF_K_INTEGER },
{ "unsigned long long", { 0, 0, 64 }, CTF_K_INTEGER },
{ "_Bool", { CTF_INT_BOOL, 0, 8 }, CTF_K_INTEGER },
{ "float", { CTF_FP_SINGLE, 0, 32 }, CTF_K_FLOAT },
{ "double", { CTF_FP_DOUBLE, 0, 64 }, CTF_K_FLOAT },
{ "long double", { CTF_FP_LDOUBLE, 0, 128 }, CTF_K_FLOAT },
{ "float imaginary", { CTF_FP_IMAGRY, 0, 32 }, CTF_K_FLOAT },
{ "double imaginary", { CTF_FP_DIMAGRY, 0, 64 }, CTF_K_FLOAT },
{ "long double imaginary", { CTF_FP_LDIMAGRY, 0, 128 }, CTF_K_FLOAT },
{ "float complex", { CTF_FP_CPLX, 0, 64 }, CTF_K_FLOAT },
{ "double complex", { CTF_FP_DCPLX, 0, 128 }, CTF_K_FLOAT },
{ "long double complex", { CTF_FP_LDCPLX, 0, 256 }, CTF_K_FLOAT },
{ NULL, { 0, 0, 0 }, 0 }
};

/*
 * Tables of LP64 intrinsic integer and floating-point type templates to use
 * to populate the dynamic "C" CTF type container.
 */
static const dt_intrinsic_t _dtrace_intrinsics_64[] = {
{ "void", { CTF_INT_SIGNED, 0, 0 }, CTF_K_INTEGER },
{ "signed", { CTF_INT_SIGNED, 0, 32 }, CTF_K_INTEGER },
{ "unsigned", { 0, 0, 32 }, CTF_K_INTEGER },
{ "char", { CTF_INT_SIGNED | CTF_INT_CHAR, 0, 8 }, CTF_K_INTEGER },
{ "short", { CTF_INT_SIGNED, 0, 16 }, CTF_K_INTEGER },
{ "int", { CTF_INT_SIGNED, 0, 32 }, CTF_K_INTEGER },
{ "long", { CTF_INT_SIGNED, 0, 64 }, CTF_K_INTEGER },
{ "long long", { CTF_INT_SIGNED, 0, 64 }, CTF_K_INTEGER },
{ "signed char", { CTF_INT_SIGNED | CTF_INT_CHAR, 0, 8 }, CTF_K_INTEGER },
{ "signed short", { CTF_INT_SIGNED, 0, 16 }, CTF_K_INTEGER },
{ "signed int", { CTF_INT_SIGNED, 0, 32 }, CTF_K_INTEGER },
{ "signed long", { CTF_INT_SIGNED, 0, 64 }, CTF_K_INTEGER },
{ "signed long long", { CTF_INT_SIGNED, 0, 64 }, CTF_K_INTEGER },
{ "unsigned char", { CTF_INT_CHAR, 0, 8 }, CTF_K_INTEGER },
{ "unsigned short", { 0, 0, 16 }, CTF_K_INTEGER },
{ "unsigned int", { 0, 0, 32 }, CTF_K_INTEGER },
{ "unsigned long", { 0, 0, 64 }, CTF_K_INTEGER },
{ "unsigned long long", { 0, 0, 64 }, CTF_K_INTEGER },
{ "_Bool", { CTF_INT_BOOL, 0, 8 }, CTF_K_INTEGER },
{ "float", { CTF_FP_SINGLE, 0, 32 }, CTF_K_FLOAT },
{ "double", { CTF_FP_DOUBLE, 0, 64 }, CTF_K_FLOAT },
{ "long double", { CTF_FP_LDOUBLE, 0, 128 }, CTF_K_FLOAT },
{ "float imaginary", { CTF_FP_IMAGRY, 0, 32 }, CTF_K_FLOAT },
{ "double imaginary", { CTF_FP_DIMAGRY, 0, 64 }, CTF_K_FLOAT },
{ "long double imaginary", { CTF_FP_LDIMAGRY, 0, 128 }, CTF_K_FLOAT },
{ "float complex", { CTF_FP_CPLX, 0, 64 }, CTF_K_FLOAT },
{ "double complex", { CTF_FP_DCPLX, 0, 128 }, CTF_K_FLOAT },
{ "long double complex", { CTF_FP_LDCPLX, 0, 256 }, CTF_K_FLOAT },
{ NULL, { 0, 0, 0 }, 0 }
};

/*
 * Tables of ILP32 typedefs to use to populate the dynamic "D" CTF container.
 * These aliases ensure that D definitions can use typical <sys/types.h> names.
 */
static const dt_typedef_t _dtrace_typedefs_32[] = {
{ "char", "int8_t" },
{ "short", "int16_t" },
{ "int", "int32_t" },
{ "long long", "int64_t" },
{ "int", "intptr_t" },
{ "int", "ssize_t" },
{ "unsigned char", "uint8_t" },
{ "unsigned short", "uint16_t" },
{ "unsigned", "uint32_t" },
{ "unsigned long long", "uint64_t" },
{ "unsigned char", "uchar_t" },
{ "unsigned short", "ushort_t" },
{ "unsigned", "uint_t" },
{ "unsigned long", "ulong_t" },
{ "unsigned long long", "u_longlong_t" },
{ "int", "ptrdiff_t" },
{ "unsigned", "uintptr_t" },
{ "unsigned", "size_t" },
{ "long", "id_t" },
{ "long", "pid_t" },
{ NULL, NULL }
};

/*
 * Tables of LP64 typedefs to use to populate the dynamic "D" CTF container.
 * These aliases ensure that D definitions can use typical <sys/types.h> names.
 */
static const dt_typedef_t _dtrace_typedefs_64[] = {
{ "char", "int8_t" },
{ "short", "int16_t" },
{ "int", "int32_t" },
{ "long", "int64_t" },
{ "long", "intptr_t" },
{ "long", "ssize_t" },
{ "unsigned char", "uint8_t" },
{ "unsigned short", "uint16_t" },
{ "unsigned", "uint32_t" },
{ "unsigned long", "uint64_t" },
{ "unsigned char", "uchar_t" },
{ "unsigned short", "ushort_t" },
{ "unsigned", "uint_t" },
{ "unsigned long", "ulong_t" },
{ "unsigned long long", "u_longlong_t" },
{ "long", "ptrdiff_t" },
{ "unsigned long", "uintptr_t" },
{ "unsigned long", "size_t" },
{ "int", "id_t" },
{ "int", "pid_t" },
{ NULL, NULL }
};

/*
 * Tables of ILP32 integer type templates used to populate the dtp->dt_ints[]
 * cache when a new dtrace client open occurs.  Values are set by dtrace_open().
 */
static const dt_intdesc_t _dtrace_ints_32[] = {
{ "int", NULL, CTF_ERR, 0x7fffffffULL },
{ "unsigned int", NULL, CTF_ERR, 0xffffffffULL },
{ "long", NULL, CTF_ERR, 0x7fffffffULL },
{ "unsigned long", NULL, CTF_ERR, 0xffffffffULL },
{ "long long", NULL, CTF_ERR, 0x7fffffffffffffffULL },
{ "unsigned long long", NULL, CTF_ERR, 0xffffffffffffffffULL }
};

/*
 * Tables of LP64 integer type templates used to populate the dtp->dt_ints[]
 * cache when a new dtrace client open occurs.  Values are set by dtrace_open().
 */
static const dt_intdesc_t _dtrace_ints_64[] = {
{ "int", NULL, CTF_ERR, 0x7fffffffULL },
{ "unsigned int", NULL, CTF_ERR, 0xffffffffULL },
{ "long", NULL, CTF_ERR, 0x7fffffffffffffffULL },
{ "unsigned long", NULL, CTF_ERR, 0xffffffffffffffffULL },
{ "long long", NULL, CTF_ERR, 0x7fffffffffffffffULL },
{ "unsigned long long", NULL, CTF_ERR, 0xffffffffffffffffULL }
};

/*
 * Table of macro variable templates used to populate the macro identifier hash
 * when a new dtrace client open occurs.  Values are set by dtrace_update().
 */
static const dt_ident_t _dtrace_macros[] = {
{ "egid", DT_IDENT_SCALAR, 0, 0, DT_ATTR_STABCMN, DT_VERS_1_0 },
{ "euid", DT_IDENT_SCALAR, 0, 0, DT_ATTR_STABCMN, DT_VERS_1_0 },
{ "gid", DT_IDENT_SCALAR, 0, 0, DT_ATTR_STABCMN, DT_VERS_1_0 },
{ "pid", DT_IDENT_SCALAR, 0, 0, DT_ATTR_STABCMN, DT_VERS_1_0 },
{ "pgid", DT_IDENT_SCALAR, 0, 0, DT_ATTR_STABCMN, DT_VERS_1_0 },
{ "ppid", DT_IDENT_SCALAR, 0, 0, DT_ATTR_STABCMN, DT_VERS_1_0 },
{ "projid", DT_IDENT_SCALAR, 0, 0, DT_ATTR_STABCMN, DT_VERS_1_0 },
{ "sid", DT_IDENT_SCALAR, 0, 0, DT_ATTR_STABCMN, DT_VERS_1_0 },
{ "taskid", DT_IDENT_SCALAR, 0, 0, DT_ATTR_STABCMN, DT_VERS_1_0 },
{ "target", DT_IDENT_SCALAR, 0, 0, DT_ATTR_STABCMN, DT_VERS_1_0 },
{ "uid", DT_IDENT_SCALAR, 0, 0, DT_ATTR_STABCMN, DT_VERS_1_0 },
{ NULL, 0, 0, 0, { 0, 0, 0 }, 0 }
};

/*
 * Hard-wired definition string to be compiled and cached every time a new
 * DTrace library handle is initialized.  This string should only be used to
 * contain definitions that should be present regardless of DTRACE_O_NOLIBS.
 */
static const char _dtrace_hardwire[] = "\
inline long NULL = 0; \n\
#pragma D binding \"1.0\" NULL\n\
";

/*
 * Default DTrace configuration to use when opening libdtrace DTRACE_O_NODEV.
 * If DTRACE_O_NODEV is not set, we load the configuration from the kernel.
 * The use of CTF_MODEL_NATIVE is more subtle than it might appear: we are
 * relying on the fact that when running dtrace(1M), isaexec will invoke the
 * binary with the same bitness as the kernel, which is what we want by default
 * when generating our DIF.  The user can override the choice using oflags.
 */
static const dtrace_conf_t _dtrace_conf = {
	DIF_VERSION,		/* dtc_difversion */
	DIF_DIR_NREGS,		/* dtc_difintregs */
	DIF_DTR_NREGS,		/* dtc_diftupregs */
	CTF_MODEL_NATIVE	/* dtc_ctfmodel */
};

const dtrace_attribute_t _dtrace_maxattr = {
	DTRACE_STABILITY_MAX,
	DTRACE_STABILITY_MAX,
	DTRACE_CLASS_MAX
};

const dtrace_attribute_t _dtrace_defattr = {
	DTRACE_STABILITY_STABLE,
	DTRACE_STABILITY_STABLE,
	DTRACE_CLASS_COMMON
};

const dtrace_attribute_t _dtrace_symattr = {
	DTRACE_STABILITY_PRIVATE,
	DTRACE_STABILITY_PRIVATE,
	DTRACE_CLASS_UNKNOWN
};

const dtrace_attribute_t _dtrace_typattr = {
	DTRACE_STABILITY_PRIVATE,
	DTRACE_STABILITY_PRIVATE,
	DTRACE_CLASS_UNKNOWN
};

const dtrace_attribute_t _dtrace_prvattr = {
	DTRACE_STABILITY_PRIVATE,
	DTRACE_STABILITY_PRIVATE,
	DTRACE_CLASS_UNKNOWN
};

const dtrace_pattr_t _dtrace_prvdesc = {
{ DTRACE_STABILITY_UNSTABLE, DTRACE_STABILITY_UNSTABLE, DTRACE_CLASS_COMMON },
{ DTRACE_STABILITY_UNSTABLE, DTRACE_STABILITY_UNSTABLE, DTRACE_CLASS_COMMON },
{ DTRACE_STABILITY_UNSTABLE, DTRACE_STABILITY_UNSTABLE, DTRACE_CLASS_COMMON },
{ DTRACE_STABILITY_UNSTABLE, DTRACE_STABILITY_UNSTABLE, DTRACE_CLASS_COMMON },
{ DTRACE_STABILITY_UNSTABLE, DTRACE_STABILITY_UNSTABLE, DTRACE_CLASS_COMMON },
};

const char *_dtrace_defcpp = "/usr/ccs/lib/cpp"; /* default cpp(1) to invoke */
const char *_dtrace_defld = "/usr/ccs/bin/ld";   /* default ld(1) to invoke */

const char *_dtrace_libdir = "/usr/lib/dtrace"; /* default library directory */
const char *_dtrace_provdir = "/dev/dtrace/provider"; /* provider directory */

int _dtrace_strbuckets = 211;	/* default number of hash buckets (prime) */
int _dtrace_intbuckets = 256;	/* default number of integer buckets (Pof2) */
uint_t _dtrace_strsize = 256;	/* default size of string intrinsic type */
uint_t _dtrace_stkindent = 14;	/* default whitespace indent for stack/ustack */
uint_t _dtrace_pidbuckets = 64; /* default number of pid hash buckets */
uint_t _dtrace_pidlrulim = 8;	/* default number of pid handles to cache */
size_t _dtrace_bufsize = 512;	/* default dt_buf_create() size */
int _dtrace_argmax = 32;	/* default maximum number of probe arguments */

int _dtrace_debug = 0;		/* debug messages enabled (off) */
const char *const _dtrace_version = DT_VERS_STRING; /* API version string */
int _dtrace_rdvers = RD_VERSION; /* rtld_db feature version */

typedef struct dt_fdlist {
	int *df_fds;		/* array of provider driver file descriptors */
	uint_t df_ents;		/* number of valid elements in df_fds[] */
	uint_t df_size;		/* size of df_fds[] */
} dt_fdlist_t;

#pragma init(_dtrace_init)
void
_dtrace_init(void)
{
	_dtrace_debug = getenv("DTRACE_DEBUG") != NULL;

	for (; _dtrace_rdvers > 0; _dtrace_rdvers--) {
		if (rd_init(_dtrace_rdvers) == RD_OK)
			break;
	}
}

static dtrace_hdl_t *
set_open_errno(dtrace_hdl_t *dtp, int *errp, int err)
{
	if (dtp != NULL)
		dtrace_close(dtp);
	if (errp != NULL)
		*errp = err;
	return (NULL);
}

static void
dt_provmod_open(dt_provmod_t **provmod, dt_fdlist_t *dfp)
{
	dt_provmod_t *prov;
	char path[PATH_MAX];
	struct dirent *dp, *ep;
	DIR *dirp;
	int fd;

	if ((dirp = opendir(_dtrace_provdir)) == NULL)
		return; /* failed to open directory; just skip it */

	ep = alloca(sizeof (struct dirent) + PATH_MAX + 1);
	bzero(ep, sizeof (struct dirent) + PATH_MAX + 1);

	while (readdir_r(dirp, ep, &dp) == 0 && dp != NULL) {
		if (dp->d_name[0] == '.')
			continue; /* skip "." and ".." */

		if (dfp->df_ents == dfp->df_size) {
			uint_t size = dfp->df_size ? dfp->df_size * 2 : 16;
			int *fds = realloc(dfp->df_fds, size * sizeof (int));

			if (fds == NULL)
				break; /* skip the rest of this directory */

			dfp->df_fds = fds;
			dfp->df_size = size;
		}

		(void) snprintf(path, sizeof (path), "%s/%s",
		    _dtrace_provdir, dp->d_name);

		if ((fd = open(path, O_RDONLY)) == -1)
			continue; /* failed to open driver; just skip it */

		if (((prov = malloc(sizeof (dt_provmod_t))) == NULL) ||
		    (prov->dp_name = malloc(strlen(dp->d_name) + 1)) == NULL) {
			free(prov);
			(void) close(fd);
			break;
		}

		(void) strcpy(prov->dp_name, dp->d_name);
		prov->dp_next = *provmod;
		*provmod = prov;

		dt_dprintf("opened provider %s\n", dp->d_name);
		dfp->df_fds[dfp->df_ents++] = fd;
	}

	(void) closedir(dirp);
}

static void
dt_provmod_destroy(dt_provmod_t **provmod)
{
	dt_provmod_t *next, *current;

	for (current = *provmod; current != NULL; current = next) {
		next = current->dp_next;
		free(current->dp_name);
		free(current);
	}

	*provmod = NULL;
}

static const char *
dt_get_sysinfo(int cmd, char *buf, size_t len)
{
	ssize_t rv = sysinfo(cmd, buf, len);
	char *p = buf;

	if (rv < 0 || rv > len)
		(void) snprintf(buf, len, "%s", "Unknown");

	while ((p = strchr(p, '.')) != NULL)
		*p++ = '_';

	return (buf);
}

static dtrace_hdl_t *
dt_vopen(int version, int flags, int *errp,
    const dtrace_vector_t *vector, void *arg)
{
	dtrace_hdl_t *dtp = NULL;
	int dtfd = -1, ftfd = -1, fterr = 0;
	dtrace_prog_t *pgp;
	dt_module_t *dmp;
	dt_provmod_t *provmod = NULL;
	int i, err;
	struct rlimit rl;

	const dt_intrinsic_t *dinp;
	const dt_typedef_t *dtyp;
	const dt_ident_t *idp;

	dtrace_typeinfo_t dtt;
	ctf_funcinfo_t ctc;
	ctf_arinfo_t ctr;

	dt_fdlist_t df = { NULL, 0, 0 };

	char isadef[32], utsdef[32];
	char s1[64], s2[64];

	if (version <= 0)
		return (set_open_errno(dtp, errp, EINVAL));

	if (version > DTRACE_VERSION)
		return (set_open_errno(dtp, errp, EDT_VERSION));

	if (version < DTRACE_VERSION) {
		/*
		 * Currently, increasing the library version number is used to
		 * denote a binary incompatible change.  That is, a consumer
		 * of the library cannot run on a version of the library with
		 * a higher DTRACE_VERSION number than the consumer compiled
		 * against.  Once the library API has been committed to,
		 * backwards binary compatibility will be required; at that
		 * time, this check should change to return EDT_OVERSION only
		 * if the specified version number is less than the version
		 * number at the time of interface commitment.
		 */
		return (set_open_errno(dtp, errp, EDT_OVERSION));
	}

	if (flags & ~DTRACE_O_MASK)
		return (set_open_errno(dtp, errp, EINVAL));

	if ((flags & DTRACE_O_LP64) && (flags & DTRACE_O_ILP32))
		return (set_open_errno(dtp, errp, EINVAL));

	if (vector == NULL && arg != NULL)
		return (set_open_errno(dtp, errp, EINVAL));

	if (elf_version(EV_CURRENT) == EV_NONE)
		return (set_open_errno(dtp, errp, EDT_ELFVERSION));

	if (vector != NULL || (flags & DTRACE_O_NODEV))
		goto alloc; /* do not attempt to open dtrace device */

	/*
	 * Before we get going, crank our limit on file descriptors up to the
	 * hard limit.  This is to allow for the fact that libproc keeps file
	 * descriptors to objects open for the lifetime of the proc handle;
	 * without raising our hard limit, we would have an acceptably small
	 * bound on the number of processes that we could concurrently
	 * instrument with the pid provider.
	 */
	if (getrlimit(RLIMIT_NOFILE, &rl) == 0) {
		rl.rlim_cur = rl.rlim_max;
		(void) setrlimit(RLIMIT_NOFILE, &rl);
	}

	/*
	 * Get the device path of each of the providers.  We hold them open
	 * in the df.df_fds list until we open the DTrace driver itself,
	 * allowing us to see all of the probes provided on this system.  Once
	 * we have the DTrace driver open, we can safely close all the providers
	 * now that they have registered with the framework.
	 */
	dt_provmod_open(&provmod, &df);

	dtfd = open("/dev/dtrace/dtrace", O_RDWR);
	err = errno; /* save errno from opening dtfd */

	ftfd = open("/dev/dtrace/provider/fasttrap", O_RDWR);
	fterr = ftfd == -1 ? errno : 0; /* save errno from open ftfd */

	while (df.df_ents-- != 0)
		(void) close(df.df_fds[df.df_ents]);

	free(df.df_fds);

	/*
	 * If we failed to open the dtrace device, fail dtrace_open().
	 * We convert some kernel errnos to custom libdtrace errnos to
	 * improve the resulting message from the usual strerror().
	 */
	if (dtfd == -1) {
		dt_provmod_destroy(&provmod);
		switch (err) {
		case ENOENT:
			err = EDT_NOENT;
			break;
		case EBUSY:
			err = EDT_BUSY;
			break;
		case EACCES:
			err = EDT_ACCESS;
			break;
		}
		return (set_open_errno(dtp, errp, err));
	}

	(void) fcntl(dtfd, F_SETFD, FD_CLOEXEC);
	(void) fcntl(ftfd, F_SETFD, FD_CLOEXEC);

alloc:
	if ((dtp = malloc(sizeof (dtrace_hdl_t))) == NULL)
		return (set_open_errno(dtp, errp, EDT_NOMEM));

	bzero(dtp, sizeof (dtrace_hdl_t));
	dtp->dt_oflags = flags;
	dtp->dt_prcmode = DT_PROC_STOP_PREINIT;
	dtp->dt_linkmode = DT_LINK_KERNEL;
	dtp->dt_linktype = DT_LTYP_ELF;
	dtp->dt_xlatemode = DT_XL_STATIC;
	dtp->dt_stdcmode = DT_STDC_XA;
	dtp->dt_encoding = DT_ENCODING_UNSET;
	dtp->dt_version = version;
	dtp->dt_fd = dtfd;
	dtp->dt_ftfd = ftfd;
	dtp->dt_fterr = fterr;
	dtp->dt_cdefs_fd = -1;
	dtp->dt_ddefs_fd = -1;
	dtp->dt_stdout_fd = -1;
	dtp->dt_modbuckets = _dtrace_strbuckets;
	dtp->dt_mods = calloc(dtp->dt_modbuckets, sizeof (dt_module_t *));
	dtp->dt_provbuckets = _dtrace_strbuckets;
	dtp->dt_provs = calloc(dtp->dt_provbuckets, sizeof (dt_provider_t *));
	dt_proc_init(dtp);
	dtp->dt_vmax = DT_VERS_LATEST;
	dtp->dt_cpp_path = strdup(_dtrace_defcpp);
	dtp->dt_cpp_argv = malloc(sizeof (char *));
	dtp->dt_cpp_argc = 1;
	dtp->dt_cpp_args = 1;
	dtp->dt_ld_path = strdup(_dtrace_defld);
	dtp->dt_provmod = provmod;
	dtp->dt_vector = vector;
	dtp->dt_varg = arg;
	dt_dof_init(dtp);
	(void) uname(&dtp->dt_uts);

	if (dtp->dt_mods == NULL || dtp->dt_provs == NULL ||
	    dtp->dt_procs == NULL || dtp->dt_proc_env == NULL ||
	    dtp->dt_ld_path == NULL || dtp->dt_cpp_path == NULL ||
	    dtp->dt_cpp_argv == NULL)
		return (set_open_errno(dtp, errp, EDT_NOMEM));

	for (i = 0; i < DTRACEOPT_MAX; i++)
		dtp->dt_options[i] = DTRACEOPT_UNSET;

	dtp->dt_cpp_argv[0] = (char *)strbasename(dtp->dt_cpp_path);

	(void) snprintf(isadef, sizeof (isadef), "-D__SUNW_D_%u",
	    (uint_t)(sizeof (void *) * NBBY));

	(void) snprintf(utsdef, sizeof (utsdef), "-D__%s_%s",
	    dt_get_sysinfo(SI_SYSNAME, s1, sizeof (s1)),
	    dt_get_sysinfo(SI_RELEASE, s2, sizeof (s2)));

	if (dt_cpp_add_arg(dtp, "-D__sun") == NULL ||
	    dt_cpp_add_arg(dtp, "-D__unix") == NULL ||
	    dt_cpp_add_arg(dtp, "-D__SVR4") == NULL ||
	    dt_cpp_add_arg(dtp, "-D__SUNW_D=1") == NULL ||
	    dt_cpp_add_arg(dtp, isadef) == NULL ||
	    dt_cpp_add_arg(dtp, utsdef) == NULL)
		return (set_open_errno(dtp, errp, EDT_NOMEM));

	if (flags & DTRACE_O_NODEV)
		bcopy(&_dtrace_conf, &dtp->dt_conf, sizeof (_dtrace_conf));
	else if (dt_ioctl(dtp, DTRACEIOC_CONF, &dtp->dt_conf) != 0)
		return (set_open_errno(dtp, errp, errno));

	if (flags & DTRACE_O_LP64)
		dtp->dt_conf.dtc_ctfmodel = CTF_MODEL_LP64;
	else if (flags & DTRACE_O_ILP32)
		dtp->dt_conf.dtc_ctfmodel = CTF_MODEL_ILP32;

#ifdef __sparc
	/*
	 * On SPARC systems, __sparc is always defined for <sys/isa_defs.h>
	 * and __sparcv9 is defined if we are doing a 64-bit compile.
	 */
	if (dt_cpp_add_arg(dtp, "-D__sparc") == NULL)
		return (set_open_errno(dtp, errp, EDT_NOMEM));

	if (dtp->dt_conf.dtc_ctfmodel == CTF_MODEL_LP64 &&
	    dt_cpp_add_arg(dtp, "-D__sparcv9") == NULL)
		return (set_open_errno(dtp, errp, EDT_NOMEM));
#endif

#ifdef __x86
	/*
	 * On x86 systems, __i386 is defined for <sys/isa_defs.h> for 32-bit
	 * compiles and __amd64 is defined for 64-bit compiles.  Unlike SPARC,
	 * they are defined exclusive of one another (see PSARC 2004/619).
	 */
	if (dtp->dt_conf.dtc_ctfmodel == CTF_MODEL_LP64) {
		if (dt_cpp_add_arg(dtp, "-D__amd64") == NULL)
			return (set_open_errno(dtp, errp, EDT_NOMEM));
	} else {
		if (dt_cpp_add_arg(dtp, "-D__i386") == NULL)
			return (set_open_errno(dtp, errp, EDT_NOMEM));
	}
#endif

	if (dtp->dt_conf.dtc_difversion < DIF_VERSION)
		return (set_open_errno(dtp, errp, EDT_DIFVERS));

	if (dtp->dt_conf.dtc_ctfmodel == CTF_MODEL_ILP32)
		bcopy(_dtrace_ints_32, dtp->dt_ints, sizeof (_dtrace_ints_32));
	else
		bcopy(_dtrace_ints_64, dtp->dt_ints, sizeof (_dtrace_ints_64));

	dtp->dt_macros = dt_idhash_create("macro", NULL, 0, UINT_MAX);
	dtp->dt_aggs = dt_idhash_create("aggregation", NULL,
	    DTRACE_AGGVARIDNONE + 1, UINT_MAX);

	dtp->dt_globals = dt_idhash_create("global", _dtrace_globals,
	    DIF_VAR_OTHER_UBASE, DIF_VAR_OTHER_MAX);

	dtp->dt_tls = dt_idhash_create("thread local", NULL,
	    DIF_VAR_OTHER_UBASE, DIF_VAR_OTHER_MAX);

	if (dtp->dt_macros == NULL || dtp->dt_aggs == NULL ||
	    dtp->dt_globals == NULL || dtp->dt_tls == NULL)
		return (set_open_errno(dtp, errp, EDT_NOMEM));

	/*
	 * Populate the dt_macros identifier hash table by hand: we can't use
	 * the dt_idhash_populate() mechanism because we're not yet compiling
	 * and dtrace_update() needs to immediately reference these idents.
	 */
	for (idp = _dtrace_macros; idp->di_name != NULL; idp++) {
		if (dt_idhash_insert(dtp->dt_macros, idp->di_name,
		    idp->di_kind, idp->di_flags, idp->di_id, idp->di_attr,
		    idp->di_vers, idp->di_ops ? idp->di_ops : &dt_idops_thaw,
		    idp->di_iarg, 0) == NULL)
			return (set_open_errno(dtp, errp, EDT_NOMEM));
	}

	/*
	 * Update the module list using /system/object and load the values for
	 * the macro variable definitions according to the current process.
	 */
	dtrace_update(dtp);

	/*
	 * Select the intrinsics and typedefs we want based on the data model.
	 * The intrinsics are under "C".  The typedefs are added under "D".
	 */
	if (dtp->dt_conf.dtc_ctfmodel == CTF_MODEL_ILP32) {
		dinp = _dtrace_intrinsics_32;
		dtyp = _dtrace_typedefs_32;
	} else {
		dinp = _dtrace_intrinsics_64;
		dtyp = _dtrace_typedefs_64;
	}

	/*
	 * Create a dynamic CTF container under the "C" scope for intrinsic
	 * types and types defined in ANSI-C header files that are included.
	 */
	if ((dmp = dtp->dt_cdefs = dt_module_create(dtp, "C")) == NULL)
		return (set_open_errno(dtp, errp, EDT_NOMEM));

	if ((dmp->dm_ctfp = ctf_create(&dtp->dt_ctferr)) == NULL)
		return (set_open_errno(dtp, errp, EDT_CTF));

	dt_dprintf("created CTF container for %s (%p)\n",
	    dmp->dm_name, (void *)dmp->dm_ctfp);

	(void) ctf_setmodel(dmp->dm_ctfp, dtp->dt_conf.dtc_ctfmodel);
	ctf_setspecific(dmp->dm_ctfp, dmp);

	dmp->dm_flags = DT_DM_LOADED; /* fake up loaded bit */
	dmp->dm_modid = -1; /* no module ID */

	/*
	 * Fill the dynamic "C" CTF container with all of the intrinsic
	 * integer and floating-point types appropriate for this data model.
	 */
	for (; dinp->din_name != NULL; dinp++) {
		if (dinp->din_kind == CTF_K_INTEGER) {
			err = ctf_add_integer(dmp->dm_ctfp, CTF_ADD_ROOT,
			    dinp->din_name, &dinp->din_data);
		} else {
			err = ctf_add_float(dmp->dm_ctfp, CTF_ADD_ROOT,
			    dinp->din_name, &dinp->din_data);
		}

		if (err == CTF_ERR) {
			dt_dprintf("failed to add %s to C container: %s\n",
			    dinp->din_name, ctf_errmsg(
			    ctf_errno(dmp->dm_ctfp)));
			return (set_open_errno(dtp, errp, EDT_CTF));
		}
	}

	if (ctf_update(dmp->dm_ctfp) != 0) {
		dt_dprintf("failed to update C container: %s\n",
		    ctf_errmsg(ctf_errno(dmp->dm_ctfp)));
		return (set_open_errno(dtp, errp, EDT_CTF));
	}

	/*
	 * Add intrinsic pointer types that are needed to initialize printf
	 * format dictionary types (see table in dt_printf.c).
	 */
	(void) ctf_add_pointer(dmp->dm_ctfp, CTF_ADD_ROOT,
	    ctf_lookup_by_name(dmp->dm_ctfp, "void"));

	(void) ctf_add_pointer(dmp->dm_ctfp, CTF_ADD_ROOT,
	    ctf_lookup_by_name(dmp->dm_ctfp, "char"));

	(void) ctf_add_pointer(dmp->dm_ctfp, CTF_ADD_ROOT,
	    ctf_lookup_by_name(dmp->dm_ctfp, "int"));

	if (ctf_update(dmp->dm_ctfp) != 0) {
		dt_dprintf("failed to update C container: %s\n",
		    ctf_errmsg(ctf_errno(dmp->dm_ctfp)));
		return (set_open_errno(dtp, errp, EDT_CTF));
	}

	/*
	 * Create a dynamic CTF container under the "D" scope for types that
	 * are defined by the D program itself or on-the-fly by the D compiler.
	 * The "D" CTF container is a child of the "C" CTF container.
	 */
	if ((dmp = dtp->dt_ddefs = dt_module_create(dtp, "D")) == NULL)
		return (set_open_errno(dtp, errp, EDT_NOMEM));

	if ((dmp->dm_ctfp = ctf_create(&dtp->dt_ctferr)) == NULL)
		return (set_open_errno(dtp, errp, EDT_CTF));

	dt_dprintf("created CTF container for %s (%p)\n",
	    dmp->dm_name, (void *)dmp->dm_ctfp);

	(void) ctf_setmodel(dmp->dm_ctfp, dtp->dt_conf.dtc_ctfmodel);
	ctf_setspecific(dmp->dm_ctfp, dmp);

	dmp->dm_flags = DT_DM_LOADED; /* fake up loaded bit */
	dmp->dm_modid = -1; /* no module ID */

	if (ctf_import(dmp->dm_ctfp, dtp->dt_cdefs->dm_ctfp) == CTF_ERR) {
		dt_dprintf("failed to import D parent container: %s\n",
		    ctf_errmsg(ctf_errno(dmp->dm_ctfp)));
		return (set_open_errno(dtp, errp, EDT_CTF));
	}

	/*
	 * Fill the dynamic "D" CTF container with all of the built-in typedefs
	 * that we need to use for our D variable and function definitions.
	 * This ensures that basic inttypes.h names are always available to us.
	 */
	for (; dtyp->dty_src != NULL; dtyp++) {
		if (ctf_add_typedef(dmp->dm_ctfp, CTF_ADD_ROOT,
		    dtyp->dty_dst, ctf_lookup_by_name(dmp->dm_ctfp,
		    dtyp->dty_src)) == CTF_ERR) {
			dt_dprintf("failed to add typedef %s %s to D "
			    "container: %s", dtyp->dty_src, dtyp->dty_dst,
			    ctf_errmsg(ctf_errno(dmp->dm_ctfp)));
			return (set_open_errno(dtp, errp, EDT_CTF));
		}
	}

	/*
	 * Insert a CTF ID corresponding to a pointer to a type of kind
	 * CTF_K_FUNCTION we can use in the compiler for function pointers.
	 * CTF treats all function pointers as "int (*)()" so we only need one.
	 */
	ctc.ctc_return = ctf_lookup_by_name(dmp->dm_ctfp, "int");
	ctc.ctc_argc = 0;
	ctc.ctc_flags = 0;

	dtp->dt_type_func = ctf_add_function(dmp->dm_ctfp,
	    CTF_ADD_ROOT, &ctc, NULL);

	dtp->dt_type_fptr = ctf_add_pointer(dmp->dm_ctfp,
	    CTF_ADD_ROOT, dtp->dt_type_func);

	/*
	 * We also insert CTF definitions for the special D intrinsic types
	 * string and <DYN> into the D container.  The string type is added
	 * as a typedef of char[n].  The <DYN> type is an alias for void.
	 * We compare types to these special CTF ids throughout the compiler.
	 */
	ctr.ctr_contents = ctf_lookup_by_name(dmp->dm_ctfp, "char");
	ctr.ctr_index = ctf_lookup_by_name(dmp->dm_ctfp, "long");
	ctr.ctr_nelems = _dtrace_strsize;

	dtp->dt_type_str = ctf_add_typedef(dmp->dm_ctfp, CTF_ADD_ROOT,
	    "string", ctf_add_array(dmp->dm_ctfp, CTF_ADD_ROOT, &ctr));

	dtp->dt_type_dyn = ctf_add_typedef(dmp->dm_ctfp, CTF_ADD_ROOT,
	    "<DYN>", ctf_lookup_by_name(dmp->dm_ctfp, "void"));

	dtp->dt_type_stack = ctf_add_typedef(dmp->dm_ctfp, CTF_ADD_ROOT,
	    "stack", ctf_lookup_by_name(dmp->dm_ctfp, "void"));

	dtp->dt_type_symaddr = ctf_add_typedef(dmp->dm_ctfp, CTF_ADD_ROOT,
	    "_symaddr", ctf_lookup_by_name(dmp->dm_ctfp, "void"));

	dtp->dt_type_usymaddr = ctf_add_typedef(dmp->dm_ctfp, CTF_ADD_ROOT,
	    "_usymaddr", ctf_lookup_by_name(dmp->dm_ctfp, "void"));

	if (dtp->dt_type_func == CTF_ERR || dtp->dt_type_fptr == CTF_ERR ||
	    dtp->dt_type_str == CTF_ERR || dtp->dt_type_dyn == CTF_ERR ||
	    dtp->dt_type_stack == CTF_ERR || dtp->dt_type_symaddr == CTF_ERR ||
	    dtp->dt_type_usymaddr == CTF_ERR) {
		dt_dprintf("failed to add intrinsic to D container: %s\n",
		    ctf_errmsg(ctf_errno(dmp->dm_ctfp)));
		return (set_open_errno(dtp, errp, EDT_CTF));
	}

	if (ctf_update(dmp->dm_ctfp) != 0) {
		dt_dprintf("failed update D container: %s\n",
		    ctf_errmsg(ctf_errno(dmp->dm_ctfp)));
		return (set_open_errno(dtp, errp, EDT_CTF));
	}

	/*
	 * Initialize the integer description table used to convert integer
	 * constants to the appropriate types.  Refer to the comments above
	 * dt_node_int() for a complete description of how this table is used.
	 */
	for (i = 0; i < sizeof (dtp->dt_ints) / sizeof (dtp->dt_ints[0]); i++) {
		if (dtrace_lookup_by_type(dtp, DTRACE_OBJ_EVERY,
		    dtp->dt_ints[i].did_name, &dtt) != 0) {
			dt_dprintf("failed to lookup integer type %s: %s\n",
			    dtp->dt_ints[i].did_name,
			    dtrace_errmsg(dtp, dtrace_errno(dtp)));
			return (set_open_errno(dtp, errp, dtp->dt_errno));
		}
		dtp->dt_ints[i].did_ctfp = dtt.dtt_ctfp;
		dtp->dt_ints[i].did_type = dtt.dtt_type;
	}

	/*
	 * Now that we've created the "C" and "D" containers, move them to the
	 * start of the module list so that these types and symbols are found
	 * first (for stability) when iterating through the module list.
	 */
	dt_list_delete(&dtp->dt_modlist, dtp->dt_ddefs);
	dt_list_prepend(&dtp->dt_modlist, dtp->dt_ddefs);

	dt_list_delete(&dtp->dt_modlist, dtp->dt_cdefs);
	dt_list_prepend(&dtp->dt_modlist, dtp->dt_cdefs);

	if (dt_pfdict_create(dtp) == -1)
		return (set_open_errno(dtp, errp, dtp->dt_errno));

	/*
	 * If we are opening libdtrace DTRACE_O_NODEV enable C_ZDEFS by default
	 * because without /dev/dtrace open, we will not be able to load the
	 * names and attributes of any providers or probes from the kernel.
	 */
	if (flags & DTRACE_O_NODEV)
		dtp->dt_cflags |= DTRACE_C_ZDEFS;

	/*
	 * Load hard-wired inlines into the definition cache by calling the
	 * compiler on the raw definition string defined above.
	 */
	if ((pgp = dtrace_program_strcompile(dtp, _dtrace_hardwire,
	    DTRACE_PROBESPEC_NONE, DTRACE_C_EMPTY, 0, NULL)) == NULL) {
		dt_dprintf("failed to load hard-wired definitions: %s\n",
		    dtrace_errmsg(dtp, dtrace_errno(dtp)));
		return (set_open_errno(dtp, errp, EDT_HARDWIRE));
	}

	dt_program_destroy(dtp, pgp);

	/*
	 * Set up the default DTrace library path.  Once set, the next call to
	 * dt_compile() will compile all the libraries.  We intentionally defer
	 * library processing to improve overhead for clients that don't ever
	 * compile, and to provide better error reporting (because the full
	 * reporting of compiler errors requires dtrace_open() to succeed).
	 */
	if (dtrace_setopt(dtp, "libdir", _dtrace_libdir) != 0)
		return (set_open_errno(dtp, errp, dtp->dt_errno));

	return (dtp);
}

dtrace_hdl_t *
dtrace_open(int version, int flags, int *errp)
{
	return (dt_vopen(version, flags, errp, NULL, NULL));
}

dtrace_hdl_t *
dtrace_vopen(int version, int flags, int *errp,
    const dtrace_vector_t *vector, void *arg)
{
	return (dt_vopen(version, flags, errp, vector, arg));
}

void
dtrace_close(dtrace_hdl_t *dtp)
{
	dt_ident_t *idp, *ndp;
	dt_module_t *dmp;
	dt_provider_t *pvp;
	dtrace_prog_t *pgp;
	dt_xlator_t *dxp;
	dt_dirpath_t *dirp;
	int i;

	if (dtp->dt_procs != NULL)
		dt_proc_fini(dtp);

	while ((pgp = dt_list_next(&dtp->dt_programs)) != NULL)
		dt_program_destroy(dtp, pgp);

	while ((dxp = dt_list_next(&dtp->dt_xlators)) != NULL)
		dt_xlator_destroy(dtp, dxp);

	dt_free(dtp, dtp->dt_xlatormap);

	for (idp = dtp->dt_externs; idp != NULL; idp = ndp) {
		ndp = idp->di_next;
		dt_ident_destroy(idp);
	}

	if (dtp->dt_macros != NULL)
		dt_idhash_destroy(dtp->dt_macros);
	if (dtp->dt_aggs != NULL)
		dt_idhash_destroy(dtp->dt_aggs);
	if (dtp->dt_globals != NULL)
		dt_idhash_destroy(dtp->dt_globals);
	if (dtp->dt_tls != NULL)
		dt_idhash_destroy(dtp->dt_tls);

	while ((dmp = dt_list_next(&dtp->dt_modlist)) != NULL)
		dt_module_destroy(dtp, dmp);

	while ((pvp = dt_list_next(&dtp->dt_provlist)) != NULL)
		dt_provider_destroy(dtp, pvp);

	if (dtp->dt_fd != -1)
		(void) close(dtp->dt_fd);
	if (dtp->dt_ftfd != -1)
		(void) close(dtp->dt_ftfd);
	if (dtp->dt_cdefs_fd != -1)
		(void) close(dtp->dt_cdefs_fd);
	if (dtp->dt_ddefs_fd != -1)
		(void) close(dtp->dt_ddefs_fd);
	if (dtp->dt_stdout_fd != -1)
		(void) close(dtp->dt_stdout_fd);

	dt_epid_destroy(dtp);
	dt_aggid_destroy(dtp);
	dt_format_destroy(dtp);
	dt_strdata_destroy(dtp);
	dt_buffered_destroy(dtp);
	dt_aggregate_destroy(dtp);
	dt_pfdict_destroy(dtp);
	dt_provmod_destroy(&dtp->dt_provmod);
	dt_dof_fini(dtp);

	for (i = 1; i < dtp->dt_cpp_argc; i++)
		free(dtp->dt_cpp_argv[i]);

	while ((dirp = dt_list_next(&dtp->dt_lib_path)) != NULL) {
		dt_list_delete(&dtp->dt_lib_path, dirp);
		free(dirp->dir_path);
		free(dirp);
	}

	free(dtp->dt_cpp_argv);
	free(dtp->dt_cpp_path);
	free(dtp->dt_ld_path);

	free(dtp->dt_mods);
	free(dtp->dt_provs);
	free(dtp);
}

int
dtrace_provider_modules(dtrace_hdl_t *dtp, const char **mods, int nmods)
{
	dt_provmod_t *prov;
	int i = 0;

	for (prov = dtp->dt_provmod; prov != NULL; prov = prov->dp_next, i++) {
		if (i < nmods)
			mods[i] = prov->dp_name;
	}

	return (i);
}

int
dtrace_ctlfd(dtrace_hdl_t *dtp)
{
	return (dtp->dt_fd);
}<|MERGE_RESOLUTION|>--- conflicted
+++ resolved
@@ -110,10 +110,7 @@
 #define	DT_VERS_1_8	DT_VERSION_NUMBER(1, 8, 0)
 #define	DT_VERS_1_8_1	DT_VERSION_NUMBER(1, 8, 1)
 #define	DT_VERS_1_9	DT_VERSION_NUMBER(1, 9, 0)
-<<<<<<< HEAD
-=======
 #define	DT_VERS_1_9_1	DT_VERSION_NUMBER(1, 9, 1)
->>>>>>> fb13f48f
 #define	DT_VERS_1_10	DT_VERSION_NUMBER(1, 10, 0)
 #define	DT_VERS_1_11	DT_VERSION_NUMBER(1, 11, 0)
 #define	DT_VERS_1_12	DT_VERSION_NUMBER(1, 12, 0)
@@ -140,10 +137,7 @@
 	DT_VERS_1_8,	/* D API 1.8 */
 	DT_VERS_1_8_1,	/* D API 1.8.1 */
 	DT_VERS_1_9,	/* D API 1.9 */
-<<<<<<< HEAD
-=======
 	DT_VERS_1_9_1,	/* D API 1.9.1 */
->>>>>>> fb13f48f
 	DT_VERS_1_10,	/* D API 1.10 */
 	DT_VERS_1_11,	/* D API 1.11 */
 	DT_VERS_1_12,	/* D API 1.12 */
