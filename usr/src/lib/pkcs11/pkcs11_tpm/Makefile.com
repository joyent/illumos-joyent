#
# CDDL HEADER START
#
# The contents of this file are subject to the terms of the
# Common Development and Distribution License (the "License").
# You may not use this file except in compliance with the License.
#
# You can obtain a copy of the license at usr/src/OPENSOLARIS.LICENSE
# or http://www.opensolaris.org/os/licensing.
# See the License for the specific language governing permissions
# and limitations under the License.
#
# When distributing Covered Code, include this CDDL HEADER in each
# file and include the License file at usr/src/OPENSOLARIS.LICENSE.
# If applicable, add the following below this CDDL HEADER, with the
# fields enclosed by brackets "[]" replaced with your own identifying
# information: Portions Copyright [yyyy] [name of copyright owner]
#
# CDDL HEADER END
#
# Copyright 2009 Sun Microsystems, Inc.  All rights reserved.
# Use is subject to license terms.
#
# Copyright 2018 Jason King
#
LIBRARY =	pkcs11_tpm.a
VERS =		.1

RSA_DIR =		$(SRC)/common/crypto/rsa
RSA_FLAGS =		-I$(RSA_DIR)

BIGNUM_DIR =		$(SRC)/common/bignum
BIGNUM_FLAGS =		-I$(BIGNUM_DIR)

PADDING_DIR =		$(SRC)/common/crypto/padding
PADDING_FLAGS =		-I$(PADDING_DIR)

SOFTCRYPTOFLAGS =	$(RSA_FLAGS) $(PADDING_FLAGS) $(BIGNUM_FLAGS)

OBJECTS= api_interface.o \
	apiutil.o \
	asn1.o \
	cert.o \
	data_obj.o \
	decr_mgr.o \
	dig_mgr.o \
	encr_mgr.o \
	globals.o \
	hwf_obj.o \
	key.o \
	key_mgr.o \
	loadsave.o \
	log.o \
	mech_md5.o \
	mech_rsa.o \
	mech_sha.o \
	new_host.o \
	obj_mgr.o \
	object.o \
	sess_mgr.o \
	sign_mgr.o \
	template.o \
	tpm_specific.o \
	utility.o \
	verify_mgr.o


include $(SRC)/lib/Makefile.lib

SRCDIR= ../common

SRCS=	$(OBJECTS:%.o=$(SRCDIR)/%.c)

#       set signing mode
POST_PROCESS_SO +=      ; $(ELFSIGN_CRYPTO)

ROOTLIBDIR=$(ROOT)/usr/lib/security
ROOTLIBDIR64=$(ROOT)/usr/lib/security/$(MACH64)

LIBS=$(DYNLIB) $(DYNLIB64)

TSSROOT=$(ADJUNCT_PROTO)
TSPILIBDIR=$(TSSROOT)/usr/lib
TSPIINCDIR=$(TSSROOT)/usr/include
TSSLIB=-L$(TSPILIBDIR)
TSSLIB64=-L$(TSPILIBDIR)/$(MACH64)
TSSINC=-I$(TSPIINCDIR)

<<<<<<< HEAD
LDLIBS += $(TSSLIB) -L$(ADJUNCT_PROTO)/lib -lc -luuid -lmd -ltspi -lsunw_crypto
CPPFLAGS += -xCC -D_POSIX_PTHREAD_SEMANTICS $(TSSINC)
=======
LDLIBS += $(TSSLIB) -L$(ADJUNCT_PROTO)/lib -lc -luuid -lmd -ltspi -lsoftcrypto
CPPFLAGS += -xCC -D_POSIX_PTHREAD_SEMANTICS $(TSSINC) $(SOFTCRYPTOFLAGS)
>>>>>>> 91419a03
CPPFLAGS64 += $(CPPFLAGS)
CSTD=        $(CSTD_GNU99)

CERRWARN +=	-_gcc=-Wno-parentheses
CERRWARN +=	-_gcc=-Wno-unused-label
CERRWARN +=	-_gcc=-Wno-uninitialized

LINTSRC= $(OBJECTS:%.o=$(SRCDIR)/%.c)

$(LINTLIB):=	SRCS	=	$(SRCDIR)/$(LINTSRC)
LINTSRC= $(SRCS)

CLOBBERFILES += C.ln

.KEEP_STATE:

all: $(LIBS)
 
lint: $$(LINTSRC)
	$(LINT.c) $(LINTCHECKFLAGS) $(LINTSRC) $(LDLIBS)

pics/%.o: $(SRCDIR)/%.c
	$(COMPILE.c) -o $@ $<
	$(POST_PROCESS_O)

include $(SRC)/lib/Makefile.targ<|MERGE_RESOLUTION|>--- conflicted
+++ resolved
@@ -86,13 +86,8 @@
 TSSLIB64=-L$(TSPILIBDIR)/$(MACH64)
 TSSINC=-I$(TSPIINCDIR)
 
-<<<<<<< HEAD
-LDLIBS += $(TSSLIB) -L$(ADJUNCT_PROTO)/lib -lc -luuid -lmd -ltspi -lsunw_crypto
-CPPFLAGS += -xCC -D_POSIX_PTHREAD_SEMANTICS $(TSSINC)
-=======
 LDLIBS += $(TSSLIB) -L$(ADJUNCT_PROTO)/lib -lc -luuid -lmd -ltspi -lsoftcrypto
 CPPFLAGS += -xCC -D_POSIX_PTHREAD_SEMANTICS $(TSSINC) $(SOFTCRYPTOFLAGS)
->>>>>>> 91419a03
 CPPFLAGS64 += $(CPPFLAGS)
 CSTD=        $(CSTD_GNU99)
 
