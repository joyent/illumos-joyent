/*
 * CDDL HEADER START
 *
 * The contents of this file are subject to the terms of the
 * Common Development and Distribution License (the "License").
 * You may not use this file except in compliance with the License.
 *
 * You can obtain a copy of the license at usr/src/OPENSOLARIS.LICENSE
 * or http://www.opensolaris.org/os/licensing.
 * See the License for the specific language governing permissions
 * and limitations under the License.
 *
 * When distributing Covered Code, include this CDDL HEADER in each
 * file and include the License file at usr/src/OPENSOLARIS.LICENSE.
 * If applicable, add the following below this CDDL HEADER, with the
 * fields enclosed by brackets "[]" replaced with your own identifying
 * information: Portions Copyright [yyyy] [name of copyright owner]
 *
 * CDDL HEADER END
 */
/*
 * Copyright 2008 Sun Microsystems, Inc.  All rights reserved.
 * Use is subject to license terms.
 */
/*
 * Copyright (c) 2017, Joyent, Inc.
 */
#include <libipmi.h>
#include <string.h>

#include "ipmi_impl.h"

/*
 * Extracts bits between index h (high, inclusive) and l (low, exclusive) from
 * u, which must be an unsigned integer.
 */
#define	BITX(u, h, l)	(((u) >> (l)) & ((1LU << ((h) - (l) + 1LU)) - 1LU))

/*
 * The default and minimum size in bytes that will be used when reading
 * the FRU inventory area.
 */
#define	DEF_CHUNK_SZ	128
#define	MIN_CHUNK_SZ	16

typedef struct ipmi_fru_read
{
	uint8_t		ifr_devid;
	uint8_t		ifr_offset_lsb;
	uint8_t		ifr_offset_msb;
	uint8_t		ifr_count;
} ipmi_fru_read_t;

/*
 * returns: size of FRU inventory data in bytes, on success
 *          -1, otherwise
 */
int
ipmi_fru_read(ipmi_handle_t *ihp, ipmi_sdr_fru_locator_t *fru_loc, char **buf)
{
	ipmi_cmd_t cmd, *resp;
	int ierrno;
	uint8_t count, devid, chunksz;
	uint16_t sz, offset = 0;
	ipmi_fru_read_t cmd_data_in;
	char *tmp;

	devid = fru_loc->_devid_or_slaveaddr._logical._is_fl_devid;
	/*
	 * First we issue a command to retrieve the size of the specified FRU's
	 * inventory area
	 */
	cmd.ic_netfn = IPMI_NETFN_STORAGE;
	cmd.ic_cmd = IPMI_CMD_GET_FRU_INV_AREA;
	cmd.ic_data = &devid;
	cmd.ic_dlen = sizeof (uint8_t);
	cmd.ic_lun = 0;

	if ((resp = ipmi_send(ihp, &cmd)) == NULL)
		return (-1);

	if (resp->ic_dlen != 3) {
		(void) ipmi_set_error(ihp, EIPMI_BAD_RESPONSE_LENGTH, NULL);
		return (-1);
	}

	(void) memcpy(&sz, resp->ic_data, sizeof (uint16_t));
	if ((tmp = malloc(sz)) == NULL) {
		(void) ipmi_set_error(ihp, EIPMI_NOMEM, NULL);
		return (-1);
	}

	chunksz = DEF_CHUNK_SZ;
	while (offset < sz) {
		cmd_data_in.ifr_devid = devid;
		cmd_data_in.ifr_offset_lsb = BITX(offset, 7, 0);
		cmd_data_in.ifr_offset_msb = BITX(offset, 15, 8);
		if ((sz - offset) < chunksz)
			cmd_data_in.ifr_count = sz - offset;
		else
			cmd_data_in.ifr_count = chunksz;

		cmd.ic_netfn = IPMI_NETFN_STORAGE;
		cmd.ic_cmd = IPMI_CMD_READ_FRU_DATA;
		cmd.ic_data = &cmd_data_in;
		cmd.ic_dlen = sizeof (ipmi_fru_read_t);
		cmd.ic_lun = 0;

		/*
		 * The FRU area must be read in chunks as its total size will
<<<<<<< HEAD
		 * be larger that what would fit in a single message.  The
=======
		 * be larger than what would fit in a single message.  The
>>>>>>> b10f758d
		 * maximum size of a message can vary between platforms so
		 * if while attempting to read a chunk we receive an error code
		 * indicating that the requested chunk size is invalid, we will
		 * perform a reverse exponential backoff of the chunk size until
		 * either the read succeeds or we hit bottom, at which point
		 * we'll fail the operation.
		 */
		if ((resp = ipmi_send(ihp, &cmd)) == NULL) {
			ierrno = ipmi_errno(ihp);
			if (chunksz > MIN_CHUNK_SZ &&
			    (ierrno == EIPMI_DATA_LENGTH_EXCEEDED ||
			    ierrno == EIPMI_INVALID_REQUEST)) {
				chunksz = chunksz >> 1;
				continue;
			}
			free(tmp);
			return (-1);
		}

		(void) memcpy(&count, resp->ic_data, sizeof (uint8_t));
		if (count != cmd_data_in.ifr_count) {
			(void) ipmi_set_error(ihp, EIPMI_BAD_RESPONSE_LENGTH,
			    NULL);
			free(tmp);
			return (-1);
		}
		(void) memcpy(tmp+offset, (char *)(resp->ic_data)+1, count);
		offset += count;
	}
	*buf = tmp;
	return (sz);
}

int
ipmi_fru_parse_product(ipmi_handle_t *ihp, char *fru_area,
    ipmi_fru_prod_info_t *buf)
{
	ipmi_fru_hdr_t fru_hdr;
	char *tmp;
	uint8_t len, typelen;

	(void) memcpy(&fru_hdr, fru_area, sizeof (ipmi_fru_hdr_t));

	/*
	 * We get the offset to the product info area from the FRU common
	 * header which is at the start of the FRU inventory area.
	 *
	 * The product info area is optional, so if the offset is NULL,
	 * indicating that it doesn't exist, then we return an error.
	 */
	if (!fru_hdr.ifh_product_info_off) {
		(void) ipmi_set_error(ihp, EIPMI_NOT_PRESENT, NULL);
		return (-1);
	}

	tmp = fru_area + (fru_hdr.ifh_product_info_off * 8) + 3;

	(void) memcpy(&typelen, tmp, sizeof (uint8_t));
	len = BITX(typelen, 5, 0);
	ipmi_decode_string((typelen >> 6), len, tmp+1, buf->ifpi_manuf_name);
	tmp += len + 1;

	(void) memcpy(&typelen, tmp, sizeof (uint8_t));
	len = BITX(typelen, 5, 0);
	ipmi_decode_string((typelen >> 6), len, tmp+1,
	    buf->ifpi_product_name);
	tmp += len + 1;

	(void) memcpy(&typelen, tmp, sizeof (uint8_t));
	len = BITX(typelen, 5, 0);
	ipmi_decode_string((typelen >> 6), len, tmp+1, buf->ifpi_part_number);
	tmp += len + 1;

	(void) memcpy(&typelen, tmp, sizeof (uint8_t));
	len = BITX(typelen, 5, 0);
	ipmi_decode_string((typelen >> 6), len, tmp+1,
	    buf->ifpi_product_version);
	tmp += len + 1;

	(void) memcpy(&typelen, tmp, sizeof (uint8_t));
	len = BITX(typelen, 5, 0);
	ipmi_decode_string((typelen >> 6), len, tmp+1,
	    buf->ifpi_product_serial);
	tmp += len + 1;

	(void) memcpy(&typelen, tmp, sizeof (uint8_t));
	len = BITX(typelen, 5, 0);
	ipmi_decode_string((typelen >> 6), len, tmp+1, buf->ifpi_asset_tag);

	return (0);
}


/*
 * The Board Info area is described in Sect 11 of the IPMI Platform Management
 * FRU Information Storage Definition (v1.1).
 */
int
ipmi_fru_parse_board(ipmi_handle_t *ihp, char *fru_area,
    ipmi_fru_brd_info_t *buf)
{
	ipmi_fru_hdr_t fru_hdr;
	char *tmp;
	uint8_t len, typelen;

	(void) memcpy(&fru_hdr, fru_area, sizeof (ipmi_fru_hdr_t));

	/*
	 * We get the offset to the board info area from the FRU common
	 * header which is at the start of the FRU inventory area.
	 *
	 * The board info area is optional, so if the offset is NULL,
	 * indicating that it doesn't exist, then we return an error.
	 */
	if (!fru_hdr.ifh_board_info_off) {
		(void) ipmi_set_error(ihp, EIPMI_NOT_PRESENT, NULL);
		return (-1);
	}
	tmp = fru_area + (fru_hdr.ifh_board_info_off * 8) + 3;

	(void) memcpy(buf->ifbi_manuf_date, tmp, 3);
	tmp += 3;

	(void) memcpy(&typelen, tmp, sizeof (uint8_t));
	len = BITX(typelen, 5, 0);
	ipmi_decode_string((typelen >> 6), len, tmp+1, buf->ifbi_manuf_name);
	tmp += len + 1;

	(void) memcpy(&typelen, tmp, sizeof (uint8_t));
	len = BITX(typelen, 5, 0);
	ipmi_decode_string((typelen >> 6), len, tmp+1, buf->ifbi_board_name);
	tmp += len + 1;

	(void) memcpy(&typelen, tmp, sizeof (uint8_t));
	len = BITX(typelen, 5, 0);
	ipmi_decode_string((typelen >> 6), len, tmp+1,
	    buf->ifbi_product_serial);
	tmp += len + 1;

	(void) memcpy(&typelen, tmp, sizeof (uint8_t));
	len = BITX(typelen, 5, 0);
	ipmi_decode_string((typelen >> 6), len, tmp+1, buf->ifbi_part_number);

	return (0);
}<|MERGE_RESOLUTION|>--- conflicted
+++ resolved
@@ -108,11 +108,7 @@
 
 		/*
 		 * The FRU area must be read in chunks as its total size will
-<<<<<<< HEAD
-		 * be larger that what would fit in a single message.  The
-=======
 		 * be larger than what would fit in a single message.  The
->>>>>>> b10f758d
 		 * maximum size of a message can vary between platforms so
 		 * if while attempting to read a chunk we receive an error code
 		 * indicating that the requested chunk size is invalid, we will
