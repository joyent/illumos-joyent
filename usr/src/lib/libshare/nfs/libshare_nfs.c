/*
 * CDDL HEADER START
 *
 * The contents of this file are subject to the terms of the
 * Common Development and Distribution License (the "License").
 * You may not use this file except in compliance with the License.
 *
 * You can obtain a copy of the license at usr/src/OPENSOLARIS.LICENSE
 * or http://www.opensolaris.org/os/licensing.
 * See the License for the specific language governing permissions
 * and limitations under the License.
 *
 * When distributing Covered Code, include this CDDL HEADER in each
 * file and include the License file at usr/src/OPENSOLARIS.LICENSE.
 * If applicable, add the following below this CDDL HEADER, with the
 * fields enclosed by brackets "[]" replaced with your own identifying
 * information: Portions Copyright [yyyy] [name of copyright owner]
 *
 * CDDL HEADER END
 */

/*
 * Copyright (c) 2006, 2010, Oracle and/or its affiliates. All rights reserved.
<<<<<<< HEAD
 * Copyright (c) 2012, Joyent, Inc. All rights reserved.
 * Copyright 2016 Nexenta Systems, Inc.
=======
>>>>>>> 19ee9cd1
 * Copyright (c) 2014, 2016 by Delphix. All rights reserved.
 * Copyright 2018 Nexenta Systems, Inc.
 */

/*
 * NFS specific functions
 */

#include <stdio.h>
#include <string.h>
#include <ctype.h>
#include <stdlib.h>
#include <unistd.h>
#include <errno.h>
#include <locale.h>
#include <signal.h>
#include <strings.h>
#include "libshare.h"
#include "libshare_impl.h"
#include <nfs/export.h>
#include <pwd.h>
#include <grp.h>
#include <limits.h>
#include <libscf.h>
#include <syslog.h>
#include <rpcsvc/daemon_utils.h>
#include "nfslog_config.h"
#include "nfslogtab.h"
#include "libshare_nfs.h"
#include <nfs/nfs.h>
#include <nfs/nfssys.h>
#include <netconfig.h>
#include "smfcfg.h"

/* should really be in some global place */
#define	DEF_WIN	30000
#define	OPT_CHUNK	1024

int debug = 0;

#define	NFS_SERVER_SVC	"svc:/network/nfs/server:default"
#define	NFS_CLIENT_SVC	(char *)"svc:/network/nfs/client:default"

/* internal functions */
static int nfs_init();
static void nfs_fini();
static int nfs_enable_share(sa_share_t);
static int nfs_disable_share(sa_share_t, char *);
static int nfs_validate_property(sa_handle_t, sa_property_t, sa_optionset_t);
static int nfs_validate_security_mode(char *);
static int nfs_is_security_opt(char *);
static int nfs_parse_legacy_options(sa_group_t, char *);
static char *nfs_format_options(sa_group_t, int);
static int nfs_set_proto_prop(sa_property_t);
static sa_protocol_properties_t nfs_get_proto_set();
static char *nfs_get_status();
static char *nfs_space_alias(char *);
static uint64_t nfs_features();

/*
 * ops vector that provides the protocol specific info and operations
 * for share management.
 */

struct sa_plugin_ops sa_plugin_ops = {
	SA_PLUGIN_VERSION,
	"nfs",
	nfs_init,
	nfs_fini,
	nfs_enable_share,
	nfs_disable_share,
	nfs_validate_property,
	nfs_validate_security_mode,
	nfs_is_security_opt,
	nfs_parse_legacy_options,
	nfs_format_options,
	nfs_set_proto_prop,
	nfs_get_proto_set,
	nfs_get_status,
	nfs_space_alias,
	NULL,	/* update_legacy */
	NULL,	/* delete_legacy */
	NULL,	/* change_notify */
	NULL,	/* enable_resource */
	NULL,	/* disable_resource */
	nfs_features,
	NULL,	/* transient shares */
	NULL,	/* notify resource */
	NULL,	/* rename_resource */
	NULL,	/* run_command */
	NULL,	/* command_help */
	NULL	/* delete_proto_section */
};

/*
 * list of support services needed
 * defines should come from head/rpcsvc/daemon_utils.h
 */

static char *service_list_default[] =
	{ STATD, LOCKD, MOUNTD, NFSD, NFSMAPID, RQUOTAD, REPARSED, NULL };
static char *service_list_logging[] =
	{ STATD, LOCKD, MOUNTD, NFSD, NFSMAPID, RQUOTAD, NFSLOGD, REPARSED,
	    NULL };

/*
 * option definitions.  Make sure to keep the #define for the option
 * index just before the entry it is the index for. Changing the order
 * can cause breakage.  E.g OPT_RW is index 1 and must precede the
 * line that includes the SHOPT_RW and OPT_RW entries.
 */

struct option_defs optdefs[] = {
#define	OPT_RO		0
	{SHOPT_RO, OPT_RO, OPT_TYPE_ACCLIST},
#define	OPT_RW		1
	{SHOPT_RW, OPT_RW, OPT_TYPE_ACCLIST},
#define	OPT_ROOT	2
	{SHOPT_ROOT, OPT_ROOT, OPT_TYPE_ACCLIST},
#define	OPT_SECURE	3
	{SHOPT_SECURE, OPT_SECURE, OPT_TYPE_DEPRECATED},
#define	OPT_ANON	4
	{SHOPT_ANON, OPT_ANON, OPT_TYPE_USER},
#define	OPT_WINDOW	5
	{SHOPT_WINDOW, OPT_WINDOW, OPT_TYPE_NUMBER},
#define	OPT_NOSUID	6
	{SHOPT_NOSUID, OPT_NOSUID, OPT_TYPE_BOOLEAN},
#define	OPT_ACLOK	7
	{SHOPT_ACLOK, OPT_ACLOK, OPT_TYPE_BOOLEAN},
#define	OPT_NOSUB	8
	{SHOPT_NOSUB, OPT_NOSUB, OPT_TYPE_BOOLEAN},
#define	OPT_SEC		9
	{SHOPT_SEC, OPT_SEC, OPT_TYPE_SECURITY},
#define	OPT_PUBLIC	10
	{SHOPT_PUBLIC, OPT_PUBLIC, OPT_TYPE_BOOLEAN, OPT_SHARE_ONLY},
#define	OPT_INDEX	11
	{SHOPT_INDEX, OPT_INDEX, OPT_TYPE_FILE},
#define	OPT_LOG		12
	{SHOPT_LOG, OPT_LOG, OPT_TYPE_LOGTAG},
#define	OPT_CKSUM	13
	{SHOPT_CKSUM, OPT_CKSUM, OPT_TYPE_STRINGSET},
#define	OPT_NONE	14
	{SHOPT_NONE, OPT_NONE, OPT_TYPE_ACCLIST},
#define	OPT_ROOT_MAPPING	15
	{SHOPT_ROOT_MAPPING, OPT_ROOT_MAPPING, OPT_TYPE_USER},
#define	OPT_CHARSET_MAP	16
	{"", OPT_CHARSET_MAP, OPT_TYPE_ACCLIST},
#define	OPT_NOACLFAB	17
	{SHOPT_NOACLFAB, OPT_NOACLFAB, OPT_TYPE_BOOLEAN},
#define	OPT_UIDMAP	18
	{SHOPT_UIDMAP, OPT_UIDMAP, OPT_TYPE_MAPPING},
#define	OPT_GIDMAP	19
	{SHOPT_GIDMAP, OPT_GIDMAP, OPT_TYPE_MAPPING},
#define	OPT_NOHIDE	20
	{SHOPT_NOHIDE, OPT_NOHIDE, OPT_TYPE_BOOLEAN},
#ifdef VOLATILE_FH_TEST	/* XXX added for testing volatile fh's only */
#define	OPT_VOLFH	21
	{SHOPT_VOLFH, OPT_VOLFH},
#endif /* VOLATILE_FH_TEST */
	NULL
};

/*
 * Codesets that may need to be converted to UTF-8 for file paths.
 * Add new names here to add new property support. If we ever get a
 * way to query the kernel for character sets, this should become
 * dynamically loaded. Make sure changes here are reflected in
 * cmd/fs.d/nfs/mountd/nfscmd.c
 */

static char *legal_conv[] = {
	"euc-cn",
	"euc-jp",
	"euc-jpms",
	"euc-kr",
	"euc-tw",
	"iso8859-1",
	"iso8859-2",
	"iso8859-5",
	"iso8859-6",
	"iso8859-7",
	"iso8859-8",
	"iso8859-9",
	"iso8859-13",
	"iso8859-15",
	"koi8-r",
	NULL
};

/*
 * list of properties that are related to security flavors.
 */
static char *seclist[] = {
	SHOPT_RO,
	SHOPT_RW,
	SHOPT_ROOT,
	SHOPT_WINDOW,
	SHOPT_NONE,
	SHOPT_ROOT_MAPPING,
	SHOPT_UIDMAP,
	SHOPT_GIDMAP,
	NULL
};

/* structure for list of securities */
struct securities {
	sa_security_t security;
	struct securities *next;
};

/*
 * findcharset(charset)
 *
 * Returns B_TRUE if the charset is a legal conversion otherwise
 * B_FALSE. This will need to be rewritten to be more efficient when
 * we have a dynamic list of legal conversions.
 */

static boolean_t
findcharset(char *charset)
{
	int i;

	for (i = 0; legal_conv[i] != NULL; i++)
		if (strcmp(charset, legal_conv[i]) == 0)
			return (B_TRUE);
	return (B_FALSE);
}

/*
 * findopt(name)
 *
 * Lookup option "name" in the option table and return the table
 * index.
 */

static int
findopt(char *name)
{
	int i;
	if (name != NULL) {
		for (i = 0; optdefs[i].tag != NULL; i++) {
			if (strcmp(optdefs[i].tag, name) == 0)
				return (optdefs[i].index);
		}
		if (findcharset(name))
			return (OPT_CHARSET_MAP);
	}
	return (-1);
}

/*
 * gettype(name)
 *
 * Return the type of option "name".
 */

static int
gettype(char *name)
{
	int optdef;

	optdef = findopt(name);
	if (optdef != -1)
		return (optdefs[optdef].type);
	return (OPT_TYPE_ANY);
}

/*
 * nfs_validate_security_mode(mode)
 *
 * is the specified mode string a valid one for use with NFS?
 */

static int
nfs_validate_security_mode(char *mode)
{
	seconfig_t secinfo;
	int err;

	(void) memset(&secinfo, '\0', sizeof (secinfo));
	err = nfs_getseconfig_byname(mode, &secinfo);
	if (err == SC_NOERROR)
		return (1);
	return (0);
}

/*
 * nfs_is_security_opt(tok)
 *
 * check to see if tok represents an option that is only valid in some
 * security flavor.
 */

static int
nfs_is_security_opt(char *tok)
{
	int i;

	for (i = 0; seclist[i] != NULL; i++) {
		if (strcmp(tok, seclist[i]) == 0)
			return (1);
	}
	return (0);
}

/*
 * find_security(seclist, sec)
 *
 * Walk the current list of security flavors and return true if it is
 * present, else return false.
 */

static int
find_security(struct securities *seclist, sa_security_t sec)
{
	while (seclist != NULL) {
		if (seclist->security == sec)
			return (1);
		seclist = seclist->next;
	}
	return (0);
}

/*
 * make_security_list(group, securitymodes, proto)
 *	go through the list of securitymodes and add them to the
 *	group's list of security optionsets. We also keep a list of
 *	those optionsets so we don't have to find them later. All of
 *	these will get copies of the same properties.
 */

static struct securities *
make_security_list(sa_group_t group, char *securitymodes, char *proto)
{
	char *tok, *next = NULL;
	struct securities *curp, *headp = NULL, *prev;
	sa_security_t check;
	int freetok = 0;

	for (tok = securitymodes; tok != NULL; tok = next) {
		next = strchr(tok, ':');
		if (next != NULL)
			*next++ = '\0';
		if (strcmp(tok, "default") == 0) {
			/* resolve default into the real type */
			tok = nfs_space_alias(tok);
			freetok = 1;
		}
		check = sa_get_security(group, tok, proto);

		/* add to the security list if it isn't there already */
		if (check == NULL || !find_security(headp, check)) {
			curp = (struct securities *)calloc(1,
			    sizeof (struct securities));
			if (curp != NULL) {
				if (check == NULL) {
					curp->security = sa_create_security(
					    group, tok, proto);
				} else {
					curp->security = check;
				}
				/*
				 * note that the first time through the loop,
				 * headp will be NULL and prev will be
				 * undefined.  Since headp is NULL, we set
				 * both it and prev to the curp (first
				 * structure to be allocated).
				 *
				 * later passes through the loop will have
				 * headp not being NULL and prev will be used
				 * to allocate at the end of the list.
				 */
				if (headp == NULL) {
					headp = curp;
					prev = curp;
				} else {
					prev->next = curp;
					prev = curp;
				}
			}
		}

		if (freetok) {
			freetok = 0;
			sa_free_attr_string(tok);
		}
	}
	return (headp);
}

static void
free_security_list(struct securities *sec)
{
	struct securities *next;
	if (sec != NULL) {
		for (next = sec->next; sec != NULL; sec = next) {
			next = sec->next;
			free(sec);
		}
	}
}

/*
 * nfs_alistcat(str1, str2, sep)
 *
 * concatenate str1 and str2 into a new string using sep as a separate
 * character. If memory allocation fails, return NULL;
 */

static char *
nfs_alistcat(char *str1, char *str2, char sep)
{
	char *newstr;
	size_t len;

	len = strlen(str1) + strlen(str2) + 2;
	newstr = (char *)malloc(len);
	if (newstr != NULL)
		(void) snprintf(newstr, len, "%s%c%s", str1, sep, str2);
	return (newstr);
}

/*
 * add_security_prop(sec, name, value, persist, iszfs)
 *
 * Add the property to the securities structure. This accumulates
 * properties for as part of parsing legacy options.
 */

static int
add_security_prop(struct securities *sec, char *name, char *value,
    int persist, int iszfs)
{
	sa_property_t prop;
	int ret = SA_OK;

	for (; sec != NULL; sec = sec->next) {
		if (value == NULL) {
			if (strcmp(name, SHOPT_RW) == 0 ||
			    strcmp(name, SHOPT_RO) == 0)
				value = "*";
			else
				value = "true";
		}

		/*
		 * Get the existing property, if it exists, so we can
		 * determine what to do with it. The ro/rw/root
		 * properties can be merged if multiple instances of
		 * these properies are given. For example, if "rw"
		 * exists with a value "host1" and a later token of
		 * rw="host2" is seen, the values are merged into a
		 * single rw="host1:host2".
		 */
		prop = sa_get_property(sec->security, name);

		if (prop != NULL) {
			char *oldvalue;
			char *newvalue;

			/*
			 * The security options of ro/rw/root/uidmap/gidmap
			 * might appear multiple times.  If they do, the values
			 * need to be merged.  If it was previously empty, the
			 * new value alone is added.
			 */
			oldvalue = sa_get_property_attr(prop, "value");
			if (oldvalue != NULL) {
				char sep = ':';

				if (strcmp(name, SHOPT_UIDMAP) == 0 ||
				    strcmp(name, SHOPT_GIDMAP) == 0)
					sep = '~';

				/*
				 * The general case is to concatenate the new
				 * value onto the old value for multiple
				 * rw(ro/root/uidmap/gidmap) properties.  For
				 * rw/ro/root a special case exists when either
				 * the old or new is the "all" case.  In the
				 * special case, if both are "all", then it is
				 * "all", else if one is an access-list, that
				 * replaces the "all".
				 */
				if (strcmp(oldvalue, "*") == 0) {
					/* Replace old value with new value. */
					newvalue = strdup(value);
				} else if (strcmp(value, "*") == 0 ||
				    strcmp(oldvalue, value) == 0) {
					/*
					 * Keep old value and ignore
					 * the new value.
					 */
					newvalue = NULL;
				} else {
					/*
					 * Make a new list of old plus new
					 * access-list.
					 */
					newvalue = nfs_alistcat(oldvalue,
					    value, sep);
				}

				if (newvalue != NULL) {
					(void) sa_remove_property(prop);
					prop = sa_create_property(name,
					    newvalue);
					ret = sa_add_property(sec->security,
					    prop);
					free(newvalue);
				}

				sa_free_attr_string(oldvalue);
			}
		} else {
			prop = sa_create_property(name, value);
			ret = sa_add_property(sec->security, prop);
		}
		if (ret == SA_OK && !iszfs) {
			ret = sa_commit_properties(sec->security, !persist);
		}
	}
	return (ret);
}

/*
 * check to see if group/share is persistent.
 */
static int
is_persistent(sa_group_t group)
{
	char *type;
	int persist = 1;

	type = sa_get_group_attr(group, "type");
	if (type != NULL && strcmp(type, "persist") != 0)
		persist = 0;
	if (type != NULL)
		sa_free_attr_string(type);
	return (persist);
}

/*
 * invalid_security(options)
 *
 * search option string for any invalid sec= type.
 * return true (1) if any are not valid else false (0)
 */
static int
invalid_security(char *options)
{
	char *copy, *base, *token, *value;
	int ret = 0;

	copy = strdup(options);
	token = base = copy;
	while (token != NULL && ret == 0) {
		token = strtok(base, ",");
		base = NULL;
		if (token != NULL) {
			value = strchr(token, '=');
			if (value != NULL)
				*value++ = '\0';
			if (strcmp(token, SHOPT_SEC) == 0) {
				/* HAVE security flavors so check them */
				char *tok, *next;
				for (next = NULL, tok = value; tok != NULL;
				    tok = next) {
					next = strchr(tok, ':');
					if (next != NULL)
						*next++ = '\0';
					ret = !nfs_validate_security_mode(tok);
					if (ret)
						break;
				}
			}
		}
	}
	if (copy != NULL)
		free(copy);
	return (ret);
}

/*
 * nfs_parse_legacy_options(group, options)
 *
 * Parse the old style options into internal format and store on the
 * specified group.  Group could be a share for full legacy support.
 */

static int
nfs_parse_legacy_options(sa_group_t group, char *options)
{
	char *dup;
	char *base;
	char *token;
	sa_optionset_t optionset;
	struct securities *security_list = NULL;
	sa_property_t prop;
	int ret = SA_OK;
	int iszfs = 0;
	sa_group_t parent;
	int persist = 0;
	char *lasts;

	/* do we have an existing optionset? */
	optionset = sa_get_optionset(group, "nfs");
	if (optionset == NULL) {
		/* didn't find existing optionset so create one */
		optionset = sa_create_optionset(group, "nfs");
	} else {
		/*
		 * Have an existing optionset . Ideally, we would need
		 * to compare options in order to detect errors. For
		 * now, we assume that the first optionset is the
		 * correct one and the others will be the same. An
		 * empty optionset is the same as no optionset so we
		 * don't want to exit in that case. Getting an empty
		 * optionset can occur with ZFS property checking.
		 */
		if (sa_get_property(optionset, NULL) != NULL)
			return (ret);
	}

	if (strcmp(options, SHOPT_RW) == 0) {
		/*
		 * there is a special case of only the option "rw"
		 * being the default option. We don't have to do
		 * anything.
		 */
		return (ret);
	}

	/*
	 * check if security types are present and validate them. If
	 * any are not legal, fail.
	 */

	if (invalid_security(options)) {
		return (SA_INVALID_SECURITY);
	}

	/*
	 * in order to not attempt to change ZFS properties unless
	 * absolutely necessary, we never do it in the legacy parsing.
	 */
	if (sa_is_share(group)) {
		char *zfs;
		parent = sa_get_parent_group(group);
		if (parent != NULL) {
			zfs = sa_get_group_attr(parent, "zfs");
			if (zfs != NULL) {
				sa_free_attr_string(zfs);
				iszfs++;
			}
		}
	} else {
		iszfs = sa_group_is_zfs(group);
	}

	/* We need a copy of options for the next part. */
	dup = strdup(options);
	if (dup == NULL)
		return (SA_NO_MEMORY);

	/*
	 * we need to step through each option in the string and then
	 * add either the option or the security option as needed. If
	 * this is not a persistent share, don't commit to the
	 * repository. If there is an error, we also want to abort the
	 * processing and report it.
	 */
	persist = is_persistent(group);
	base = dup;
	token = dup;
	lasts = NULL;
	while (token != NULL && ret == SA_OK) {
		token = strtok_r(base, ",", &lasts);
		base = NULL;
		if (token != NULL) {
			char *value;
			/*
			 * if the option has a value, it will have an '=' to
			 * separate the name from the value. The following
			 * code will result in value != NULL and token
			 * pointing to just the name if there is a value.
			 */
			value = strchr(token, '=');
			if (value != NULL) {
				*value++ = '\0';
			}
			if (strcmp(token, SHOPT_SEC) == 0 ||
			    strcmp(token, SHOPT_SECURE) == 0) {
				/*
				 * Once in security parsing, we only
				 * do security. We do need to move
				 * between the security node and the
				 * toplevel. The security tag goes on
				 * the root while the following ones
				 * go on the security.
				 */
				if (security_list != NULL) {
					/*
					 * have an old list so close it and
					 * start the new
					 */
					free_security_list(security_list);
				}
				if (strcmp(token, SHOPT_SECURE) == 0) {
					value = "dh";
				} else {
					if (value == NULL) {
						ret = SA_SYNTAX_ERR;
						break;
					}
				}
				security_list = make_security_list(group,
				    value, "nfs");
			} else {
				/*
				 * Note that the "old" syntax allowed a
				 * default security model.  This must be
				 * accounted for and internally converted to
				 * "standard" security structure.
				 */
				if (nfs_is_security_opt(token)) {
					if (security_list == NULL) {
						/*
						 * need to have a
						 * security
						 * option. This will
						 * be "closed" when a
						 * defined "sec="
						 * option is
						 * seen. This is
						 * technically an
						 * error but will be
						 * allowed with
						 * warning.
						 */
						security_list =
						    make_security_list(group,
						    "default",
						    "nfs");
					}
					if (security_list != NULL) {
						ret = add_security_prop(
						    security_list, token,
						    value, persist, iszfs);
					} else {
						ret = SA_NO_MEMORY;
					}
				} else {
					/* regular options */
					if (value == NULL) {
						if (strcmp(token, SHOPT_RW) ==
						    0 || strcmp(token,
						    SHOPT_RO) == 0) {
							value = "*";
						} else {
							value = "global";
							if (strcmp(token,
							    SHOPT_LOG) != 0) {
								value = "true";
							}
						}
					}
					/*
					 * In all cases, create the
					 * property specified. If the
					 * value was NULL, the default
					 * value will have been
					 * substituted.
					 */
					prop = sa_create_property(token, value);
					ret =  sa_add_property(optionset, prop);
					if (ret != SA_OK)
						break;

					if (!iszfs) {
						ret = sa_commit_properties(
						    optionset, !persist);
					}
				}
			}
		}
	}
	if (security_list != NULL)
		free_security_list(security_list);

	free(dup);
	return (ret);
}

/*
 * is_a_number(number)
 *
 * is the string a number in one of the forms we want to use?
 */

static int
is_a_number(char *number)
{
	int ret = 1;
	int hex = 0;

	if (strncmp(number, "0x", 2) == 0) {
		number += 2;
		hex = 1;
	} else if (*number == '-') {
		number++; /* skip the minus */
	}
	while (ret == 1 && *number != '\0') {
		if (hex) {
			ret = isxdigit(*number++);
		} else {
			ret = isdigit(*number++);
		}
	}
	return (ret);
}

/*
 * Look for the specified tag in the configuration file. If it is found,
 * enable logging and set the logging configuration information for exp.
 */
static void
configlog(struct exportdata *exp, char *tag)
{
	nfsl_config_t *configlist = NULL, *configp;
	int error = 0;
	char globaltag[] = DEFAULTTAG;

	/*
	 * Sends config errors to stderr
	 */
	nfsl_errs_to_syslog = B_FALSE;

	/*
	 * get the list of configuration settings
	 */
	error = nfsl_getconfig_list(&configlist);
	if (error) {
		(void) fprintf(stderr,
		    dgettext(TEXT_DOMAIN, "Cannot get log configuration: %s\n"),
		    strerror(error));
	}

	if (tag == NULL)
		tag = globaltag;
	if ((configp = nfsl_findconfig(configlist, tag, &error)) == NULL) {
		nfsl_freeconfig_list(&configlist);
		(void) fprintf(stderr,
		    dgettext(TEXT_DOMAIN, "No tags matching \"%s\"\n"), tag);
		/* bad configuration */
		error = ENOENT;
		goto err;
	}

	if ((exp->ex_tag = strdup(tag)) == NULL) {
		error = ENOMEM;
		goto out;
	}
	if ((exp->ex_log_buffer = strdup(configp->nc_bufferpath)) == NULL) {
		error = ENOMEM;
		goto out;
	}
	exp->ex_flags |= EX_LOG;
	if (configp->nc_rpclogpath != NULL)
		exp->ex_flags |= EX_LOG_ALLOPS;
out:
	if (configlist != NULL)
		nfsl_freeconfig_list(&configlist);

err:
	if (error != 0) {
		free(exp->ex_tag);
		free(exp->ex_log_buffer);
		(void) fprintf(stderr,
		    dgettext(TEXT_DOMAIN, "Cannot set log configuration: %s\n"),
		    strerror(error));
	}
}

/*
 * fill_export_from_optionset(export, optionset)
 *
 * In order to share, we need to set all the possible general options
 * into the export structure. Share info will be filled in by the
 * caller. Various property values get turned into structure specific
 * values.
 */

static int
fill_export_from_optionset(struct exportdata *export, sa_optionset_t optionset)
{
	sa_property_t option;
	int ret = SA_OK;

	for (option = sa_get_property(optionset, NULL);
	    option != NULL; option = sa_get_next_property(option)) {
		char *name;
		char *value;
		uint32_t val;

		/*
		 * since options may be set/reset multiple times, always do an
		 * explicit set or clear of the option. This allows defaults
		 * to be set and then the protocol specific to override.
		 */

		name = sa_get_property_attr(option, "type");
		value = sa_get_property_attr(option, "value");
		switch (findopt(name)) {
		case OPT_ANON:
			if (value != NULL && is_a_number(value)) {
				val = strtoul(value, NULL, 0);
			} else {
				struct passwd *pw;
				pw = getpwnam(value != NULL ? value : "nobody");
				if (pw != NULL) {
					val = pw->pw_uid;
				} else {
					val = UID_NOBODY;
				}
				endpwent();
			}
			export->ex_anon = val;
			break;
		case OPT_NOSUID:
			if (value != NULL && (strcasecmp(value, "true") == 0 ||
			    strcmp(value, "1") == 0))
				export->ex_flags |= EX_NOSUID;
			else
				export->ex_flags &= ~EX_NOSUID;
			break;
		case OPT_ACLOK:
			if (value != NULL && (strcasecmp(value, "true") == 0 ||
			    strcmp(value, "1") == 0))
				export->ex_flags |= EX_ACLOK;
			else
				export->ex_flags &= ~EX_ACLOK;
			break;
		case OPT_NOSUB:
			if (value != NULL && (strcasecmp(value, "true") == 0 ||
			    strcmp(value, "1") == 0))
				export->ex_flags |= EX_NOSUB;
			else
				export->ex_flags &= ~EX_NOSUB;
			break;
		case OPT_PUBLIC:
			if (value != NULL && (strcasecmp(value, "true") == 0 ||
			    strcmp(value, "1") == 0))
				export->ex_flags |= EX_PUBLIC;
			else
				export->ex_flags &= ~EX_PUBLIC;
			break;
		case OPT_INDEX:
			if (value != NULL && (strcmp(value, "..") == 0 ||
			    strchr(value, '/') != NULL)) {
				/* this is an error */
				(void) printf(dgettext(TEXT_DOMAIN,
				    "NFS: index=\"%s\" not valid;"
				    "must be a filename.\n"),
				    value);
				break;
			}
			if (value != NULL && *value != '\0' &&
			    strcmp(value, ".") != 0) {
				/* valid index file string */
				if (export->ex_index != NULL) {
					/* left over from "default" */
					free(export->ex_index);
				}
				/* remember to free */
				export->ex_index = strdup(value);
				if (export->ex_index == NULL) {
					(void) printf(dgettext(TEXT_DOMAIN,
					    "NFS: out of memory setting "
					    "index property\n"));
					break;
				}
				export->ex_flags |= EX_INDEX;
			}
			break;
		case OPT_LOG:
			if (value == NULL)
				value = strdup("global");
			if (value != NULL)
				configlog(export,
				    strlen(value) ? value : "global");
			break;
		case OPT_CHARSET_MAP:
			/*
			 * Set EX_CHARMAP when there is at least one
			 * charmap conversion property. This will get
			 * checked by the nfs server when it needs to.
			 */
			export->ex_flags |= EX_CHARMAP;
			break;
		case OPT_NOACLFAB:
			if (value != NULL && (strcasecmp(value, "true") == 0 ||
			    strcmp(value, "1") == 0))
				export->ex_flags |= EX_NOACLFAB;
			else
				export->ex_flags &= ~EX_NOACLFAB;
			break;
		case OPT_NOHIDE:
			if (value != NULL && (strcasecmp(value, "true") == 0 ||
			    strcmp(value, "1") == 0))
				export->ex_flags |= EX_NOHIDE;
			else
				export->ex_flags &= ~EX_NOHIDE;

			break;
		default:
			/* have a syntactic error */
			(void) printf(dgettext(TEXT_DOMAIN,
			    "NFS: unrecognized option %s=%s\n"),
			    name != NULL ? name : "",
			    value != NULL ? value : "");
			break;
		}
		if (name != NULL)
			sa_free_attr_string(name);
		if (value != NULL)
			sa_free_attr_string(value);
	}
	return (ret);
}

/*
 * cleanup_export(export)
 *
 * Cleanup the allocated areas so we don't leak memory
 */

static void
cleanup_export(struct exportdata *export)
{
	int i;

	free(export->ex_index);

	for (i = 0; i < export->ex_seccnt; i++) {
		struct secinfo *s = &export->ex_secinfo[i];

		while (s->s_rootcnt > 0)
			free(s->s_rootnames[--s->s_rootcnt]);

		free(s->s_rootnames);
	}
	free(export->ex_secinfo);
}

/*
 * Given a seconfig entry and a colon-separated
 * list of names, allocate an array big enough
 * to hold the root list, then convert each name to
 * a principal name according to the security
 * info and assign it to an array element.
 * Return the array and its size.
 */
static caddr_t *
get_rootnames(seconfig_t *sec, char *list, int *count)
{
	caddr_t *a;
	int c, i;
	char *host, *p;

	/*
	 * Count the number of strings in the list.
	 * This is the number of colon separators + 1.
	 */
	c = 1;
	for (p = list; *p; p++)
		if (*p == ':')
			c++;
	*count = c;

	a = (caddr_t *)malloc(c * sizeof (char *));
	if (a == NULL) {
		(void) printf(dgettext(TEXT_DOMAIN,
		    "get_rootnames: no memory\n"));
		*count = 0;
	} else {
		for (i = 0; i < c; i++) {
			host = strtok(list, ":");
			if (!nfs_get_root_principal(sec, host, &a[i])) {
				while (i > 0)
					free(a[--i]);
				free(a);
				a = NULL;
				*count = 0;
				break;
			}
			list = NULL;
		}
	}

	return (a);
}

/*
 * fill_security_from_secopts(sp, secopts)
 *
 * Fill the secinfo structure from the secopts optionset.
 */

static int
fill_security_from_secopts(struct secinfo *sp, sa_security_t secopts)
{
	sa_property_t prop;
	char *type;
	int longform;
	int err = SC_NOERROR;
	uint32_t val;

	type = sa_get_security_attr(secopts, "sectype");
	if (type != NULL) {
		/* named security type needs secinfo to be filled in */
		err = nfs_getseconfig_byname(type, &sp->s_secinfo);
		sa_free_attr_string(type);
		if (err != SC_NOERROR)
			return (err);
	} else {
		/* default case */
		err = nfs_getseconfig_default(&sp->s_secinfo);
		if (err != SC_NOERROR)
			return (err);
	}

	err = SA_OK;
	for (prop = sa_get_property(secopts, NULL);
	    prop != NULL && err == SA_OK;
	    prop = sa_get_next_property(prop)) {
		char *name;
		char *value;

		name = sa_get_property_attr(prop, "type");
		value = sa_get_property_attr(prop, "value");

		longform = value != NULL && strcmp(value, "*") != 0;

		switch (findopt(name)) {
		case OPT_RO:
			sp->s_flags |= longform ? M_ROL : M_RO;
			break;
		case OPT_RW:
			sp->s_flags |= longform ? M_RWL : M_RW;
			break;
		case OPT_ROOT:
			sp->s_flags |= M_ROOT;
			/*
			 * if we are using AUTH_UNIX, handle like other things
			 * such as RO/RW
			 */
			if (sp->s_secinfo.sc_rpcnum == AUTH_UNIX)
				break;
			/* not AUTH_UNIX */
			if (value != NULL) {
				sp->s_rootnames = get_rootnames(&sp->s_secinfo,
				    value, &sp->s_rootcnt);
				if (sp->s_rootnames == NULL) {
					err = SA_BAD_VALUE;
					(void) fprintf(stderr,
					    dgettext(TEXT_DOMAIN,
					    "Bad root list\n"));
				}
			}
			break;
		case OPT_NONE:
			sp->s_flags |= M_NONE;
			break;
		case OPT_WINDOW:
			if (value != NULL) {
				sp->s_window = atoi(value);
				/* just in case */
				if (sp->s_window < 0)
					sp->s_window = DEF_WIN;
			}
			break;
		case OPT_ROOT_MAPPING:
			if (value != NULL && is_a_number(value)) {
				val = strtoul(value, NULL, 0);
			} else {
				struct passwd *pw;
				pw = getpwnam(value != NULL ? value : "nobody");
				if (pw != NULL) {
					val = pw->pw_uid;
				} else {
					val = UID_NOBODY;
				}
				endpwent();
			}
			sp->s_rootid = val;
			break;
		case OPT_UIDMAP:
		case OPT_GIDMAP:
			sp->s_flags |= M_MAP;
			break;
		default:
			break;
		}
		if (name != NULL)
			sa_free_attr_string(name);
		if (value != NULL)
			sa_free_attr_string(value);
	}
	/* if rw/ro options not set, use default of RW */
	if ((sp->s_flags & NFS_RWMODES) == 0)
		sp->s_flags |= M_RW;
	return (err);
}

/*
 * This is for testing only
 * It displays the export structure that
 * goes into the kernel.
 */
static void
printarg(char *path, struct exportdata *ep)
{
	int i, j;
	struct secinfo *sp;

	if (debug == 0)
		return;

	(void) printf("%s:\n", path);
	(void) printf("\tex_version = %d\n", ep->ex_version);
	(void) printf("\tex_path = %s\n", ep->ex_path);
	(void) printf("\tex_pathlen = %ld\n", (ulong_t)ep->ex_pathlen);
	(void) printf("\tex_flags: (0x%02x) ", ep->ex_flags);
	if (ep->ex_flags & EX_NOSUID)
		(void) printf("NOSUID ");
	if (ep->ex_flags & EX_ACLOK)
		(void) printf("ACLOK ");
	if (ep->ex_flags & EX_PUBLIC)
		(void) printf("PUBLIC ");
	if (ep->ex_flags & EX_NOSUB)
		(void) printf("NOSUB ");
	if (ep->ex_flags & EX_LOG)
		(void) printf("LOG ");
	if (ep->ex_flags & EX_CHARMAP)
		(void) printf("CHARMAP ");
	if (ep->ex_flags & EX_LOG_ALLOPS)
		(void) printf("LOG_ALLOPS ");
	if (ep->ex_flags == 0)
		(void) printf("(none)");
	(void) printf("\n");
	if (ep->ex_flags & EX_LOG) {
		(void) printf("\tex_log_buffer = %s\n",
		    (ep->ex_log_buffer ? ep->ex_log_buffer : "(NULL)"));
		(void) printf("\tex_tag = %s\n",
		    (ep->ex_tag ? ep->ex_tag : "(NULL)"));
	}
	(void) printf("\tex_anon = %d\n", ep->ex_anon);
	(void) printf("\tex_seccnt = %d\n", ep->ex_seccnt);
	(void) printf("\n");
	for (i = 0; i < ep->ex_seccnt; i++) {
		sp = &ep->ex_secinfo[i];
		(void) printf("\t\ts_secinfo = %s\n", sp->s_secinfo.sc_name);
		(void) printf("\t\ts_flags: (0x%02x) ", sp->s_flags);
		if (sp->s_flags & M_ROOT) (void) printf("M_ROOT ");
		if (sp->s_flags & M_RO) (void) printf("M_RO ");
		if (sp->s_flags & M_ROL) (void) printf("M_ROL ");
		if (sp->s_flags & M_RW) (void) printf("M_RW ");
		if (sp->s_flags & M_RWL) (void) printf("M_RWL ");
		if (sp->s_flags & M_NONE) (void) printf("M_NONE ");
		if (sp->s_flags & M_MAP) (void) printf("M_MAP ");
		if (sp->s_flags == 0) (void) printf("(none)");
		(void) printf("\n");
		(void) printf("\t\ts_window = %d\n", sp->s_window);
		(void) printf("\t\ts_rootid = %d\n", sp->s_rootid);
		(void) printf("\t\ts_rootcnt = %d ", sp->s_rootcnt);
		(void) fflush(stdout);
		for (j = 0; j < sp->s_rootcnt; j++)
			(void) printf("%s ", sp->s_rootnames[j] ?
			    sp->s_rootnames[j] : "<null>");
		(void) printf("\n\n");
	}
}

/*
 * count_security(opts)
 *
 * Count the number of security types (flavors). The optionset has
 * been populated with the security flavors as a holding mechanism.
 * We later use this number to allocate data structures.
 */

static int
count_security(sa_optionset_t opts)
{
	int count = 0;
	sa_property_t prop;
	if (opts != NULL) {
		for (prop = sa_get_property(opts, NULL); prop != NULL;
		    prop = sa_get_next_property(prop)) {
			count++;
		}
	}
	return (count);
}

/*
 * nfs_sprint_option(rbuff, rbuffsize, incr, prop, sep)
 *
 * provides a mechanism to format NFS properties into legacy output
 * format. If the buffer would overflow, it is reallocated and grown
 * as appropriate. Special cases of converting internal form of values
 * to those used by "share" are done. this function does one property
 * at a time.
 */

static int
nfs_sprint_option(char **rbuff, size_t *rbuffsize, size_t incr,
    sa_property_t prop, int sep)
{
	char *name;
	char *value;
	int curlen;
	char *buff = *rbuff;
	size_t buffsize = *rbuffsize;
	int printed = B_FALSE;

	name = sa_get_property_attr(prop, "type");
	value = sa_get_property_attr(prop, "value");
	if (buff != NULL)
		curlen = strlen(buff);
	else
		curlen = 0;
	if (name != NULL) {
		int len;
		len = strlen(name) + sep;

		/*
		 * A future RFE would be to replace this with more
		 * generic code and to possibly handle more types.
		 */
		switch (gettype(name)) {
		case OPT_TYPE_BOOLEAN:
			/*
			 * For NFS, boolean value of FALSE means it
			 * doesn't show up in the option list at all.
			 */
			if (value != NULL && strcasecmp(value, "false") == 0)
				goto skip;
			if (value != NULL) {
				sa_free_attr_string(value);
				value = NULL;
			}
			break;
		case OPT_TYPE_ACCLIST:
			if (value != NULL && strcmp(value, "*") == 0) {
				sa_free_attr_string(value);
				value = NULL;
			} else {
				if (value != NULL)
					len += 1 + strlen(value);
			}
			break;
		case OPT_TYPE_LOGTAG:
			if (value != NULL && strlen(value) == 0) {
				sa_free_attr_string(value);
				value = NULL;
			} else {
				if (value != NULL)
					len += 1 + strlen(value);
			}
			break;
		default:
			if (value != NULL)
				len += 1 + strlen(value);
			break;
		}
		while (buffsize <= (curlen + len)) {
			/* need more room */
			buffsize += incr;
			buff = realloc(buff, buffsize);
			if (buff == NULL) {
				/* realloc failed so free everything */
				if (*rbuff != NULL)
					free(*rbuff);
			}
			*rbuff = buff;
			*rbuffsize = buffsize;
			if (buff == NULL)
				goto skip;

		}

		if (buff == NULL)
			goto skip;

		if (value == NULL) {
			(void) snprintf(buff + curlen, buffsize - curlen,
			    "%s%s", sep ? "," : "", name);
		} else {
			(void) snprintf(buff + curlen, buffsize - curlen,
			    "%s%s=%s", sep ? "," : "",
			    name, value != NULL ? value : "");
		}
		printed = B_TRUE;
	}
skip:
	if (name != NULL)
		sa_free_attr_string(name);
	if (value != NULL)
		sa_free_attr_string(value);
	return (printed);
}

/*
 * nfs_format_options(group, hier)
 *
 * format all the options on the group into an old-style option
 * string. If hier is non-zero, walk up the tree to get inherited
 * options.
 */

static char *
nfs_format_options(sa_group_t group, int hier)
{
	sa_optionset_t options = NULL;
	sa_optionset_t secoptions = NULL;
	sa_property_t prop, secprop;
	sa_security_t security = NULL;
	char *buff;
	size_t buffsize;
	char *sectype = NULL;
	int sep = 0;


	buff = malloc(OPT_CHUNK);
	if (buff == NULL) {
		return (NULL);
	}

	buff[0] = '\0';
	buffsize = OPT_CHUNK;

	/*
	 * We may have a an optionset relative to this item. format
	 * these if we find them and then add any security definitions.
	 */

	options = sa_get_derived_optionset(group, "nfs", hier);

	/*
	 * do the default set first but skip any option that is also
	 * in the protocol specific optionset.
	 */
	if (options != NULL) {
		for (prop = sa_get_property(options, NULL);
		    prop != NULL; prop = sa_get_next_property(prop)) {
			/*
			 * use this one since we skipped any
			 * of these that were also in
			 * optdefault
			 */
			if (nfs_sprint_option(&buff, &buffsize, OPT_CHUNK,
			    prop, sep))
				sep = 1;
			if (buff == NULL) {
				/*
				 * buff could become NULL if there
				 * isn't enough memory for
				 * nfs_sprint_option to realloc()
				 * as necessary. We can't really
				 * do anything about it at this
				 * point so we return NULL.  The
				 * caller should handle the
				 * failure.
				 */
				if (options != NULL)
					sa_free_derived_optionset(
					    options);
				return (buff);
			}
		}
	}
	secoptions = (sa_optionset_t)sa_get_all_security_types(group,
	    "nfs", hier);
	if (secoptions != NULL) {
		for (secprop = sa_get_property(secoptions, NULL);
		    secprop != NULL;
		    secprop = sa_get_next_property(secprop)) {
			sectype = sa_get_property_attr(secprop, "type");
			security =
			    (sa_security_t)sa_get_derived_security(
			    group, sectype, "nfs", hier);
			if (security != NULL) {
				if (sectype != NULL) {
					prop = sa_create_property(
					    "sec", sectype);
					if (prop == NULL)
						goto err;
					if (nfs_sprint_option(&buff,
					    &buffsize, OPT_CHUNK, prop, sep))
						sep = 1;
					(void) sa_remove_property(prop);
					if (buff == NULL)
						goto err;
				}
				for (prop = sa_get_property(security,
				    NULL); prop != NULL;
				    prop = sa_get_next_property(prop)) {
					if (nfs_sprint_option(&buff,
					    &buffsize, OPT_CHUNK, prop, sep))
						sep = 1;
					if (buff == NULL)
						goto err;
				}
				sa_free_derived_optionset(security);
			}
			if (sectype != NULL)
				sa_free_attr_string(sectype);
		}
		sa_free_derived_optionset(secoptions);
	}

	if (options != NULL)
		sa_free_derived_optionset(options);
	return (buff);

err:
	/*
	 * If we couldn't allocate memory for option printing, we need
	 * to break out of the nested loops, cleanup and return NULL.
	 */
	if (secoptions != NULL)
		sa_free_derived_optionset(secoptions);
	if (security != NULL)
		sa_free_derived_optionset(security);
	if (sectype != NULL)
		sa_free_attr_string(sectype);
	if (options != NULL)
		sa_free_derived_optionset(options);
	return (buff);
}

/*
 * Append an entry to the nfslogtab file
 */
static int
nfslogtab_add(char *dir, char *buffer, char *tag)
{
	FILE *f;
	struct logtab_ent lep;
	int error = 0;

	/*
	 * Open the file for update and create it if necessary.
	 * This may leave the I/O offset at the end of the file,
	 * so rewind back to the beginning of the file.
	 */
	f = fopen(NFSLOGTAB, "a+");
	if (f == NULL) {
		error = errno;
		goto out;
	}
	rewind(f);

	if (lockf(fileno(f), F_LOCK, 0L) < 0) {
		(void) fprintf(stderr, dgettext(TEXT_DOMAIN,
		    "share complete, however failed to lock %s "
		    "for update: %s\n"), NFSLOGTAB, strerror(errno));
		error = -1;
		goto out;
	}

	if (logtab_deactivate_after_boot(f) == -1) {
		(void) fprintf(stderr, dgettext(TEXT_DOMAIN,
		    "share complete, however could not deactivate "
		    "entries in %s\n"), NFSLOGTAB);
		error = -1;
		goto out;
	}

	/*
	 * Remove entries matching buffer and sharepoint since we're
	 * going to replace it with perhaps an entry with a new tag.
	 */
	if (logtab_rement(f, buffer, dir, NULL, -1)) {
		(void) fprintf(stderr, dgettext(TEXT_DOMAIN,
		    "share complete, however could not remove matching "
		    "entries in %s\n"), NFSLOGTAB);
		error = -1;
		goto out;
	}

	/*
	 * Deactivate all active entries matching this sharepoint
	 */
	if (logtab_deactivate(f, NULL, dir, NULL)) {
		(void) fprintf(stderr, dgettext(TEXT_DOMAIN,
		    "share complete, however could not deactivate matching "
		    "entries in %s\n"), NFSLOGTAB);
		error = -1;
		goto out;
	}

	lep.le_buffer = buffer;
	lep.le_path = dir;
	lep.le_tag = tag;
	lep.le_state = LES_ACTIVE;

	/*
	 * Add new sharepoint / buffer location to nfslogtab
	 */
	if (logtab_putent(f, &lep) < 0) {
		(void) fprintf(stderr, dgettext(TEXT_DOMAIN,
		    "share complete, however could not add %s to %s\n"),
		    dir, NFSLOGTAB);
		error = -1;
	}

out:
	if (f != NULL)
		(void) fclose(f);
	return (error);
}

/*
 * Deactivate an entry from the nfslogtab file
 */
static int
nfslogtab_deactivate(char *path)
{
	FILE *f;
	int error = 0;

	f = fopen(NFSLOGTAB, "r+");
	if (f == NULL) {
		error = errno;
		goto out;
	}
	if (lockf(fileno(f), F_LOCK, 0L) < 0) {
		error = errno;
		(void)  fprintf(stderr, dgettext(TEXT_DOMAIN,
		    "share complete, however could not lock %s for "
		    "update: %s\n"), NFSLOGTAB, strerror(error));
		goto out;
	}
	if (logtab_deactivate(f, NULL, path, NULL) == -1) {
		error = -1;
		(void) fprintf(stderr,
		    dgettext(TEXT_DOMAIN,
		    "share complete, however could not "
		    "deactivate %s in %s\n"), path, NFSLOGTAB);
		goto out;
	}

out:	if (f != NULL)
		(void) fclose(f);

	return (error);
}

/*
 * check_public(group, skipshare)
 *
 * Check the group for any shares that have the public property
 * enabled. We skip "skipshare" since that is the one we are
 * working with. This is a separate function to make handling
 * subgroups simpler. Returns true if there is a share with public.
 */
static int
check_public(sa_group_t group, sa_share_t skipshare)
{
	int exists = B_FALSE;
	sa_share_t share;
	sa_optionset_t opt;
	sa_property_t prop;
	char *shared;

	for (share = sa_get_share(group, NULL); share != NULL;
	    share = sa_get_next_share(share)) {
		if (share == skipshare)
			continue;

		opt = sa_get_optionset(share, "nfs");
		if (opt == NULL)
			continue;
		prop = sa_get_property(opt, "public");
		if (prop == NULL)
			continue;
		shared = sa_get_share_attr(share, "shared");
		if (shared != NULL) {
			exists = strcmp(shared, "true") == 0;
			sa_free_attr_string(shared);
			if (exists == B_TRUE)
				break;
		}
	}

	return (exists);
}

/*
 * public_exists(handle, skipshare)
 *
 * check to see if public option is set on any other share than the
 * one specified. Need to check zfs sub-groups as well as the top
 * level groups.
 */
static int
public_exists(sa_handle_t handle, sa_share_t skipshare)
{
	sa_group_t group = NULL;

	/*
	 * If we don't have a handle, we can only do syntax check. We
	 * can't check against other shares so we assume OK and will
	 * catch the problem only when we actually try to apply it.
	 */
	if (handle == NULL)
		return (SA_OK);

	if (skipshare != NULL) {
		group = sa_get_parent_group(skipshare);
		if (group == NULL)
			return (SA_NO_SUCH_GROUP);
	}

	for (group = sa_get_group(handle, NULL); group != NULL;
	    group = sa_get_next_group(group)) {
		/* Walk any ZFS subgroups as well as all standard groups */
		if (sa_group_is_zfs(group)) {
			sa_group_t subgroup;
			for (subgroup = sa_get_sub_group(group);
			    subgroup != NULL;
			    subgroup = sa_get_next_group(subgroup)) {
				if (check_public(subgroup, skipshare))
					return (B_TRUE);
			}
		} else {
			if (check_public(group, skipshare))
				return (B_TRUE);
		}
	}
	return (B_FALSE);
}

/*
 * sa_enable_share at the protocol level, enable_share must tell the
 * implementation that it is to enable the share. This entails
 * converting the path and options into the appropriate ioctl
 * calls. It is assumed that all error checking of paths, etc. were
 * done earlier.
 */
static int
nfs_enable_share(sa_share_t share)
{
	struct exportdata export;
	sa_optionset_t secoptlist;
	struct secinfo *sp;
	int num_secinfo;
	sa_optionset_t opt;
	sa_security_t sec;
	sa_property_t prop;
	char *path;
	int err = SA_OK;
	int i;
	int iszfs;
	sa_handle_t handle;

	/* Don't drop core if the NFS module isn't loaded. */
	(void) signal(SIGSYS, SIG_IGN);

	/* get the path since it is important in several places */
	path = sa_get_share_attr(share, "path");
	if (path == NULL)
		return (SA_NO_SUCH_PATH);

	iszfs = sa_path_is_zfs(path);
	/*
	 * find the optionsets and security sets.  There may not be
	 * any or there could be one or two for each of optionset and
	 * security may have multiple, one per security type per
	 * protocol type.
	 */
	opt = sa_get_derived_optionset(share, "nfs", 1);
	secoptlist = (sa_optionset_t)sa_get_all_security_types(share, "nfs", 1);
	if (secoptlist != NULL)
		num_secinfo = MAX(1, count_security(secoptlist));
	else
		num_secinfo = 1;

	/*
	 * walk through the options and fill in the structure
	 * appropriately.
	 */

	(void) memset(&export, '\0', sizeof (export));

	/*
	 * do non-security options first since there is only one after
	 * the derived group is constructed.
	 */
	export.ex_version = EX_CURRENT_VERSION;
	export.ex_anon = UID_NOBODY; /* this is our default value */
	export.ex_index = NULL;
	export.ex_path = path;
	export.ex_pathlen = strlen(path) + 1;

	if (opt != NULL)
		err = fill_export_from_optionset(&export, opt);

	/*
	 * check to see if "public" is set. If it is, then make sure
	 * no other share has it set. If it is already used, fail.
	 */

	handle = sa_find_group_handle((sa_group_t)share);
	if (export.ex_flags & EX_PUBLIC && public_exists(handle, share)) {
		(void) printf(dgettext(TEXT_DOMAIN,
		    "NFS: Cannot share more than one file "
		    "system with 'public' property\n"));
		err = SA_NOT_ALLOWED;
		goto out;
	}

	sp = calloc(num_secinfo, sizeof (struct secinfo));
	if (sp == NULL) {
		err = SA_NO_MEMORY;
		(void) printf(dgettext(TEXT_DOMAIN,
		    "NFS: NFS: no memory for security\n"));
		goto out;
	}
	export.ex_secinfo = sp;
	/* get default secinfo */
	export.ex_seccnt = num_secinfo;
	/*
	 * since we must have one security option defined, we
	 * init to the default and then override as we find
	 * defined security options. This handles the case
	 * where we have no defined options but we need to set
	 * up one.
	 */
	sp[0].s_window = DEF_WIN;
	sp[0].s_rootnames = NULL;
	/* setup a default in case no properties defined */
	if (nfs_getseconfig_default(&sp[0].s_secinfo)) {
		(void) printf(dgettext(TEXT_DOMAIN,
		    "NFS: nfs_getseconfig_default: failed to "
		    "get default security mode\n"));
		err = SA_CONFIG_ERR;
	}
	if (secoptlist != NULL) {
		for (i = 0, prop = sa_get_property(secoptlist, NULL);
		    prop != NULL && i < num_secinfo;
		    prop = sa_get_next_property(prop), i++) {
			char *sectype;
			sectype = sa_get_property_attr(prop, "type");
			/*
			 * if sectype is NULL, we probably
			 * have a memory problem and can't get
			 * the correct values. Rather than
			 * exporting with incorrect security,
			 * don't share it.
			 */
			if (sectype == NULL) {
				err = SA_NO_MEMORY;
				(void) printf(dgettext(TEXT_DOMAIN,
				    "NFS: Cannot share %s: "
				    "no memory\n"), path);
				goto out;
			}
			sec = (sa_security_t)sa_get_derived_security(
			    share, sectype, "nfs", 1);
			sp[i].s_window = DEF_WIN;
			sp[i].s_rootcnt = 0;
			sp[i].s_rootnames = NULL;
			(void) fill_security_from_secopts(&sp[i], sec);
			if (sec != NULL)
				sa_free_derived_security(sec);
			if (sectype != NULL)
				sa_free_attr_string(sectype);
		}
	}

	/* now add the share to the internal tables */
	printarg(path, &export);
	/*
	 * call the exportfs system call which is implemented
	 * via the nfssys() call as the EXPORTFS subfunction.
	 */
	if (iszfs) {
		struct exportfs_args ea;
		share_t sh;

		ea.dname = path;
		ea.uex = &export;

		(void) sa_sharetab_fill_zfs(share, &sh, "nfs");
		err = sa_share_zfs(share, NULL, path, &sh, &ea, ZFS_SHARE_NFS);
		if (err != SA_OK) {
			errno = err;
			err = -1;
		}
		sa_emptyshare(&sh);
	} else {
		err = exportfs(path, &export);
	}

	if (err < 0) {
		err = SA_SYSTEM_ERR;
		switch (errno) {
		case EPERM:
			err = SA_NO_PERMISSION;
			break;
		case EEXIST:
			err = SA_SHARE_EXISTS;
			break;
		default:
			break;
		}
	} else {
		/* update sharetab with an add/modify */
		if (!iszfs) {
			(void) sa_update_sharetab(share, "nfs");
		}
	}

	if (err == SA_OK) {
		/*
		 * enable services as needed. This should probably be
		 * done elsewhere in order to minimize the calls to
		 * check services.
		 */
		/*
		 * check to see if logging and other services need to
		 * be triggered, but only if there wasn't an
		 * error. This is probably where sharetab should be
		 * updated with the NFS specific entry.
		 */
		if (export.ex_flags & EX_LOG) {
			/* enable logging */
			if (nfslogtab_add(path, export.ex_log_buffer,
			    export.ex_tag) != 0) {
				(void) fprintf(stderr, dgettext(TEXT_DOMAIN,
				    "Could not enable logging for %s\n"),
				    path);
			}
			_check_services(service_list_logging);
		} else {
			/*
			 * don't have logging so remove it from file. It might
			 * not be thre, but that doesn't matter.
			 */
			(void) nfslogtab_deactivate(path);
			_check_services(service_list_default);
		}
	}

out:
	if (path != NULL)
		free(path);

	cleanup_export(&export);
	if (opt != NULL)
		sa_free_derived_optionset(opt);
	if (secoptlist != NULL)
		(void) sa_destroy_optionset(secoptlist);
	return (err);
}

/*
 * nfs_disable_share(share, path)
 *
 * Unshare the specified share. Note that "path" is the same path as
 * what is in the "share" object. It is passed in to avoid an
 * additional lookup. A missing "path" value makes this a no-op
 * function.
 */
static int
nfs_disable_share(sa_share_t share, char *path)
{
	int err;
	int ret = SA_OK;
	int iszfs;
	sa_group_t parent;
	sa_handle_t handle;

	if (path == NULL)
		return (ret);

	/*
	 * If the share is in a ZFS group we need to handle it
	 * differently.  Just being on a ZFS file system isn't
	 * enough since we may be in a legacy share case.
	 */
	parent = sa_get_parent_group(share);
	iszfs = sa_group_is_zfs(parent);
	if (iszfs) {
		struct exportfs_args ea;
		share_t sh = { 0 };
		ea.dname = path;
		ea.uex = NULL;
		sh.sh_path = path;
		sh.sh_fstype = "nfs";

		err = sa_share_zfs(share, NULL, path, &sh,
		    &ea, ZFS_UNSHARE_NFS);
		if (err != SA_OK) {
			errno = err;
			err = -1;
		}
	} else {
		err = exportfs(path, NULL);
	}
	if (err < 0) {
		/*
		 * TBD: only an error in some
		 * cases - need better analysis
		 */
		switch (errno) {
		case EPERM:
		case EACCES:
			ret = SA_NO_PERMISSION;
			break;
		case EINVAL:
		case ENOENT:
			ret = SA_NO_SUCH_PATH;
			break;
		default:
			ret = SA_SYSTEM_ERR;
			break;
		}
	}
	if (ret == SA_OK || ret == SA_NO_SUCH_PATH) {
		handle = sa_find_group_handle((sa_group_t)share);
		if (!iszfs)
			(void) sa_delete_sharetab(handle, path, "nfs");
		/* just in case it was logged */
		(void) nfslogtab_deactivate(path);
	}
	return (ret);
}

static int
check_user(char *value)
{
	int ret = SA_OK;

	if (!is_a_number(value)) {
		struct passwd *pw;
		/*
		 * in this case it would have to be a
		 * user name
		 */
		pw = getpwnam(value);
		if (pw == NULL)
			ret = SA_BAD_VALUE;
		endpwent();
	} else {
		uint64_t intval;
		intval = strtoull(value, NULL, 0);
		if (intval > UID_MAX && intval != -1)
			ret = SA_BAD_VALUE;
	}

	return (ret);
}

static int
check_group(char *value)
{
	int ret = SA_OK;

	if (!is_a_number(value)) {
		struct group *gr;
		/*
		 * in this case it would have to be a
		 * group name
		 */
		gr = getgrnam(value);
		if (gr == NULL)
			ret = SA_BAD_VALUE;
		endgrent();
	} else {
		uint64_t intval;
		intval = strtoull(value, NULL, 0);
		if (intval > UID_MAX && intval != -1)
			ret = SA_BAD_VALUE;
	}

	return (ret);
}

/*
 * check_rorwnone(v1, v2, v3)
 *
 * check ro vs rw vs none values.  Over time this may get beefed up.
 * for now it just does simple checks. v1 is never NULL but v2 or v3
 * could be.
 */

static int
check_rorwnone(char *v1, char *v2, char *v3)
{
	int ret = SA_OK;
	if (v2 != NULL && strcmp(v1, v2) == 0)
		ret = SA_VALUE_CONFLICT;
	else if (v3 != NULL && strcmp(v1, v3) == 0)
		ret = SA_VALUE_CONFLICT;

	return (ret);
}

/*
 * nfs_validate_property(handle, property, parent)
 *
 * Check that the property has a legitimate value for its type.
 */

static int
nfs_validate_property(sa_handle_t handle, sa_property_t property,
    sa_optionset_t parent)
{
	int ret = SA_OK;
	char *propname;
	char *other1;
	char *other2;
	int optindex;
	nfsl_config_t *configlist;
	sa_group_t parent_group;
	char *value;

	propname = sa_get_property_attr(property, "type");

	if ((optindex = findopt(propname)) < 0)
		ret = SA_NO_SUCH_PROP;

	/* need to validate value range here as well */

	if (ret == SA_OK) {
		parent_group = sa_get_parent_group((sa_share_t)parent);
		if (optdefs[optindex].share && parent_group != NULL &&
		    !sa_is_share(parent_group))
			ret = SA_PROP_SHARE_ONLY;
	}
	if (ret == SA_OK) {
		if (optdefs[optindex].index == OPT_PUBLIC) {
			/*
			 * Public is special in that only one instance can
			 * be in the repository at the same time.
			 */
			if (public_exists(handle, parent_group)) {
				sa_free_attr_string(propname);
				return (SA_VALUE_CONFLICT);
			}
		}
		value = sa_get_property_attr(property, "value");
		if (value != NULL) {
			/* first basic type checking */
			switch (optdefs[optindex].type) {

			case OPT_TYPE_NUMBER:
				/* check that the value is all digits */
				if (!is_a_number(value))
					ret = SA_BAD_VALUE;
				break;

			case OPT_TYPE_BOOLEAN:
				if (strlen(value) == 0 ||
				    strcasecmp(value, "true") == 0 ||
				    strcmp(value, "1") == 0 ||
				    strcasecmp(value, "false") == 0 ||
				    strcmp(value, "0") == 0) {
					ret = SA_OK;
				} else {
					ret = SA_BAD_VALUE;
				}
				break;

			case OPT_TYPE_USER:
				ret = check_user(value);
				break;

			case OPT_TYPE_FILE:
				if (strcmp(value, "..") == 0 ||
				    strchr(value, '/') != NULL) {
					ret = SA_BAD_VALUE;
				}
				break;

			case OPT_TYPE_ACCLIST: {
				sa_property_t oprop1;
				sa_property_t oprop2;
				char *ovalue1 = NULL;
				char *ovalue2 = NULL;

				if (parent == NULL)
					break;
				/*
				 * access list handling. Should eventually
				 * validate that all the values make sense.
				 * Also, ro and rw may have cross value
				 * conflicts.
				 */
				if (strcmp(propname, SHOPT_RO) == 0) {
					other1 = SHOPT_RW;
					other2 = SHOPT_NONE;
				} else if (strcmp(propname, SHOPT_RW) == 0) {
					other1 = SHOPT_RO;
					other2 = SHOPT_NONE;
				} else if (strcmp(propname, SHOPT_NONE) == 0) {
					other1 = SHOPT_RO;
					other2 = SHOPT_RW;
				} else {
					other1 = NULL;
					other2 = NULL;
				}
				if (other1 == NULL && other2 == NULL)
					break;

				/* compare rw(ro) with ro(rw) */

				oprop1 = sa_get_property(parent, other1);
				oprop2 = sa_get_property(parent, other2);
				if (oprop1 == NULL && oprop2 == NULL)
					break;
				/*
				 * Only potential confusion if other1
				 * or other2 exists. Check the values
				 * and run the check if there is a
				 * value other than the one we are
				 * explicitly looking at.
				 */
				ovalue1 = sa_get_property_attr(oprop1, "value");
				ovalue2 = sa_get_property_attr(oprop2, "value");
				if (ovalue1 != NULL || ovalue2 != NULL)
					ret = check_rorwnone(value, ovalue1,
					    ovalue2);

				if (ovalue1 != NULL)
					sa_free_attr_string(ovalue1);
				if (ovalue2 != NULL)
					sa_free_attr_string(ovalue2);
				break;
			}

			case OPT_TYPE_LOGTAG:
				if (nfsl_getconfig_list(&configlist) == 0) {
					int error;
					if (value == NULL ||
					    strlen(value) == 0) {
						if (value != NULL)
							sa_free_attr_string(
							    value);
						value = strdup("global");
					}
					if (value != NULL &&
					    nfsl_findconfig(configlist, value,
					    &error) == NULL) {
						ret = SA_BAD_VALUE;
					}
					/* Must always free when done */
					nfsl_freeconfig_list(&configlist);
				} else {
					ret = SA_CONFIG_ERR;
				}
				break;

			case OPT_TYPE_STRING:
				/* whatever is here should be ok */
				break;

			case OPT_TYPE_SECURITY:
				/*
				 * The "sec" property isn't used in the
				 * non-legacy parts of sharemgr. We need to
				 * reject it here. For legacy, it is pulled
				 * out well before we get here.
				 */
				ret = SA_NO_SUCH_PROP;
				break;

			case OPT_TYPE_MAPPING: {
				char *p;
				char *n;
				char *c;
				int (*f)(char *);

				sa_security_t security;

				/*
				 * mapping is only supported for sec=sys
				 */
				ret = SA_CONFIG_ERR;
				if (parent_group == NULL)
					break;

				for (security = sa_get_security(parent_group,
				    NULL, NULL); security != NULL;
				    security = sa_get_next_security(security)) {
					char *type;
					char *sectype;

					type = sa_get_security_attr(security,
					    "type");
					if (type == NULL)
						continue;

					if (strcmp(type, "nfs") != 0) {
						sa_free_attr_string(type);
						continue;
					}
					sa_free_attr_string(type);

					sectype = sa_get_security_attr(security,
					    "sectype");
					if (sectype == NULL)
						continue;

					if (strcmp(sectype, "sys") != 0) {
						sa_free_attr_string(sectype);
						ret = SA_CONFIG_ERR;
						break;
					}
					sa_free_attr_string(sectype);
					ret = SA_OK;
				}

				if (ret != SA_OK)
					break;

				assert(optindex == OPT_UIDMAP ||
				    optindex == OPT_GIDMAP);
				f = optindex == OPT_UIDMAP ? check_user :
				    check_group;


				p = strdup(value);
				if (p == NULL)
					ret = SA_BAD_VALUE;

				for (c = p; ret == SA_OK && c != NULL; c = n) {
					char *s;
					char *t;

					n = strchr(c, '~');
					if (n != NULL)
						*n++ = '\0';

					s = strchr(c, ':');
					if (s != NULL) {
						*s++ = '\0';
						t = strchr(s, ':');
						if (t != NULL)
							*t = '\0';
					}

					if (s == NULL || t == NULL)
						ret = SA_BAD_VALUE;

					if (ret == SA_OK && *c != '\0' &&
					    strcmp(c, "*") != 0)
						ret = f(c);

					if (ret == SA_OK && *s != '\0' &&
					    strcmp(s, "-1") != 0)
						ret = f(s);
				}

				free(p);

				break;
			}

			default:
				break;
			}

			if (value != NULL)
				sa_free_attr_string(value);

			if (ret == SA_OK && optdefs[optindex].check != NULL) {
				/* do the property specific check */
				ret = optdefs[optindex].check(handle, property);
			}
		}
	}

	if (propname != NULL)
		sa_free_attr_string(propname);
	return (ret);
}

/*
 * Protocol management functions
 *
 * Properties defined in the default files are defined in
 * proto_option_defs for parsing and validation. If "other" and
 * "compare" are set, then the value for this property should be
 * compared against the property specified in "other" using the
 * "compare" check (either <= or >=) in order to ensure that the
 * values are in the correct range.  E.g. setting server_versmin
 * higher than server_versmax should not be allowed.
 */

struct proto_option_defs {
	char *tag;
	char *name;	/* display name -- remove protocol identifier */
	int index;
	int type;
	union {
	    int intval;
	    char *string;
	} defvalue;
	uint32_t svcs;
	int32_t minval;
	int32_t maxval;
	char *other;
	int compare;
#define	OPT_CMP_GE	0
#define	OPT_CMP_LE	1
	int (*check)(char *);
} proto_options[] = {
#define	PROTO_OPT_NFSD_SERVERS			0
	{"nfsd_servers",
	    "servers", PROTO_OPT_NFSD_SERVERS, OPT_TYPE_NUMBER, 1024, SVC_NFSD,
	    1, INT32_MAX},
#define	PROTO_OPT_LOCKD_LISTEN_BACKLOG		1
	{"lockd_listen_backlog",
	    "lockd_listen_backlog", PROTO_OPT_LOCKD_LISTEN_BACKLOG,
	    OPT_TYPE_NUMBER, 32, SVC_LOCKD, 32, INT32_MAX},
#define	PROTO_OPT_LOCKD_SERVERS			2
	{"lockd_servers",
	    "lockd_servers", PROTO_OPT_LOCKD_SERVERS, OPT_TYPE_NUMBER, 256,
	    SVC_LOCKD, 1, INT32_MAX},
#define	PROTO_OPT_LOCKD_RETRANSMIT_TIMEOUT	3
	{"lockd_retransmit_timeout",
	    "lockd_retransmit_timeout", PROTO_OPT_LOCKD_RETRANSMIT_TIMEOUT,
	    OPT_TYPE_NUMBER, 5, SVC_LOCKD, 0, INT32_MAX},
#define	PROTO_OPT_GRACE_PERIOD			4
	{"grace_period",
	    "grace_period", PROTO_OPT_GRACE_PERIOD, OPT_TYPE_NUMBER, 90,
	    SVC_LOCKD, 0, INT32_MAX},
#define	PROTO_OPT_NFS_SERVER_VERSMIN		5
	{"nfs_server_versmin",
	    "server_versmin", PROTO_OPT_NFS_SERVER_VERSMIN, OPT_TYPE_NUMBER,
	    (int)NFS_VERSMIN_DEFAULT, SVC_NFSD|SVC_MOUNTD, NFS_VERSMIN,
	    NFS_VERSMAX, "server_versmax", OPT_CMP_LE},
#define	PROTO_OPT_NFS_SERVER_VERSMAX		6
	{"nfs_server_versmax",
	    "server_versmax", PROTO_OPT_NFS_SERVER_VERSMAX, OPT_TYPE_NUMBER,
	    (int)NFS_VERSMAX_DEFAULT, SVC_NFSD|SVC_MOUNTD, NFS_VERSMIN,
	    NFS_VERSMAX, "server_versmin", OPT_CMP_GE},
#define	PROTO_OPT_NFS_CLIENT_VERSMIN		7
	{"nfs_client_versmin",
	    "client_versmin", PROTO_OPT_NFS_CLIENT_VERSMIN, OPT_TYPE_NUMBER,
	    (int)NFS_VERSMIN_DEFAULT, SVC_CLIENT, NFS_VERSMIN, NFS_VERSMAX,
	    "client_versmax", OPT_CMP_LE},
#define	PROTO_OPT_NFS_CLIENT_VERSMAX		8
	{"nfs_client_versmax",
	    "client_versmax", PROTO_OPT_NFS_CLIENT_VERSMAX, OPT_TYPE_NUMBER,
	    (int)NFS_VERSMAX_DEFAULT, SVC_CLIENT, NFS_VERSMIN, NFS_VERSMAX,
	    "client_versmin", OPT_CMP_GE},
#define	PROTO_OPT_NFS_SERVER_DELEGATION		9
	{"nfs_server_delegation",
	    "server_delegation", PROTO_OPT_NFS_SERVER_DELEGATION,
	    OPT_TYPE_ONOFF, NFS_SERVER_DELEGATION_DEFAULT, SVC_NFSD, 0, 0},
#define	PROTO_OPT_NFSMAPID_DOMAIN		10
	{"nfsmapid_domain",
	    "nfsmapid_domain", PROTO_OPT_NFSMAPID_DOMAIN, OPT_TYPE_DOMAIN,
	    0, SVC_NFSMAPID, 0, 0},
#define	PROTO_OPT_NFSD_MAX_CONNECTIONS		11
	{"nfsd_max_connections",
	    "max_connections", PROTO_OPT_NFSD_MAX_CONNECTIONS,
	    OPT_TYPE_NUMBER, -1, SVC_NFSD, -1, INT32_MAX},
#define	PROTO_OPT_NFSD_PROTOCOL			12
	{"nfsd_protocol",
	    "protocol", PROTO_OPT_NFSD_PROTOCOL, OPT_TYPE_PROTOCOL, 0,
	    SVC_NFSD, 0, 0},
#define	PROTO_OPT_NFSD_LISTEN_BACKLOG		13
	{"nfsd_listen_backlog",
	    "listen_backlog", PROTO_OPT_NFSD_LISTEN_BACKLOG,
	    OPT_TYPE_NUMBER, 0, SVC_NFSD, 0, INT32_MAX},
#define	PROTO_OPT_NFSD_DEVICE			14
	{"nfsd_device",
	    "device", PROTO_OPT_NFSD_DEVICE,
	    OPT_TYPE_STRING, 0, SVC_NFSD, 0, 0},
#define	PROTO_OPT_MOUNTD_LISTEN_BACKLOG		15
	{"mountd_listen_backlog",
	    "mountd_listen_backlog", PROTO_OPT_MOUNTD_LISTEN_BACKLOG,
	    OPT_TYPE_NUMBER, 64, SVC_NFSD|SVC_MOUNTD, 1, INT32_MAX},
#define	PROTO_OPT_MOUNTD_MAX_THREADS		16
	{"mountd_max_threads",
	    "mountd_max_threads", PROTO_OPT_MOUNTD_MAX_THREADS,
	    OPT_TYPE_NUMBER, 16, SVC_NFSD|SVC_MOUNTD, 1, INT32_MAX},
#define	PROTO_OPT_MOUNTD_PORT			17
	{"mountd_port",
	    "mountd_port", PROTO_OPT_MOUNTD_PORT,
	    OPT_TYPE_NUMBER, 0, SVC_MOUNTD, 1, UINT16_MAX},
#define	PROTO_OPT_STATD_PORT			18
	{"statd_port",
	    "statd_port", PROTO_OPT_STATD_PORT,
	    OPT_TYPE_NUMBER, 0, SVC_STATD, 1, UINT16_MAX},
	{NULL}
};

/*
 * the protoset holds the defined options so we don't have to read
 * them multiple times
 */
static sa_protocol_properties_t protoset;

static int
findprotoopt(char *name, int whichname)
{
	int i;
	for (i = 0; proto_options[i].tag != NULL; i++) {
		if (whichname == 1) {
			if (strcasecmp(proto_options[i].name, name) == 0)
			return (i);
		} else {
			if (strcasecmp(proto_options[i].tag, name) == 0)
				return (i);
		}
	}
	return (-1);
}

/*
 * fixcaselower(str)
 *
 * convert a string to lower case (inplace).
 */

static void
fixcaselower(char *str)
{
	while (*str) {
		*str = tolower(*str);
		str++;
	}
}

/*
 * skipwhitespace(str)
 *
 * Skip leading white space. It is assumed that it is called with a
 * valid pointer.
 */

static char *
skipwhitespace(char *str)
{
	while (*str && isspace(*str))
		str++;

	return (str);
}

/*
 * extractprop()
 *
 * Extract the property and value out of the line and create the
 * property in the optionset.
 */
static int
extractprop(char *name, char *value)
{
	sa_property_t prop;
	int index;
	int ret = SA_OK;
	/*
	 * Remove any leading
	 * white space.
	 */
	name = skipwhitespace(name);

	index = findprotoopt(name, 1);
	if (index >= 0) {
		fixcaselower(name);
		prop = sa_create_property(proto_options[index].name, value);
		if (prop != NULL)
			ret = sa_add_protocol_property(protoset, prop);
		else
			ret = SA_NO_MEMORY;
	}
	return (ret);
}

scf_type_t
getscftype(int type)
{
	scf_type_t ret;

	switch (type) {
	case OPT_TYPE_NUMBER:
		ret = SCF_TYPE_INTEGER;
	break;
	case OPT_TYPE_BOOLEAN:
		ret = SCF_TYPE_BOOLEAN;
	break;
	default:
		ret = SCF_TYPE_ASTRING;
	}
	return (ret);
}

char *
getsvcname(uint32_t svcs)
{
	char *service;
	switch (svcs) {
		case SVC_LOCKD:
			service = LOCKD;
			break;
		case SVC_STATD:
			service = STATD;
			break;
		case SVC_NFSD:
			service = NFSD;
			break;
		case SVC_CLIENT:
			service = NFS_CLIENT_SVC;
			break;
		case SVC_NFS4CBD:
			service = NFS4CBD;
			break;
		case SVC_NFSMAPID:
			service = NFSMAPID;
			break;
		case SVC_RQUOTAD:
			service = RQUOTAD;
			break;
		case SVC_NFSLOGD:
			service = NFSLOGD;
			break;
		case SVC_REPARSED:
			service = REPARSED;
			break;
		default:
			service = NFSD;
	}
	return (service);
}

/*
 * initprotofromsmf()
 *
 * Read NFS SMF properties and add the defined values to the
 * protoset.  Note that default values are known from the built in
 * table in case SMF doesn't have a definition. Not having
 * SMF properties is OK since we have builtin default
 * values.
 */
static int
initprotofromsmf()
{
	char name[PATH_MAX];
	char value[PATH_MAX];
	int ret = SA_OK, bufsz = 0, i;

	protoset = sa_create_protocol_properties("nfs");
	if (protoset != NULL) {
		for (i = 0; proto_options[i].tag != NULL; i++) {
			scf_type_t ptype;
			char *svc_name;

			bzero(value, PATH_MAX);
			(void) strncpy(name, proto_options[i].name, PATH_MAX);
			/* Replace NULL with the correct instance */
			ptype = getscftype(proto_options[i].type);
			svc_name = getsvcname(proto_options[i].svcs);
			bufsz = PATH_MAX;
			ret = nfs_smf_get_prop(name, value,
			    (char *)DEFAULT_INSTANCE, ptype,
			    svc_name, &bufsz);
			if (ret == SA_OK) {
				ret = extractprop(name, value);
			}
		}
	} else {
		ret = SA_NO_MEMORY;
	}

	return (ret);
}

/*
 * add_defaults()
 *
 * Add the default values for any property not defined
 * in NFS SMF repository.
 * Values are set according to their defined types.
 */

static void
add_defaults()
{
	int i;
	char number[MAXDIGITS];

	for (i = 0; proto_options[i].tag != NULL; i++) {
		sa_property_t prop;
		prop = sa_get_protocol_property(protoset,
		    proto_options[i].name);
		if (prop == NULL) {
			/* add the default value */
			switch (proto_options[i].type) {
			case OPT_TYPE_NUMBER:
				(void) snprintf(number, sizeof (number), "%d",
				    proto_options[i].defvalue.intval);
				prop = sa_create_property(proto_options[i].name,
				    number);
				break;

			case OPT_TYPE_BOOLEAN:
				prop = sa_create_property(proto_options[i].name,
				    proto_options[i].defvalue.intval ?
				    "true" : "false");
				break;

			case OPT_TYPE_ONOFF:
				prop = sa_create_property(proto_options[i].name,
				    proto_options[i].defvalue.intval ?
				    "on" : "off");
				break;

			default:
				/* treat as strings of zero length */
				prop = sa_create_property(proto_options[i].name,
				    "");
				break;
			}
			if (prop != NULL)
				(void) sa_add_protocol_property(protoset, prop);
		}
	}
}

static void
free_protoprops()
{
	if (protoset != NULL) {
		xmlFreeNode(protoset);
		protoset = NULL;
	}
}

/*
 * nfs_init()
 *
 * Initialize the NFS plugin.
 */

static int
nfs_init()
{
	int ret = SA_OK;

	if (sa_plugin_ops.sa_init != nfs_init) {
		(void) printf(dgettext(TEXT_DOMAIN,
		    "NFS plugin not properly initialized\n"));
		return (SA_CONFIG_ERR);
	}

	ret = initprotofromsmf();
	if (ret != SA_OK) {
		/*
		 * This is a workaround.  See the comment in
		 * cmd/fs.d/nfs/lib/smfcfg.c for an explanation.
		 */
		if (getzoneid() == GLOBAL_ZONEID ||
		    ret != SCF_ERROR_NOT_FOUND) {
			(void) printf(dgettext(TEXT_DOMAIN,
			    "NFS plugin problem with SMF repository: %s\n"),
			    sa_errorstr(ret));
		}
		ret = SA_OK;
	}
	add_defaults();

	return (ret);
}

/*
 * nfs_fini()
 *
 * uninitialize the NFS plugin. Want to avoid memory leaks.
 */

static void
nfs_fini()
{
	free_protoprops();
}

/*
 * nfs_get_proto_set()
 *
 * Return an optionset with all the protocol specific properties in
 * it.
 */

static sa_protocol_properties_t
nfs_get_proto_set()
{
	return (protoset);
}

/*
 * service_in_state(service, chkstate)
 *
 * Want to know if the specified service is in the desired state
 * (chkstate) or not. Return true (1) if it is and false (0) if it
 * isn't.
 */
static int
service_in_state(char *service, const char *chkstate)
{
	char *state;
	int ret = B_FALSE;

	state = smf_get_state(service);
	if (state != NULL) {
		/* got the state so get the equality for the return value */
		ret = strcmp(state, chkstate) == 0 ? B_TRUE : B_FALSE;
		free(state);
	}
	return (ret);
}

/*
 * restart_service(svcs)
 *
 * Walk through the bit mask of services that need to be restarted in
 * order to use the new property values. Some properties affect
 * multiple daemons. Should only restart a service if it is currently
 * enabled (online).
 */

static void
restart_service(uint32_t svcs)
{
	uint32_t mask;
	int ret;
	char *service;

	for (mask = 1; svcs != 0; mask <<= 1) {
		switch (svcs & mask) {
		case SVC_LOCKD:
			service = LOCKD;
			break;
		case SVC_STATD:
			service = STATD;
			break;
		case SVC_NFSD:
			service = NFSD;
			break;
		case SVC_MOUNTD:
			service = MOUNTD;
			break;
		case SVC_NFS4CBD:
			service = NFS4CBD;
			break;
		case SVC_NFSMAPID:
			service = NFSMAPID;
			break;
		case SVC_RQUOTAD:
			service = RQUOTAD;
			break;
		case SVC_NFSLOGD:
			service = NFSLOGD;
			break;
		case SVC_REPARSED:
			service = REPARSED;
			break;
		case SVC_CLIENT:
			service = NFS_CLIENT_SVC;
			break;
		default:
			continue;
		}

		/*
		 * Only attempt to restart the service if it is
		 * currently running. In the future, it may be
		 * desirable to use smf_refresh_instance if the NFS
		 * services ever implement the refresh method.
		 */
		if (service_in_state(service, SCF_STATE_STRING_ONLINE)) {
			ret = smf_restart_instance(service);
			/*
			 * There are only a few SMF errors at this point, but
			 * it is also possible that a bad value may have put
			 * the service into maintenance if there wasn't an
			 * SMF level error.
			 */
			if (ret != 0) {
				(void) fprintf(stderr,
				    dgettext(TEXT_DOMAIN,
				    "%s failed to restart: %s\n"),
				    service, scf_strerror(scf_error()));
			} else {
				/*
				 * Check whether it has gone to "maintenance"
				 * mode or not. Maintenance implies something
				 * went wrong.
				 */
				if (service_in_state(service,
				    SCF_STATE_STRING_MAINT)) {
					(void) fprintf(stderr,
					    dgettext(TEXT_DOMAIN,
					    "%s failed to restart\n"),
					    service);
				}
			}
		}
		svcs &= ~mask;
	}
}

/*
 * nfs_minmax_check(name, value)
 *
 * Verify that the value for the property specified by index is valid
 * relative to the opposite value in the case of a min/max variable.
 * Currently, server_minvers/server_maxvers and
 * client_minvers/client_maxvers are the only ones to check.
 */

static int
nfs_minmax_check(int index, int value)
{
	int val;
	char *pval;
	sa_property_t prop;
	sa_optionset_t opts;
	int ret = B_TRUE;

	if (proto_options[index].other != NULL) {
		/* have a property to compare against */
		opts = nfs_get_proto_set();
		prop = sa_get_property(opts, proto_options[index].other);
		/*
		 * If we don't find the property, assume default
		 * values which will work since the max will be at the
		 * max and the min at the min.
		 */
		if (prop != NULL) {
			pval = sa_get_property_attr(prop, "value");
			if (pval != NULL) {
				val = strtoul(pval, NULL, 0);
				if (proto_options[index].compare ==
				    OPT_CMP_LE) {
					ret = value <= val ? B_TRUE : B_FALSE;
				} else if (proto_options[index].compare ==
				    OPT_CMP_GE) {
					ret = value >= val ? B_TRUE : B_FALSE;
				}
				sa_free_attr_string(pval);
			}
		}
	}
	return (ret);
}

/*
 * nfs_validate_proto_prop(index, name, value)
 *
 * Verify that the property specified by name can take the new
 * value. This is a sanity check to prevent bad values getting into
 * the default files. All values need to be checked against what is
 * allowed by their defined type. If a type isn't explicitly defined
 * here, it is treated as a string.
 *
 * Note that OPT_TYPE_NUMBER will additionally check that the value is
 * within the range specified and potentially against another property
 * value as well as specified in the proto_options members other and
 * compare.
 */

static int
nfs_validate_proto_prop(int index, char *name, char *value)
{
	int ret = SA_OK;
	char *cp;
#ifdef lint
	name = name;
#endif
	switch (proto_options[index].type) {
	case OPT_TYPE_NUMBER:
		if (!is_a_number(value))
			ret = SA_BAD_VALUE;
		else {
			int val;
			val = strtoul(value, NULL, 0);
			if (val < proto_options[index].minval ||
			    val > proto_options[index].maxval)
				ret = SA_BAD_VALUE;
			/*
			 * For server_versmin/server_versmax and
			 * client_versmin/client_versmax, the value of the
			 * min(max) should be checked to be correct relative
			 * to the current max(min).
			 */
			if (!nfs_minmax_check(index, val)) {
				ret = SA_BAD_VALUE;
			}
		}
		break;

	case OPT_TYPE_DOMAIN:
		/*
		 * needs to be a qualified domain so will have at
		 * least one period and other characters on either
		 * side of it.  A zero length string is also allowed
		 * and is the way to turn off the override.
		 */
		if (strlen(value) == 0)
			break;
		cp = strchr(value, '.');
		if (cp == NULL || cp == value || strchr(value, '@') != NULL)
			ret = SA_BAD_VALUE;
		break;

	case OPT_TYPE_BOOLEAN:
		if (strlen(value) == 0 ||
		    strcasecmp(value, "true") == 0 ||
		    strcmp(value, "1") == 0 ||
		    strcasecmp(value, "false") == 0 ||
		    strcmp(value, "0") == 0) {
			ret = SA_OK;
		} else {
			ret = SA_BAD_VALUE;
		}
		break;

	case OPT_TYPE_ONOFF:
		if (strcasecmp(value, "on") != 0 &&
		    strcasecmp(value, "off") != 0) {
			ret = SA_BAD_VALUE;
		}
		break;

	case OPT_TYPE_PROTOCOL: {
		struct netconfig *nconf;
		void *nc;
		boolean_t pfound = B_FALSE;

		if (strcasecmp(value, "all") == 0)
			break;

		if ((nc = setnetconfig()) == NULL) {
			(void) fprintf(stderr, dgettext(TEXT_DOMAIN,
			    "setnetconfig failed: %s\n"), strerror(errno));
		} else {
			while ((nconf = getnetconfig(nc)) != NULL) {
				if (strcmp(nconf->nc_proto, value) == 0) {
					pfound = B_TRUE;
					break;
				}
			}
			(void) endnetconfig(nc);
		}

		if (!pfound)
			ret = SA_BAD_VALUE;
		break;
	}

	default:
		/* treat as a string */
		break;
	}
	return (ret);
}

/*
 * nfs_set_proto_prop(prop)
 *
 * check that prop is valid.
 */

static int
nfs_set_proto_prop(sa_property_t prop)
{
	int ret = SA_OK;
	char *name;
	char *value;

	name = sa_get_property_attr(prop, "type");
	value = sa_get_property_attr(prop, "value");
	if (name != NULL && value != NULL) {
		scf_type_t sctype;
		char *svc_name;
		char *instance = NULL;
		int index = findprotoopt(name, 1);

		ret = nfs_validate_proto_prop(index, name, value);
		if (ret == SA_OK) {
			sctype = getscftype(proto_options[index].type);
			svc_name = getsvcname(proto_options[index].svcs);
			if (sctype == SCF_TYPE_BOOLEAN) {
				if (value != NULL)
					sa_free_attr_string(value);
				if (string_to_boolean(value) == 0)
					value = strdup("0");
				else
					value = strdup("1");
			}
			ret = nfs_smf_set_prop(name, value, instance, sctype,
			    svc_name);
			if (ret == SA_OK) {
				restart_service(proto_options[index].svcs);
			} else {
				(void) printf(dgettext(TEXT_DOMAIN,
				    "Cannot restart NFS services : %s\n"),
				    sa_errorstr(ret));
			}
		}
	}
	if (name != NULL)
		sa_free_attr_string(name);
	if (value != NULL)
		sa_free_attr_string(value);
	return (ret);
}

/*
 * nfs_get_status()
 *
 * What is the current status of the nfsd? We use the SMF state here.
 * Caller must free the returned value.
 */

static char *
nfs_get_status()
{
	return (smf_get_state(NFSD));
}

/*
 * nfs_space_alias(alias)
 *
 * Lookup the space (security) name. If it is default, convert to the
 * real name.
 */

static char *
nfs_space_alias(char *space)
{
	char *name = space;
	seconfig_t secconf;

	/*
	 * Only the space named "default" is special. If it is used,
	 * the default needs to be looked up and the real name used.
	 * This is normally "sys" but could be changed.  We always
	 * change default to the real name.
	 */
	if (strcmp(space, "default") == 0 &&
	    nfs_getseconfig_default(&secconf) == 0) {
		if (nfs_getseconfig_bynumber(secconf.sc_nfsnum, &secconf) == 0)
			name = secconf.sc_name;
	}
	return (strdup(name));
}

/*
 * nfs_features()
 *
 * Return a mask of the features required.
 */

static uint64_t
nfs_features()
{
	return ((uint64_t)SA_FEATURE_DFSTAB | SA_FEATURE_SERVER);
}<|MERGE_RESOLUTION|>--- conflicted
+++ resolved
@@ -21,11 +21,7 @@
 
 /*
  * Copyright (c) 2006, 2010, Oracle and/or its affiliates. All rights reserved.
-<<<<<<< HEAD
  * Copyright (c) 2012, Joyent, Inc. All rights reserved.
- * Copyright 2016 Nexenta Systems, Inc.
-=======
->>>>>>> 19ee9cd1
  * Copyright (c) 2014, 2016 by Delphix. All rights reserved.
  * Copyright 2018 Nexenta Systems, Inc.
  */
