--- conflicted
+++ resolved
@@ -89,11 +89,7 @@
 			$(SRCS_i386) \
 			$(SRCS_sparc) \
 			$(SRCS_s390x) \
-<<<<<<< HEAD
-			$(SRCS_riscv) \
-=======
 			$(SRCS_riscv)
->>>>>>> 1f154020
 SRCS_standalone=	$(SRCS_common) \
 			$(SRCS_$(MACH))
 SRCS=			$(SRCS_$(CURTYPE))
