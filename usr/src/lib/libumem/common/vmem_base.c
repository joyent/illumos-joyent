--- conflicted
+++ resolved
@@ -29,11 +29,7 @@
 #include "umem_base.h"
 
 uint_t vmem_backend = 0;
-<<<<<<< HEAD
-uint_t vmem_allocator = VM_BESTFIT;
-=======
 uint_t vmem_allocator = 0;
->>>>>>> 5ada8a07
 
 vmem_t *
 vmem_heap_arena(vmem_alloc_t **allocp, vmem_free_t **freep)
