--- conflicted
+++ resolved
@@ -29,11 +29,7 @@
 CLASS = arch
 SHAREDDIR = ../../common/shared/
 
-<<<<<<< HEAD
-MODULESRCS = chip.c chip_label.c chip_subr.c chip_amd.c chip_intel.c\
-=======
 MODULESRCS = chip.c chip_label.c chip_subr.c chip_amd.c chip_intel.c \
->>>>>>> f2dbfd32
 chip_serial.c chip_smbios.c chip_temp.o
 MODULESRCS += topo_sensor.c
 
