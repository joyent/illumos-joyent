/*
 * CDDL HEADER START
 *
 * The contents of this file are subject to the terms of the
 * Common Development and Distribution License (the "License").
 * You may not use this file except in compliance with the License.
 *
 * You can obtain a copy of the license at usr/src/OPENSOLARIS.LICENSE
 * or http://www.opensolaris.org/os/licensing.
 * See the License for the specific language governing permissions
 * and limitations under the License.
 *
 * When distributing Covered Code, include this CDDL HEADER in each
 * file and include the License file at usr/src/OPENSOLARIS.LICENSE.
 * If applicable, add the following below this CDDL HEADER, with the
 * fields enclosed by brackets "[]" replaced with your own identifying
 * information: Portions Copyright [yyyy] [name of copyright owner]
 *
 * CDDL HEADER END
 */

/*
 * Copyright (c) 2008, 2010, Oracle and/or its affiliates. All rights reserved.
 * Copyright 2012 Milan Jurik. All rights reserved.
 * Copyright 2015 Nexenta Systems, Inc.  All rights reserved.
<<<<<<< HEAD
 * Copyright 2019 Joyent, Inc.
=======
 * Copyright (c) 2020, Joyent, Inc.
>>>>>>> 3e1df384
 */

#include <alloca.h>
#include <dirent.h>
#include <devid.h>
#include <fm/libdiskstatus.h>
#include <inttypes.h>
#include <pthread.h>
#include <strings.h>
#include <string.h>
#include <unistd.h>
#include <sys/dkio.h>
#include <sys/fm/protocol.h>
#include <sys/libdevid.h>
#include <sys/scsi/scsi_types.h>
#include <sys/byteorder.h>
#include <pthread.h>
#include <signal.h>
#include <fcntl.h>
#include <sys/ctfs.h>
#include <libcontract.h>
#include <poll.h>
#include <sys/contract/device.h>
#include <libsysevent.h>
#include <sys/sysevent/eventdefs.h>
#include <scsi/plugins/ses/vendor/sun.h>

#include "disk.h"
#include "ses.h"

#define	SES_VERSION	1

#define	SES_STARTING_SUBCHASSIS 256	/* valid subchassis IDs are uint8_t */
#define	NO_SUBCHASSIS	((uint64_t)-1)

static int ses_snap_freq = 250;		/* in milliseconds */

#define	SES_STATUS_UNAVAIL(s)	\
	((s) == SES_ESC_UNSUPPORTED || (s) >= SES_ESC_NOT_INSTALLED)

#define	HR_SECOND   1000000000

/*
 * Because multiple SES targets can be part of a single chassis, we construct
 * our own hierarchy that takes this into account.  These SES targets may refer
 * to the same devices (multiple paths) or to different devices (managing
 * different portions of the space).  We arrange things into a
 * ses_enum_enclosure_t, which contains a set of ses targets, and a list of all
 * nodes found so far.
 */
typedef struct ses_alt_node {
	topo_list_t		san_link;
	ses_node_t		*san_node;
} ses_alt_node_t;

typedef struct ses_enum_node {
	topo_list_t		sen_link;
	ses_node_t		*sen_node;
	topo_list_t		sen_alt_nodes;
	uint64_t		sen_type;
	uint64_t		sen_instance;
	ses_enum_target_t	*sen_target;
} ses_enum_node_t;

typedef struct ses_enum_chassis {
	topo_list_t		sec_link;
	topo_list_t		sec_subchassis;
	topo_list_t		sec_nodes;
	topo_list_t		sec_targets;
	const char		*sec_csn;
	ses_node_t		*sec_enclosure;
	ses_enum_target_t	*sec_target;
	topo_instance_t		sec_instance;
	topo_instance_t		sec_scinstance;
	int			sec_maxinstance;
	boolean_t		sec_hasdev;
	boolean_t		sec_internal;
} ses_enum_chassis_t;

typedef struct ses_enum_data {
	topo_list_t		sed_devs;
	topo_list_t		sed_chassis;
	ses_enum_chassis_t	*sed_current;
	ses_enum_target_t	*sed_target;
	int			sed_errno;
	char			*sed_name;
	topo_mod_t		*sed_mod;
	topo_instance_t		sed_instance;
} ses_enum_data_t;

typedef struct sas_connector_phy_data {
	uint64_t    scpd_index;
	uint64_t    scpd_pm;
} sas_connector_phy_data_t;

typedef struct sas_connector_type {
	uint64_t    sct_type;
	char	    *sct_name;
} sas_connector_type_t;

static const sas_connector_type_t sas_connector_type_list[] = {
	{   0x0, "Information unknown"  },
	{   0x1, "External SAS 4x receptacle (see SAS-2 and SFF-8470)"	},
	{   0x2, "Exteranl Mini SAS 4x receptacle (see SAS-2 and SFF-8088)" },
	{   0x3, "QSFP+ receptacle (see SAS-2.1 and SFF-8436)" },
	{   0x4, "Mini SAS 4x active receptacle (see SAS-2.1 and SFF-8088)" },
	{   0x5, "Mini SAS HD 4x receptacle (see SAS-2.1 and SFF-8644)" },
	{   0x6, "Mini SAS HD 8x receptacle (see SAS-2.1 and SFF-8644)" },
	{   0x7, "Mini SAS HD 16x receptacle (see SAS-2.1 and SFF-8644)" },
	{   0xF, "Vendor-specific external connector"	},
	{   0x10, "Internal wide SAS 4i plug (see SAS-2 and SFF-8484)"	},
	{   0x11,
	"Internal wide Mini SAS 4i receptacle (see SAS-2 and SFF-8087)"	},
	{   0x12, "Mini SAS HD 4i receptacle (see SAS-2.1 and SFF-8643)" },
	{   0x20, "Internal SAS Drive receptacle (see SAS-2 and SFF-8482)" },
	{   0x21, "Internal SATA host plug (see SAS-2 and SATA-2)"	},
	{   0x22, "Internal SAS Drive plug (see SAS-2 and SFF-8482)"	},
	{   0x23, "Internal SATA device plug (see SAS-2 and SATA-2)"	},
	{   0x24, "Micro SAS receptacle (see SAS-2.14)"	},
	{   0x25, "Micro SATA device plug (see SAS-2.1 and SATA)"	},
	{   0x26, "Micro SAS plug (see SAS-2.1 and SFF-8486)"	},
	{   0x27, "Micro SAS/SATA plug (see SAS-2.1 and SFF-8486)"	},
	{   0x28,
	"12 Gb/s SAS Drive backplane receptacle (see SAS-34 and SFF-8680)" },
	{   0x29, "12Gb/s SAS Drive Plug (see SAS-3 and SFF-8680)"	},
	{   0x2A, "Multifunction 12 Gb/s 6x Unshielded receptacle connector "
		"receptacle (see SAS-3 and SFF-8639)"	},
	{   0x2B, "Multifunction 12 Gb/s 6x Unshielded receptable connector "
		"plug (see SAS-3 and SFF-8639)"	},
	{   0x2F, "Internal SAS virtual connector"  },
	{   0x3F, "Vendor-specific internal connector"	},
	{   0x70, "Other Vendor-specific connector"	},
	{   0x71, "Other Vendor-specific connector"	},
	{   0x72, "Other Vendor-specific connector"	},
	{   0x73, "Other Vendor-specific connector"	},
	{   0x74, "Other Vendor-specific connector"	},
	{   0x75, "Other Vendor-specific connector"	},
	{   0x76, "Other Vendor-specific connector"	},
	{   0x77, "Other Vendor-specific connector"	},
	{   0x78, "Other Vendor-specific connector"	},
	{   0x79, "Other Vendor-specific connector"	},
	{   0x7A, "Other Vendor-specific connector"	},
	{   0x7B, "Other Vendor-specific connector"	},
	{   0x7C, "Other Vendor-specific connector"	},
	{   0x7D, "Other Vendor-specific connector"	},
	{   0x7E, "Other Vendor-specific connector"	},
	{   0x7F, "Other Vendor-specific connector"	},
	{   0x80, "Not Defined"	}
};

#define	SAS_CONNECTOR_TYPE_CODE_NOT_DEFINED  0x80
#define	SAS_CONNECTOR_TYPE_NOT_DEFINED \
	"Connector type not defined by SES-2 standard"
#define	SAS_CONNECTOR_TYPE_RESERVED \
	"Connector type reserved by SES-2 standard"

typedef struct phys_enum_type {
	uint64_t    pet_type;
	char	    *pet_nodename;
	char	    *pet_defaultlabel;
	boolean_t   pet_dorange;
} phys_enum_type_t;

static const phys_enum_type_t phys_enum_type_list[] = {
	{   SES_ET_ARRAY_DEVICE, BAY, "BAY", B_TRUE  },
	{   SES_ET_COOLING, FAN, "FAN", B_TRUE  },
	{   SES_ET_DEVICE, BAY, "BAY", B_TRUE  },
	{   SES_ET_ESC_ELECTRONICS, CONTROLLER, "CONTROLLER", B_TRUE  },
	{   SES_ET_POWER_SUPPLY, PSU, "PSU", B_TRUE  },
	{   SES_ET_SUNW_FANBOARD, FANBOARD, "FANBOARD", B_TRUE  },
	{   SES_ET_SUNW_FANMODULE, FANMODULE, "FANMODULE", B_TRUE  },
	{   SES_ET_SUNW_POWERBOARD, POWERBOARD, "POWERBOARD", B_TRUE  },
	{   SES_ET_SUNW_POWERMODULE, POWERMODULE, "POWERMODULE", B_TRUE  }
};

#define	N_PHYS_ENUM_TYPES (sizeof (phys_enum_type_list) / \
	sizeof (phys_enum_type_list[0]))

/*
 * Structure for the hierarchical tree for element nodes.
 */
typedef struct ses_phys_tree {
    ses_node_t	*spt_snode;
    ses_enum_node_t	*spt_senumnode;
    boolean_t	spt_isfru;
    uint64_t	spt_eonlyindex;
    uint64_t	spt_cindex;
    uint64_t	spt_pindex;
    uint64_t	spt_maxinst;
    struct ses_phys_tree    *spt_parent;
    struct ses_phys_tree    *spt_child;
    struct ses_phys_tree    *spt_sibling;
    tnode_t	*spt_tnode;
} ses_phys_tree_t;

typedef enum {
	SES_NEW_CHASSIS		= 0x1,
	SES_NEW_SUBCHASSIS	= 0x2,
	SES_DUP_CHASSIS		= 0x4,
	SES_DUP_SUBCHASSIS	= 0x8
} ses_chassis_type_e;


static const topo_pgroup_info_t storage_pgroup = {
	TOPO_PGROUP_STORAGE,
	TOPO_STABILITY_PRIVATE,
	TOPO_STABILITY_PRIVATE,
	1
};

static const topo_pgroup_info_t smp_pgroup = {
	TOPO_PGROUP_SMP,
	TOPO_STABILITY_PRIVATE,
	TOPO_STABILITY_PRIVATE,
	1
};

static const topo_pgroup_info_t ses_pgroup = {
	TOPO_PGROUP_SES,
	TOPO_STABILITY_PRIVATE,
	TOPO_STABILITY_PRIVATE,
	1
};

static int ses_present(topo_mod_t *, tnode_t *, topo_version_t, nvlist_t *,
    nvlist_t **);
static int ses_contains(topo_mod_t *, tnode_t *, topo_version_t, nvlist_t *,
    nvlist_t **);

static const topo_method_t ses_component_methods[] = {
	{ TOPO_METH_PRESENT, TOPO_METH_PRESENT_DESC,
	    TOPO_METH_PRESENT_VERSION0, TOPO_STABILITY_INTERNAL, ses_present },
	{ TOPO_METH_FAC_ENUM, TOPO_METH_FAC_ENUM_DESC, 0,
	    TOPO_STABILITY_INTERNAL, ses_node_enum_facility },
	{ TOPO_METH_SENSOR_FAILURE, TOPO_METH_SENSOR_FAILURE_DESC,
	    TOPO_METH_SENSOR_FAILURE_VERSION, TOPO_STABILITY_INTERNAL,
	    topo_method_sensor_failure },
	{ NULL }
};

#define	TOPO_METH_SMCI_4U36_LABEL		"smci_4u36_bay_label"
#define	TOPO_METH_SMCI_4U36_LABEL_DESC	\
	"compute bay labels on SMCI 4U36 storage platform variants"
#define	TOPO_METH_SMCI_4U36_LABEL_VERSION	0
static int smci_4u36_bay_label(topo_mod_t *, tnode_t *, topo_version_t,
    nvlist_t *, nvlist_t **);

static const topo_method_t ses_bay_methods[] = {
	{ TOPO_METH_FAC_ENUM, TOPO_METH_FAC_ENUM_DESC, 0,
	    TOPO_STABILITY_INTERNAL, ses_node_enum_facility },
	{ TOPO_METH_OCCUPIED, TOPO_METH_OCCUPIED_DESC,
	    TOPO_METH_OCCUPIED_VERSION, TOPO_STABILITY_INTERNAL,
	    topo_mod_hc_occupied },
	{ TOPO_METH_SMCI_4U36_LABEL, TOPO_METH_SMCI_4U36_LABEL_DESC,
	    TOPO_METH_SMCI_4U36_LABEL_VERSION, TOPO_STABILITY_INTERNAL,
	    smci_4u36_bay_label },
	{ NULL }
};

static const topo_method_t ses_recep_methods[] = {
	{ TOPO_METH_OCCUPIED, TOPO_METH_OCCUPIED_DESC,
	    TOPO_METH_OCCUPIED_VERSION, TOPO_STABILITY_INTERNAL,
	    topo_mod_hc_occupied },
	{ NULL }
};

static const topo_method_t ses_enclosure_methods[] = {
	{ TOPO_METH_CONTAINS, TOPO_METH_CONTAINS_DESC,
	    TOPO_METH_CONTAINS_VERSION, TOPO_STABILITY_INTERNAL, ses_contains },
	{ TOPO_METH_FAC_ENUM, TOPO_METH_FAC_ENUM_DESC, 0,
	    TOPO_STABILITY_INTERNAL, ses_enc_enum_facility },
	{ NULL }
};

/*
 * The bay_label_overrides table can be used to map a server product ID to a
 * topo method that will be invoked to override the value of the label property
 * for all bay nodes.  By default the property value is static, derived from
 * the corresponding SES array device element's descriptor string.
 */
typedef struct ses_label_overrides {
	const char *slbl_product;
	const char *slbl_mname;
} ses_label_overrides_t;

/*
<<<<<<< HEAD
 * This table covers three generations of SMCI's 4U 36-bay storage storage
 * server (and the Joyent-branded versions).  There was also an Ivy Bridge
 * variant which has been omitted due to an inability to find one to test this
 * method.
=======
 * This table covers three generations of SMCI's 4U 36-bay storage server
 * (and the Joyent-branded versions).  There was also an Ivy Bridge variant
 * which has been omitted due to an inability to find one to test on.
>>>>>>> 3e1df384
 */
static const ses_label_overrides_t bay_label_overrides[] = {
	/* Sandy Bridge variant */
	{ "SSG-6047R-E1R36L", TOPO_METH_SMCI_4U36_LABEL },
	{ "Joyent-Storage-Platform-5001", TOPO_METH_SMCI_4U36_LABEL },

	/* Broadwell variant */
	{ "SSG-6048R-E1CR36L", TOPO_METH_SMCI_4U36_LABEL },
	{ "Joyent-Storage-Platform-7001", TOPO_METH_SMCI_4U36_LABEL },

	/* Skylake variant */
	{ "SSG-6049P-E1CR36L", TOPO_METH_SMCI_4U36_LABEL },
	{ "Joyent-S10G5", TOPO_METH_SMCI_4U36_LABEL }
};

#define	N_BAY_LBL_OVERRIDES (sizeof (bay_label_overrides) / \
	sizeof (bay_label_overrides[0]))

/*
 * Functions for tracking ses devices which we were unable to open. We retry
 * these at regular intervals using ses_recheck_dir() and if we find that we
 * can now open any of them then we send a sysevent to indicate that a new topo
 * snapshot should be taken.
 */
typedef struct ses_open_fail_list {
	struct ses_open_fail_list	*sof_next;
	char				*sof_path;
} ses_open_fail_list_t;

static ses_open_fail_list_t *ses_sofh;
static pthread_mutex_t ses_sofmt;
static void ses_ct_print(char *ptr);

/*
 * Static list of enclosure manufacturers/models that we will skip enumerating.
 * To skip all models from a particular vendor, set the seb_model field to "*".
 */
typedef struct ses_enc_blacklist {
	const char *seb_manuf;
	const char *seb_model;
} ses_enc_blacklist_t;

static const ses_enc_blacklist_t enc_blacklist[] = {
	{ "LSI", "VirtualSES" }
};

#define	N_ENC_BLACKLIST (sizeof (enc_blacklist) / \
	sizeof (enc_blacklist[0]))

static boolean_t
ses_is_blacklisted(ses_enc_blacklist_t *seb)
{
	for (uint_t i = 0; i < N_ENC_BLACKLIST; i++) {
		if (strcmp(seb->seb_manuf, enc_blacklist[i].seb_manuf) == 0 &&
		    (strcmp(enc_blacklist[i].seb_model, "*") == 0 ||
		    strcmp(seb->seb_model, enc_blacklist[i].seb_model) == 0))
			return (B_TRUE);
	}
	return (B_FALSE);
}

static void
ses_recheck_dir()
{
	ses_target_t *target;
	sysevent_id_t eid;
	char buf[80];
	ses_open_fail_list_t *sof;

	/*
	 * check list of "unable to open" devices
	 */
	(void) pthread_mutex_lock(&ses_sofmt);
	for (sof = ses_sofh; sof != NULL; sof = sof->sof_next) {
		/*
		 * see if we can open it now
		 */
		if ((target = ses_open(LIBSES_VERSION,
		    sof->sof_path)) == NULL) {
			(void) snprintf(buf, sizeof (buf),
			    "recheck_dir - still can't open %s", sof->sof_path);
			ses_ct_print(buf);
			continue;
		}

		/*
		 * ok - better force a new snapshot
		 */
		(void) snprintf(buf, sizeof (buf),
		    "recheck_dir - can now open %s", sof->sof_path);
		ses_ct_print(buf);
		(void) sysevent_post_event(EC_PLATFORM, ESC_PLATFORM_SP_RESET,
		    SUNW_VENDOR, "fmd", NULL, &eid);
		ses_close(target);
		break;
	}
	(void) pthread_mutex_unlock(&ses_sofmt);
}

static void
ses_sof_alloc(topo_mod_t *mod, char *path)
{
	ses_open_fail_list_t *sof;

	(void) pthread_mutex_lock(&ses_sofmt);
	sof = topo_mod_zalloc(mod, sizeof (*sof));
	topo_mod_dprintf(mod, "sof_alloc %s", path);
	sof->sof_path = path;
	sof->sof_next = ses_sofh;
	ses_sofh = sof;
	(void) pthread_mutex_unlock(&ses_sofmt);
}

static void
ses_sof_freeall(topo_mod_t *mod)
{
	ses_open_fail_list_t *sof, *next_sof;

	(void) pthread_mutex_lock(&ses_sofmt);
	for (sof = ses_sofh; sof != NULL; sof = next_sof) {
		next_sof = sof->sof_next;
		topo_mod_dprintf(mod, "sof_freeall %s", sof->sof_path);
		topo_mod_strfree(mod, sof->sof_path);
		topo_mod_free(mod, sof, sizeof (*sof));
	}
	ses_sofh = NULL;
	(void) pthread_mutex_unlock(&ses_sofmt);
}

/*
 * functions for verifying that the ses_enum_target_t held in a device
 * contract's cookie field is still valid (it may have been freed by
 * ses_release()).
 */
typedef struct ses_stp_list {
	struct ses_stp_list	*ssl_next;
	ses_enum_target_t	*ssl_tgt;
} ses_stp_list_t;

static ses_stp_list_t *ses_sslh;
static pthread_mutex_t ses_sslmt;

static void
ses_ssl_alloc(topo_mod_t *mod, ses_enum_target_t *stp)
{
	ses_stp_list_t *ssl;

	(void) pthread_mutex_lock(&ses_sslmt);
	ssl = topo_mod_zalloc(mod, sizeof (*ssl));
	topo_mod_dprintf(mod, "ssl_alloc %p", stp);
	ssl->ssl_tgt = stp;
	ssl->ssl_next = ses_sslh;
	ses_sslh = ssl;
	(void) pthread_mutex_unlock(&ses_sslmt);
}

static void
ses_ssl_free(topo_mod_t *mod, ses_enum_target_t *stp)
{
	ses_stp_list_t *ssl, *prev_ssl;

	(void) pthread_mutex_lock(&ses_sslmt);
	prev_ssl = NULL;
	for (ssl = ses_sslh; ssl != NULL; ssl = ssl->ssl_next) {
		if (ssl->ssl_tgt == stp) {
			topo_mod_dprintf(mod, "ssl_free %p", ssl->ssl_tgt);
			if (prev_ssl == NULL)
				ses_sslh = ssl->ssl_next;
			else
				prev_ssl->ssl_next = ssl->ssl_next;
			topo_mod_free(mod, ssl, sizeof (*ssl));
			break;
		}
		prev_ssl = ssl;
	}
	(void) pthread_mutex_unlock(&ses_sslmt);
}

static int
ses_ssl_valid(ses_enum_target_t *stp)
{
	ses_stp_list_t *ssl;

	for (ssl = ses_sslh; ssl != NULL; ssl = ssl->ssl_next)
		if (ssl->ssl_tgt == stp)
			return (1);
	return (0);
}

/*
 * Functions for creating and destroying a background thread
 * (ses_contract_thread) used for detecting when ses devices have been
 * retired/unretired.
 */
static struct ses_thread_s {
	pthread_mutex_t mt;
	pthread_t tid;
	int thr_sig;
	int doexit;
	int count;
} sesthread = {
	PTHREAD_MUTEX_INITIALIZER,
	0,
	SIGTERM,
	0,
	0
};

typedef struct ses_mod_list {
	struct ses_mod_list	*smod_next;
	topo_mod_t		*smod_mod;
} ses_mod_list_t;

static ses_mod_list_t *ses_smod;

static void
ses_ct_print(char *ptr)
{
	(void) pthread_mutex_lock(&sesthread.mt);
	if (ses_smod != NULL && ses_smod->smod_mod != NULL)
		topo_mod_dprintf(ses_smod->smod_mod, ptr);
	(void) pthread_mutex_unlock(&sesthread.mt);
}

/*ARGSUSED*/
static void *
ses_contract_thread(void *arg)
{
	int efd, ctlfd, statfd;
	ct_evthdl_t ev;
	ctevid_t evid;
	uint_t event;
	char path[PATH_MAX];
	char buf[80];
	ses_enum_target_t *stp;
	ct_stathdl_t stathdl;
	ctid_t ctid;
	struct pollfd fds;
	int pollret;
	sigset_t sigset;

	ses_ct_print("start contract event thread");
	efd = open64(CTFS_ROOT "/device/pbundle", O_RDONLY);
	fds.fd = efd;
	fds.events = POLLIN;
	fds.revents = 0;
	(void) sigaddset(&sigset, sesthread.thr_sig);
	(void) pthread_sigmask(SIG_UNBLOCK, &sigset, NULL);
	for (;;) {
		/* check if we've been asked to exit */
		(void) pthread_mutex_lock(&sesthread.mt);
		if (sesthread.doexit) {
			(void) pthread_mutex_unlock(&sesthread.mt);
			break;
		}
		(void) pthread_mutex_unlock(&sesthread.mt);

		/* poll until an event arrives */
		if ((pollret = poll(&fds, 1, 10000)) <= 0) {
			if (pollret == 0)
				ses_recheck_dir();
			continue;
		}

		/* read the event */
		(void) pthread_mutex_lock(&ses_sslmt);
		ses_ct_print("read contract event");
		if (ct_event_read(efd, &ev) != 0) {
			(void) pthread_mutex_unlock(&ses_sslmt);
			continue;
		}

		/* see if it is an event we are expecting */
		ctid = ct_event_get_ctid(ev);
		(void) snprintf(buf, sizeof (buf),
		    "got contract event ctid=%d", ctid);
		ses_ct_print(buf);
		event = ct_event_get_type(ev);
		if (event != CT_DEV_EV_OFFLINE && event != CT_EV_NEGEND) {
			(void) snprintf(buf, sizeof (buf),
			    "bad contract event %x", event);
			ses_ct_print(buf);
			ct_event_free(ev);
			(void) pthread_mutex_unlock(&ses_sslmt);
			continue;
		}

		/* find target pointer saved in cookie */
		evid = ct_event_get_evid(ev);
		(void) snprintf(path, PATH_MAX, CTFS_ROOT "/device/%ld/status",
		    ctid);
		statfd = open64(path, O_RDONLY);
		(void) ct_status_read(statfd, CTD_COMMON, &stathdl);
		stp = (ses_enum_target_t *)(uintptr_t)
		    ct_status_get_cookie(stathdl);
		ct_status_free(stathdl);
		(void) close(statfd);

		/* check if target pointer is still valid */
		if (ses_ssl_valid(stp) == 0) {
			(void) snprintf(buf, sizeof (buf),
			    "contract already abandoned %x", event);
			ses_ct_print(buf);
			(void) snprintf(path, PATH_MAX,
			    CTFS_ROOT "/device/%ld/ctl", ctid);
			ctlfd = open64(path, O_WRONLY);
			if (event != CT_EV_NEGEND)
				(void) ct_ctl_ack(ctlfd, evid);
			else
				(void) ct_ctl_abandon(ctlfd);
			(void) close(ctlfd);
			ct_event_free(ev);
			(void) pthread_mutex_unlock(&ses_sslmt);
			continue;
		}

		/* find control device for ack/abandon */
		(void) pthread_mutex_lock(&stp->set_lock);
		(void) snprintf(path, PATH_MAX, CTFS_ROOT "/device/%ld/ctl",
		    ctid);
		ctlfd = open64(path, O_WRONLY);
		if (event != CT_EV_NEGEND) {
			/* if this is an offline event, do the offline */
			ses_ct_print("got contract offline event");
			if (stp->set_target) {
				ses_ct_print("contract thread rele");
				ses_snap_rele(stp->set_snap);
				ses_close(stp->set_target);
				stp->set_target = NULL;
			}
			(void) ct_ctl_ack(ctlfd, evid);
		} else {
			/* if this is the negend, then abandon the contract */
			ses_ct_print("got contract negend");
			if (stp->set_ctid) {
				(void) snprintf(buf, sizeof (buf),
				    "abandon old contract %d", stp->set_ctid);
				ses_ct_print(buf);
				stp->set_ctid = 0;
			}
			(void) ct_ctl_abandon(ctlfd);
		}
		(void) close(ctlfd);
		(void) pthread_mutex_unlock(&stp->set_lock);
		ct_event_free(ev);
		(void) pthread_mutex_unlock(&ses_sslmt);
	}
	(void) close(efd);
	return (NULL);
}

int
find_thr_sig(void)
{
	int i;
	sigset_t oset, rset;
	int sig[] = {SIGTERM, SIGUSR1, SIGUSR2};
	int sig_sz = sizeof (sig) / sizeof (int);
	int rc = SIGTERM;

	/* prefered set of signals that are likely used to terminate threads */
	(void) sigemptyset(&oset);
	(void) pthread_sigmask(SIG_SETMASK, NULL, &oset);
	for (i = 0; i < sig_sz; i++) {
		if (sigismember(&oset, sig[i]) == 0) {
			return (sig[i]);
		}
	}

	/* reserved set of signals that are not allowed to terminate thread */
	(void) sigemptyset(&rset);
	(void) sigaddset(&rset, SIGABRT);
	(void) sigaddset(&rset, SIGKILL);
	(void) sigaddset(&rset, SIGSTOP);
	(void) sigaddset(&rset, SIGCANCEL);

	/* Find signal that is not masked and not in the reserved list. */
	for (i = 1; i < MAXSIG; i++) {
		if (sigismember(&rset, i) == 1) {
			continue;
		}
		if (sigismember(&oset, i) == 0) {
			return (i);
		}
	}

	return (rc);
}

/*ARGSUSED*/
static void
ses_handler(int sig)
{
}

static void
ses_thread_init(topo_mod_t *mod)
{
	pthread_attr_t *attr = NULL;
	struct sigaction act;
	ses_mod_list_t *smod;

	(void) pthread_mutex_lock(&sesthread.mt);
	sesthread.count++;
	smod = topo_mod_zalloc(mod, sizeof (*smod));
	smod->smod_mod = mod;
	smod->smod_next = ses_smod;
	ses_smod = smod;
	if (sesthread.tid == 0) {
		/* find a suitable signal to use for killing the thread below */
		sesthread.thr_sig = find_thr_sig();

		/* if don't have a handler for this signal, create one */
		(void) sigaction(sesthread.thr_sig, NULL, &act);
		if (act.sa_handler == SIG_DFL || act.sa_handler == SIG_IGN)
			act.sa_handler = ses_handler;
		(void) sigaction(sesthread.thr_sig, &act, NULL);

		/* create a thread to listen for offline events */
		(void) pthread_create(&sesthread.tid,
		    attr, ses_contract_thread, NULL);
	}
	(void) pthread_mutex_unlock(&sesthread.mt);
}

static void
ses_thread_fini(topo_mod_t *mod)
{
	ses_mod_list_t *smod, *prev_smod;

	(void) pthread_mutex_lock(&sesthread.mt);
	prev_smod = NULL;
	for (smod = ses_smod; smod != NULL; smod = smod->smod_next) {
		if (smod->smod_mod == mod) {
			if (prev_smod == NULL)
				ses_smod = smod->smod_next;
			else
				prev_smod->smod_next = smod->smod_next;
			topo_mod_free(mod, smod, sizeof (*smod));
			break;
		}
		prev_smod = smod;
	}
	if (--sesthread.count > 0) {
		(void) pthread_mutex_unlock(&sesthread.mt);
		return;
	}
	sesthread.doexit = 1;
	(void) pthread_mutex_unlock(&sesthread.mt);
	(void) pthread_kill(sesthread.tid, sesthread.thr_sig);
	(void) pthread_join(sesthread.tid, NULL);
	sesthread.tid = 0;
}

static void
ses_create_contract(topo_mod_t *mod, ses_enum_target_t *stp)
{
	int tfd, len, rval;
	char link_path[PATH_MAX];

	stp->set_ctid = 0;

	/* convert "/dev" path into "/devices" path */
	if ((len = readlink(stp->set_devpath, link_path, PATH_MAX)) < 0) {
		topo_mod_dprintf(mod, "readlink failed");
		return;
	}
	link_path[len] = '\0';

	/* set up template to create new contract */
	tfd = open64(CTFS_ROOT "/device/template", O_RDWR);
	(void) ct_tmpl_set_critical(tfd, CT_DEV_EV_OFFLINE);
	(void) ct_tmpl_set_cookie(tfd, (uint64_t)(uintptr_t)stp);

	/* strip "../../devices" off the front and create the contract */
	if ((rval = ct_dev_tmpl_set_minor(tfd, &link_path[13])) != 0)
		topo_mod_dprintf(mod, "failed to set minor %s rval = %d",
		    &link_path[13], rval);
	else if ((rval = ct_tmpl_create(tfd, &stp->set_ctid)) != 0)
		topo_mod_dprintf(mod, "failed to create ctid rval = %d", rval);
	else
		topo_mod_dprintf(mod, "created ctid=%d", stp->set_ctid);
	(void) close(tfd);
}

static void
ses_target_free(topo_mod_t *mod, ses_enum_target_t *stp)
{
	if (--stp->set_refcount == 0) {
		/* check if already closed due to contract offline request */
		(void) pthread_mutex_lock(&stp->set_lock);
		if (stp->set_target) {
			ses_snap_rele(stp->set_snap);
			ses_close(stp->set_target);
			stp->set_target = NULL;
		}
		if (stp->set_ctid) {
			int ctlfd;
			char path[PATH_MAX];

			topo_mod_dprintf(mod, "abandon old contract %d",
			    stp->set_ctid);
			(void) snprintf(path, PATH_MAX,
			    CTFS_ROOT "/device/%ld/ctl", stp->set_ctid);
			ctlfd = open64(path, O_WRONLY);
			(void) ct_ctl_abandon(ctlfd);
			(void) close(ctlfd);
			stp->set_ctid = 0;
		}
		(void) pthread_mutex_unlock(&stp->set_lock);
		ses_ssl_free(mod, stp);
		topo_mod_strfree(mod, stp->set_devpath);
		topo_mod_free(mod, stp, sizeof (ses_enum_target_t));
	}
}

static void
ses_data_free(ses_enum_data_t *sdp, ses_enum_chassis_t *pcp)
{
	topo_mod_t *mod = sdp->sed_mod;
	ses_enum_chassis_t *cp;
	ses_enum_node_t *np;
	ses_enum_target_t *tp;
	ses_alt_node_t *ap;
	topo_list_t *cpl;


	if (pcp != NULL)
		cpl = &pcp->sec_subchassis;
	else
		cpl = &sdp->sed_chassis;

	while ((cp = topo_list_next(cpl)) != NULL) {
		topo_list_delete(cpl, cp);

		while ((np = topo_list_next(&cp->sec_nodes)) != NULL) {
			while ((ap = topo_list_next(&np->sen_alt_nodes)) !=
			    NULL) {
				topo_list_delete(&np->sen_alt_nodes, ap);
				topo_mod_free(mod, ap, sizeof (ses_alt_node_t));
			}
			topo_list_delete(&cp->sec_nodes, np);
			topo_mod_free(mod, np, sizeof (ses_enum_node_t));
		}

		while ((tp = topo_list_next(&cp->sec_targets)) != NULL) {
			topo_list_delete(&cp->sec_targets, tp);
			ses_target_free(mod, tp);
		}

		topo_mod_free(mod, cp, sizeof (ses_enum_chassis_t));
	}

	if (pcp == NULL) {
		dev_list_free(mod, &sdp->sed_devs);
		topo_mod_free(mod, sdp, sizeof (ses_enum_data_t));
	}
}

/*
 * For enclosure nodes, we have a special contains method.  By default, the hc
 * walker will compare the node name and instance number to determine if an
 * FMRI matches.  For enclosures where the enumeration order is impossible to
 * predict, we instead use the chassis-id as a unique identifier, and ignore
 * the instance number.
 */
static int
fmri_contains(topo_mod_t *mod, nvlist_t *nv1, nvlist_t *nv2)
{
	uint8_t v1, v2;
	nvlist_t **hcp1, **hcp2;
	int err, i;
	uint_t nhcp1, nhcp2;
	nvlist_t *a1, *a2;
	char *c1, *c2;
	int mindepth;

	if (nvlist_lookup_uint8(nv1, FM_VERSION, &v1) != 0 ||
	    nvlist_lookup_uint8(nv2, FM_VERSION, &v2) != 0 ||
	    v1 > FM_HC_SCHEME_VERSION || v2 > FM_HC_SCHEME_VERSION)
		return (topo_mod_seterrno(mod, EMOD_FMRI_VERSION));

	err = nvlist_lookup_nvlist_array(nv1, FM_FMRI_HC_LIST, &hcp1, &nhcp1);
	err |= nvlist_lookup_nvlist_array(nv2, FM_FMRI_HC_LIST, &hcp2, &nhcp2);
	if (err != 0)
		return (topo_mod_seterrno(mod, EMOD_FMRI_NVL));

	/*
	 * If the chassis-id doesn't match, then these FMRIs are not
	 * equivalent.  If one of the FMRIs doesn't have a chassis ID, then we
	 * have no choice but to fall back to the instance ID.
	 */
	if (nvlist_lookup_nvlist(nv1, FM_FMRI_AUTHORITY, &a1) == 0 &&
	    nvlist_lookup_nvlist(nv2, FM_FMRI_AUTHORITY, &a2) == 0 &&
	    nvlist_lookup_string(a1, FM_FMRI_AUTH_CHASSIS, &c1) == 0 &&
	    nvlist_lookup_string(a2, FM_FMRI_AUTH_CHASSIS, &c2) == 0) {
		if (strcmp(c1, c2) != 0)
			return (0);

		mindepth = 1;
	} else {
		mindepth = 0;
	}

	if (nhcp2 < nhcp1)
		return (0);

	for (i = 0; i < nhcp1; i++) {
		char *nm1 = NULL;
		char *nm2 = NULL;
		char *id1 = NULL;
		char *id2 = NULL;

		(void) nvlist_lookup_string(hcp1[i], FM_FMRI_HC_NAME, &nm1);
		(void) nvlist_lookup_string(hcp2[i], FM_FMRI_HC_NAME, &nm2);
		(void) nvlist_lookup_string(hcp1[i], FM_FMRI_HC_ID, &id1);
		(void) nvlist_lookup_string(hcp2[i], FM_FMRI_HC_ID, &id2);
		if (nm1 == NULL || nm2 == NULL || id1 == NULL || id2 == NULL)
			return (topo_mod_seterrno(mod, EMOD_FMRI_NVL));

		if (strcmp(nm1, nm2) == 0 &&
		    (i < mindepth || strcmp(id1, id2) == 0))
			continue;

		return (0);
	}

	return (1);
}

/*ARGSUSED*/
static int
ses_contains(topo_mod_t *mod, tnode_t *tn, topo_version_t version,
    nvlist_t *in, nvlist_t **out)
{
	int ret;
	nvlist_t *nv1, *nv2;

	if (version > TOPO_METH_CONTAINS_VERSION)
		return (topo_mod_seterrno(mod, EMOD_VER_NEW));

	if (nvlist_lookup_nvlist(in, TOPO_METH_FMRI_ARG_FMRI, &nv1) != 0 ||
	    nvlist_lookup_nvlist(in, TOPO_METH_FMRI_ARG_SUBFMRI, &nv2) != 0)
		return (topo_mod_seterrno(mod, EMOD_METHOD_INVAL));

	ret = fmri_contains(mod, nv1, nv2);
	if (ret < 0)
		return (-1);

	if (topo_mod_nvalloc(mod, out, NV_UNIQUE_NAME) == 0) {
		if (nvlist_add_uint32(*out, TOPO_METH_CONTAINS_RET,
		    ret) == 0)
			return (0);
		else
			nvlist_free(*out);
	}

	return (-1);

}

/*
 * Return a current instance of the node.  This is somewhat complicated because
 * we need to take a new snapshot in order to get the new data, but we don't
 * want to be constantly taking SES snapshots if the consumer is going to do a
 * series of queries.  So we adopt the strategy of assuming that the SES state
 * is not going to be rapidly changing, and limit our snapshot frequency to
 * some defined bounds.
 */
ses_node_t *
ses_node_lock(topo_mod_t *mod, tnode_t *tn)
{
	ses_enum_target_t *tp = topo_node_getspecific(tn);
	hrtime_t now;
	ses_snap_t *snap;
	int err;
	uint64_t nodeid;
	ses_node_t *np;

	if (tp == NULL) {
		(void) topo_mod_seterrno(mod, EMOD_METHOD_NOTSUP);
		return (NULL);
	}

	(void) pthread_mutex_lock(&tp->set_lock);

	/*
	 * Determine if we need to take a new snapshot.
	 */
	now = gethrtime();

	if (tp->set_target == NULL) {
		/*
		 * We may have closed the device but not yet abandoned the
		 * contract (ie we've had the offline event but not yet the
		 * negend). If so, just return failure.
		 */
		if (tp->set_ctid != 0) {
			(void) topo_mod_seterrno(mod, EMOD_METHOD_NOTSUP);
			(void) pthread_mutex_unlock(&tp->set_lock);
			return (NULL);
		}

		/*
		 * The device has been closed due to a contract offline
		 * request, then we need to reopen it and create a new contract.
		 */
		if ((tp->set_target =
		    ses_open(LIBSES_VERSION, tp->set_devpath)) == NULL) {
			sysevent_id_t eid;

			(void) topo_mod_seterrno(mod, EMOD_METHOD_NOTSUP);
			(void) pthread_mutex_unlock(&tp->set_lock);
			topo_mod_dprintf(mod, "recheck_dir - "
			    "can no longer open %s", tp->set_devpath);
			(void) sysevent_post_event(EC_PLATFORM,
			    ESC_PLATFORM_SP_RESET, SUNW_VENDOR, "fmd", NULL,
			    &eid);
			return (NULL);
		}
		topo_mod_dprintf(mod, "reopen contract");
		ses_create_contract(mod, tp);
		tp->set_snap = ses_snap_hold(tp->set_target);
		tp->set_snaptime = gethrtime();
	} else if (now - tp->set_snaptime > (ses_snap_freq * 1000 * 1000) &&
	    (snap = ses_snap_new(tp->set_target)) != NULL) {
		if (ses_snap_generation(snap) !=
		    ses_snap_generation(tp->set_snap)) {
			/*
			 * If we find ourselves in this situation, we're in
			 * trouble.  The generation count has changed, which
			 * indicates that our current topology is out of date.
			 * But we need to consult the new topology in order to
			 * determine presence at this moment in time.  We can't
			 * go back and change the topo snapshot in situ, so
			 * we'll just have to fail the call in this unlikely
			 * scenario.
			 */
			ses_snap_rele(snap);
			(void) topo_mod_seterrno(mod, EMOD_METHOD_NOTSUP);
			(void) pthread_mutex_unlock(&tp->set_lock);
			return (NULL);
		} else {
			ses_snap_rele(tp->set_snap);
			tp->set_snap = snap;
		}
		tp->set_snaptime = gethrtime();
	}

	snap = tp->set_snap;

	verify(topo_prop_get_uint64(tn, TOPO_PGROUP_SES,
	    TOPO_PROP_NODE_ID, &nodeid, &err) == 0);
	verify((np = ses_node_lookup(snap, nodeid)) != NULL);

	return (np);
}

/*ARGSUSED*/
void
ses_node_unlock(topo_mod_t *mod, tnode_t *tn)
{
	ses_enum_target_t *tp = topo_node_getspecific(tn);

	verify(tp != NULL);

	(void) pthread_mutex_unlock(&tp->set_lock);
}

/*
 * Determine if the element is present.
 */
/*ARGSUSED*/
static int
ses_present(topo_mod_t *mod, tnode_t *tn, topo_version_t version,
    nvlist_t *in, nvlist_t **out)
{
	boolean_t present;
	ses_node_t *np;
	nvlist_t *props, *nvl;
	uint64_t status;

	if ((np = ses_node_lock(mod, tn)) == NULL)
		return (-1);

	verify((props = ses_node_props(np)) != NULL);
	verify(nvlist_lookup_uint64(props,
	    SES_PROP_STATUS_CODE, &status) == 0);

	ses_node_unlock(mod, tn);

	present = (status != SES_ESC_NOT_INSTALLED);

	if (topo_mod_nvalloc(mod, &nvl, NV_UNIQUE_NAME) != 0)
		return (topo_mod_seterrno(mod, EMOD_FMRI_NVL));

	if (nvlist_add_uint32(nvl, TOPO_METH_PRESENT_RET,
	    present) != 0) {
		nvlist_free(nvl);
		return (topo_mod_seterrno(mod, EMOD_FMRI_NVL));
	}

	*out = nvl;

	return (0);
}

/*
 * Sets standard properties for a ses node (enclosure, bay, controller
 * or expander).
 * This includes setting the FRU, as well as setting the
 * authority information.  When  the fru topo node(frutn) is not NULL
 * its resouce should be used as FRU.
 */
static int
ses_set_standard_props(topo_mod_t *mod, tnode_t *frutn, tnode_t *tn,
    nvlist_t *auth, uint64_t nodeid, const char *path)
{
	int err;
	char *product, *chassis;
	nvlist_t *fmri;

	/*
	 * Set the authority explicitly if specified.
	 */
	if (auth) {
		verify(nvlist_lookup_string(auth, FM_FMRI_AUTH_PRODUCT,
		    &product) == 0);
		verify(nvlist_lookup_string(auth, FM_FMRI_AUTH_CHASSIS,
		    &chassis) == 0);
		if (topo_prop_set_string(tn, FM_FMRI_AUTHORITY,
		    FM_FMRI_AUTH_PRODUCT, TOPO_PROP_IMMUTABLE, product,
		    &err) != 0 ||
		    topo_prop_set_string(tn, FM_FMRI_AUTHORITY,
		    FM_FMRI_AUTH_CHASSIS, TOPO_PROP_IMMUTABLE, chassis,
		    &err) != 0 ||
		    topo_prop_set_string(tn, FM_FMRI_AUTHORITY,
		    FM_FMRI_AUTH_SERVER, TOPO_PROP_IMMUTABLE, "",
		    &err) != 0) {
			topo_mod_dprintf(mod, "failed to add authority "
			    "properties: %s\n", topo_strerror(err));
			return (topo_mod_seterrno(mod, err));
		}
	}

	/*
	 * Copy the resource and set that as the FRU.
	 */
	if (frutn != NULL) {
		if (topo_node_resource(frutn, &fmri, &err) != 0) {
			topo_mod_dprintf(mod,
			    "topo_node_resource() failed : %s\n",
			    topo_strerror(err));
			return (topo_mod_seterrno(mod, err));
		}
	} else {
		if (topo_node_resource(tn, &fmri, &err) != 0) {
			topo_mod_dprintf(mod,
			    "topo_node_resource() failed : %s\n",
			    topo_strerror(err));
			return (topo_mod_seterrno(mod, err));
		}
	}

	if (topo_node_fru_set(tn, fmri, 0, &err) != 0) {
		topo_mod_dprintf(mod,
		    "topo_node_fru_set() failed : %s\n",
		    topo_strerror(err));
		nvlist_free(fmri);
		return (topo_mod_seterrno(mod, err));
	}

	nvlist_free(fmri);

	/*
	 * Set the SES-specific properties so that consumers can query
	 * additional information about the particular SES element.
	 */
	if (topo_pgroup_create(tn, &ses_pgroup, &err) != 0) {
		topo_mod_dprintf(mod, "failed to create propgroup "
		    "%s: %s\n", TOPO_PGROUP_SES, topo_strerror(err));
		return (-1);
	}

	if (topo_prop_set_uint64(tn, TOPO_PGROUP_SES,
	    TOPO_PROP_NODE_ID, TOPO_PROP_IMMUTABLE,
	    nodeid, &err) != 0) {
		topo_mod_dprintf(mod,
		    "failed to create property %s: %s\n",
		    TOPO_PROP_NODE_ID, topo_strerror(err));
		return (-1);
	}

	if (topo_prop_set_string(tn, TOPO_PGROUP_SES,
	    TOPO_PROP_TARGET_PATH, TOPO_PROP_IMMUTABLE,
	    path, &err) != 0) {
		topo_mod_dprintf(mod,
		    "failed to create property %s: %s\n",
		    TOPO_PROP_TARGET_PATH, topo_strerror(err));
		return (-1);
	}

	return (0);
}

/*
 * Iterate over the SES phy information. If any of the ports indicates that it's
 * a SATA device and we haven't matched any disk devices yet, that means
 * that the HBA was able to create a WWN for the SATA device based on its GUID,
 * which is good. However, SES includes the WWN for the device's STP bridge. In
 * theory, if the driver includes the WWN based on the SATA guid then it should
 * also set the bridge-port property indicating the WWN that should match the
 * SATA device.
 */
static int
ses_create_disk_bridge(ses_enum_data_t *sdp, tnode_t *pnode, nvlist_t *props,
    tnode_t **child)
{
	nvlist_t **phys;
	uint_t i, n_phys;
	topo_mod_t *mod = sdp->sed_mod;

	if (nvlist_lookup_nvlist_array(props, SES_SAS_PROP_PHYS, &phys,
	    &n_phys) != 0)
		return (1);

	for (i = 0; i < n_phys; i++) {
		uint64_t wwn;
		boolean_t sata;
		char wwnstr[64];

		if (nvlist_lookup_uint64(phys[i], SES_SAS_PROP_ADDR,
		    &wwn) != 0 || wwn == 0) {
			continue;
		}

		if (nvlist_lookup_boolean_value(phys[i],
		    SES_SAS_PROP_SATA_DEVICE, &sata) != 0 || !sata) {
			continue;
		}

		if (scsi_wwn_to_wwnstr(wwn, 0, wwnstr) == NULL)
			continue;

		if (disk_declare_bridge(mod, pnode, &sdp->sed_devs,
		    wwnstr, child) == 0) {
			return (0);
		}

	}

	return (1);
}

/*
 * Callback to add a disk to a given bay.  We first check the status-code to
 * determine if a disk is present, ignoring those that aren't in an appropriate
 * state.  We then scan the parent bay node's SAS address array to determine
 * possible attached SAS addresses.  We create a disk node if the disk is not
 * SAS or the SES target does not support the necessary pages for this; if we
 * find the SAS address, we create a disk node and also correlate it with
 * the corresponding Solaris device node to fill in the rest of the data.
 */
static int
ses_create_disk(ses_enum_data_t *sdp, tnode_t *pnode, nvlist_t *props)
{
	topo_mod_t *mod = sdp->sed_mod;
	uint64_t status;
	uint_t s, nsas;
	char **paths;
	int err, ret;
	tnode_t *child = NULL;

	/*
	 * Skip devices that are not in a present (and possibly damaged) state.
	 * Also, skip devices that this expander is either not fully wired to,
	 * or are hidden due to SAS zoning, as indicated by the
	 * SES_ESC_NO_ACCESS state.
	 */
	if (nvlist_lookup_uint64(props, SES_PROP_STATUS_CODE, &status) != 0)
		return (0);

	if (status != SES_ESC_UNSUPPORTED &&
	    status != SES_ESC_OK &&
	    status != SES_ESC_CRITICAL &&
	    status != SES_ESC_NONCRITICAL &&
	    status != SES_ESC_UNRECOVERABLE &&
	    status != SES_ESC_UNKNOWN)
		return (0);

	topo_mod_dprintf(mod, "found attached disk");

	/*
	 * Create the disk range.
	 */
	if (topo_node_range_create(mod, pnode, DISK, 0, 0) != 0) {
		topo_mod_dprintf(mod,
		    "topo_node_create_range() failed: %s",
		    topo_mod_errmsg(mod));
		return (-1);
	}

	/*
	 * Look through all SAS addresses and attempt to correlate them to a
	 * known Solaris device.  If we don't find a matching node, then we
	 * don't enumerate the disk node.
	 * Note that TOPO_PROP_SAS_ADDR prop includes SAS address from
	 * alternate elements that represent the same device.
	 */
	if (topo_prop_get_string_array(pnode, TOPO_PGROUP_SES,
	    TOPO_PROP_SAS_ADDR, &paths, &nsas, &err) != 0)
		return (0);

	err = 0;

	for (s = 0; s < nsas; s++) {
		ret = disk_declare_addr(mod, pnode, &sdp->sed_devs, paths[s],
		    &child);
		if (ret == 0) {
			break;
		} else if (ret < 0) {
			err = -1;
			break;
		}
	}

	/*
	 * We need to take another pass through the properties for this bay by
	 * iterating over the phys and noting if any of these are SATA. Note,
	 * this information isn't commonly part of the topo tree at this time,
	 * hence why we end up going back and iterating over the properties
	 * ourselves.
	 */
	if (s == nsas) {
		if (ses_create_disk_bridge(sdp, pnode, props, &child) != 0)
			(void) disk_declare_non_enumerated(mod, pnode, &child);
	}

	/* copy sas_addresses (target-ports) from parent (with 'w'added) */
	if (child != NULL) {
		int i;
		char **tports;
		uint64_t wwn;

		tports = topo_mod_zalloc(mod, sizeof (char *) * nsas);
		if (tports != NULL) {
			for (i = 0; i < nsas; i++) {
				if (scsi_wwnstr_to_wwn(paths[i], &wwn) !=
				    DDI_SUCCESS)
					break;
				tports[i] = scsi_wwn_to_wwnstr(wwn, 1, NULL);
				if (tports[i] == NULL)
					break;
			}
			/* if they all worked then create the property */
			if (i == nsas)
				(void) topo_prop_set_string_array(child,
				    TOPO_PGROUP_STORAGE,
				    TOPO_STORAGE_TARGET_PORT_L0IDS,
				    TOPO_PROP_IMMUTABLE, (const char **)tports,
				    nsas, &err);

			for (i = 0; i < nsas; i++)
				if (tports[i] != NULL)
					scsi_free_wwnstr(tports[i]);
			topo_mod_free(mod, tports, sizeof (char *) * nsas);
		}
	}

	for (s = 0; s < nsas; s++)
		topo_mod_free(mod, paths[s], strlen(paths[s]) + 1);
	topo_mod_free(mod, paths, nsas * sizeof (char *));

	return (err);
}

static int
ses_add_bay_props(topo_mod_t *mod, tnode_t *tn, ses_enum_node_t *snp)
{
	ses_alt_node_t *ap;
	ses_node_t *np;
	nvlist_t *props;

	nvlist_t **phys;
	uint_t i, j, n_phys, all_phys = 0;
	char **paths;
	uint64_t addr;
	size_t len;
	int terr, err = -1;

	for (ap = topo_list_next(&snp->sen_alt_nodes); ap != NULL;
	    ap = topo_list_next(ap)) {
		np = ap->san_node;
		props = ses_node_props(np);

		if (nvlist_lookup_nvlist_array(props, SES_SAS_PROP_PHYS,
		    &phys, &n_phys) != 0)
			continue;

		all_phys += n_phys;
	}

	if (all_phys == 0)
		return (0);

	if ((paths = topo_mod_zalloc(mod, all_phys * sizeof (char *))) == NULL)
		return (-1);

	for (i = 0, ap = topo_list_next(&snp->sen_alt_nodes); ap != NULL;
	    ap = topo_list_next(ap)) {
		np = ap->san_node;
		props = ses_node_props(np);

		if (nvlist_lookup_nvlist_array(props, SES_SAS_PROP_PHYS,
		    &phys, &n_phys) != 0)
			continue;

		for (j = 0; j < n_phys; j++) {
			if (nvlist_lookup_uint64(phys[j], SES_SAS_PROP_ADDR,
			    &addr) != 0)
				continue;

			len = snprintf(NULL, 0, "%016llx", addr) + 1;
			if ((paths[i] = topo_mod_alloc(mod, len)) == NULL)
				goto error;

			(void) snprintf(paths[i], len, "%016llx", addr);

			++i;
		}
	}

	err = topo_prop_set_string_array(tn, TOPO_PGROUP_SES,
	    TOPO_PROP_SAS_ADDR, TOPO_PROP_IMMUTABLE,
	    (const char **)paths, i, &terr);
	if (err != 0)
		err = topo_mod_seterrno(mod, terr);

error:
	for (i = 0; i < all_phys && paths[i] != NULL; i++)
		topo_mod_free(mod, paths[i], strlen(paths[i]) + 1);
	topo_mod_free(mod, paths, all_phys * sizeof (char *));

	return (err);
}

static const char *
lookup_bay_override(const char *product_id)
{
<<<<<<< HEAD
	for (uint i = 0; i < N_BAY_LBL_OVERRIDES; i++) {
=======
	for (uint_t i = 0; i < N_BAY_LBL_OVERRIDES; i++) {
>>>>>>> 3e1df384
		if (strcmp(product_id,
		    bay_label_overrides[i].slbl_product) == 0) {
			return (bay_label_overrides[i].slbl_mname);
		}
	}
	return (NULL);
}

/*
 * Callback to create a basic node (bay, psu, fan, or controller and expander).
 */
static int
ses_create_generic(ses_enum_data_t *sdp, ses_enum_node_t *snp, tnode_t *pnode,
    tnode_t *frutn, const char *nodename, const char *labelname,
    tnode_t **node)
{
	ses_node_t *np = snp->sen_node;
	ses_node_t *parent;
	uint64_t instance = snp->sen_instance;
	topo_mod_t *mod = sdp->sed_mod;
	nvlist_t *props, *aprops;
	nvlist_t *auth = NULL, *fmri = NULL;
	tnode_t *tn = NULL;
	char *clean_label = NULL, label[128];
	int err;
	char *part = NULL, *serial = NULL, *revision = NULL;
	char *desc;
	boolean_t report;

	props = ses_node_props(np);

	(void) nvlist_lookup_string(props, LIBSES_PROP_PART, &part);
	(void) nvlist_lookup_string(props, LIBSES_PROP_SERIAL, &serial);

	topo_mod_dprintf(mod, "adding %s %llu", nodename, instance);

	/*
	 * Create the node.  The interesting information is all copied from the
	 * parent enclosure node, so there is not much to do.
	 */
	if ((auth = topo_mod_auth(mod, pnode)) == NULL)
		goto error;

	/*
	 * We want to report revision information for the controller nodes, but
	 * we do not get per-element revision information.  However, we do have
	 * revision information for the entire enclosure, and we can use the
	 * 'reported-via' property to know that this controller corresponds to
	 * the given revision information.  This means we cannot get revision
	 * information for targets we are not explicitly connected to, but
	 * there is little we can do about the situation.
	 */
	if (strcmp(nodename, CONTROLLER) == 0 &&
	    nvlist_lookup_boolean_value(props, SES_PROP_REPORT, &report) == 0 &&
	    report) {
		for (parent = ses_node_parent(np); parent != NULL;
		    parent = ses_node_parent(parent)) {
			if (ses_node_type(parent) == SES_NODE_ENCLOSURE) {
				(void) nvlist_lookup_string(
				    ses_node_props(parent),
				    SES_EN_PROP_REV, &revision);
				break;
			}
		}
	}

	if ((fmri = topo_mod_hcfmri(mod, pnode, FM_HC_SCHEME_VERSION,
	    nodename, (topo_instance_t)instance, NULL, auth, part, revision,
	    serial)) == NULL) {
		topo_mod_dprintf(mod, "topo_mod_hcfmri() failed: %s",
		    topo_mod_errmsg(mod));
		goto error;
	}

	if ((tn = topo_node_bind(mod, pnode, nodename,
	    instance, fmri)) == NULL) {
		topo_mod_dprintf(mod, "topo_node_bind() failed: %s",
		    topo_mod_errmsg(mod));
		goto error;
	}

	/*
	 * For the node label, we look for the following in order:
	 *
	 * <ses-description>
	 * <ses-class-description> <instance>
	 * <default-type-label> <instance>
	 */
	if (nvlist_lookup_string(props, SES_PROP_DESCRIPTION, &desc) != 0 ||
	    desc[0] == '\0') {
		parent = ses_node_parent(np);
		aprops = ses_node_props(parent);
		if (nvlist_lookup_string(aprops, SES_PROP_CLASS_DESCRIPTION,
		    &desc) != 0 || desc[0] == '\0')
			desc = (char *)labelname;
		(void) snprintf(label, sizeof (label), "%s %llu", desc,
		    instance);
		desc = label;
	}

	if ((clean_label = topo_mod_clean_str(mod, desc)) == NULL)
		goto error;

	if (topo_prop_set_string(tn, TOPO_PGROUP_PROTOCOL, TOPO_PROP_LABEL,
	    TOPO_PROP_MUTABLE, clean_label, &err) < 0)
		goto error;

	if (ses_set_standard_props(mod, frutn, tn, NULL, ses_node_id(np),
	    snp->sen_target->set_devpath) != 0)
		goto error;

	if (strcmp(nodename, BAY) == 0) {
		const char *label_method;
		char *product;
		nvlist_t *args = NULL;

		if (ses_add_bay_props(mod, tn, snp) != 0)
			goto error;

		if (topo_method_register(mod, tn, ses_bay_methods) != 0) {
			topo_mod_dprintf(mod,
			    "topo_method_register() failed: %s",
			    topo_mod_errmsg(mod));
			goto error;
		}

		/*
		 * Ideally we'd perform this sort of override with a platform
		 * specific XML map file, and that would work here if we only
		 * wanted to override the bay node label.  However, we'd also
		 * like the disk node label (if the bay is occupied) to inherit
		 * the overriden bay label.  So we need to ensure the
		 * propmethod is registered before we create the child disk
		 * node.
		 */
		if ((product = topo_mod_product(mod)) == NULL) {
			(void) topo_mod_seterrno(mod, EMOD_NOMEM);
			goto error;
		}
		if ((label_method = lookup_bay_override(product)) != NULL) {
			if (topo_mod_nvalloc(mod, &args, NV_UNIQUE_NAME) != 0 ||
			    topo_prop_method_register(tn, TOPO_PGROUP_PROTOCOL,
			    TOPO_PROP_LABEL, TOPO_TYPE_STRING, label_method,
			    args, &err)) {
				topo_mod_dprintf(mod,
				    "Failed to register method: %s on %s=%"
				    PRIu64, label_method, BAY,
				    topo_node_instance(tn));
				topo_mod_strfree(mod, product);
				nvlist_free(args);
				goto error;
			}
			nvlist_free(args);
		}
		topo_mod_strfree(mod, product);

		if (ses_create_disk(sdp, tn, props) != 0)
			goto error;
	} else if ((strcmp(nodename, FAN) == 0) ||
	    (strcmp(nodename, PSU) == 0) ||
	    (strcmp(nodename, CONTROLLER) == 0)) {
		/*
		 * Only fan, psu, and controller nodes have a 'present' method.
		 * Bay nodes are always present, and disk nodes are present by
		 * virtue of being enumerated and SAS expander nodes and
		 * SAS connector nodes are also always present once
		 * the parent controller is found.
		 */
		if (topo_method_register(mod, tn, ses_component_methods) != 0) {
			topo_mod_dprintf(mod,
			    "topo_method_register() failed: %s",
			    topo_mod_errmsg(mod));
			goto error;
		}

	}

	snp->sen_target->set_refcount++;
	topo_node_setspecific(tn, snp->sen_target);

	nvlist_free(auth);
	nvlist_free(fmri);
	topo_mod_strfree(mod, clean_label);
	if (node != NULL) *node = tn;
	return (0);

error:
	nvlist_free(auth);
	nvlist_free(fmri);
	topo_mod_strfree(mod, clean_label);
	return (-1);
}

/*
 * Create SAS expander specific props.
 */
/*ARGSUSED*/
static int
ses_set_expander_props(ses_enum_data_t *sdp, ses_enum_node_t *snp,
    tnode_t *ptnode, tnode_t *tnode, int *phycount, int64_t *connlist)
{
	ses_node_t *np = snp->sen_node;
	topo_mod_t *mod = sdp->sed_mod;
	nvlist_t *auth = NULL, *fmri = NULL;
	nvlist_t *props, **phylist;
	int err, i;
	uint_t pcount;
	uint64_t sasaddr, connidx;
	char sasaddr_str[17];
	boolean_t found = B_FALSE, ses_found = B_FALSE;
	dev_di_node_t *dnode, *sesdnode;

	props = ses_node_props(np);

	/*
	 * the uninstalled expander is not enumerated by checking
	 * the element status code.  No present present' method provided.
	 */
	/*
	 * Get the Expander SAS address.  It should exist.
	 */
	if (nvlist_lookup_uint64(props, SES_EXP_PROP_SAS_ADDR,
	    &sasaddr) != 0) {
		topo_mod_dprintf(mod,
		    "Failed to get prop %s.", SES_EXP_PROP_SAS_ADDR);
		goto error;
	}

	(void) sprintf(sasaddr_str, "%llx", sasaddr);

	/* search matching dev_di_node. */
	for (dnode = topo_list_next(&sdp->sed_devs); dnode != NULL;
	    dnode = topo_list_next(dnode)) {
		for (i = 0; i < dnode->ddn_ppath_count; i++) {
			if ((dnode->ddn_target_port[i] != NULL) &&
			    (strstr(dnode->ddn_target_port[i],
			    sasaddr_str) != NULL)) {
				found = B_TRUE;
				break;
			}
		}
		if (found)
			break;
	}

	if (!found) {
		topo_mod_dprintf(mod,
		    "ses_set_expander_props: Failed to find matching "
		    "devinfo node for Exapnder SAS address %s",
		    SES_EXP_PROP_SAS_ADDR);
		/* continue on to get storage group props. */
	} else {
		/* create/set the devfs-path and devid in the smp group */
		if (topo_pgroup_create(tnode, &smp_pgroup, &err) != 0) {
			topo_mod_dprintf(mod, "ses_set_expander_props: "
			    "failed to create smp property group %s\n",
			    topo_strerror(err));
			goto error;
		} else {
			if (topo_prop_set_string(tnode, TOPO_PGROUP_SMP,
			    TOPO_PROP_SMP_TARGET_PORT, TOPO_PROP_IMMUTABLE,
			    dnode->ddn_target_port[i], &err) != 0) {
				topo_mod_dprintf(mod, "ses_set_expander_props: "
				    "set %S error %s\n", TOPO_PROP_SAS_ADDR,
				    topo_strerror(err));
			}
			if (topo_prop_set_string(tnode, TOPO_PGROUP_SMP,
			    TOPO_PROP_SMP_DEV_PATH, TOPO_PROP_IMMUTABLE,
			    dnode->ddn_dpath, &err) != 0) {
				topo_mod_dprintf(mod, "ses_set_expander_props: "
				    "set dev error %s\n", topo_strerror(err));
			}
			if (topo_prop_set_string(tnode, TOPO_PGROUP_SMP,
			    TOPO_PROP_SMP_DEVID, TOPO_PROP_IMMUTABLE,
			    dnode->ddn_devid, &err) != 0) {
				topo_mod_dprintf(mod, "ses_set_expander_props: "
				    "set devid error %s\n", topo_strerror(err));
			}
			if (dnode->ddn_ppath_count != 0 &&
			    topo_prop_set_string_array(tnode, TOPO_PGROUP_SMP,
			    TOPO_PROP_SMP_PHYS_PATH, TOPO_PROP_IMMUTABLE,
			    (const char **)dnode->ddn_ppath,
			    dnode->ddn_ppath_count, &err) != 0) {
				topo_mod_dprintf(mod, "ses_set_expander_props: "
				    "set phys-path error %s\n",
				    topo_strerror(err));
			}
		}
	}

	/* update the ses property group with SES target info */
	if ((topo_pgroup_create(tnode, &ses_pgroup, &err) != 0) &&
	    (err != ETOPO_PROP_DEFD)) {
		/* SES prop group doesn't exist but failed to be created. */
		topo_mod_dprintf(mod, "ses_set_expander_props: "
		    "ses pgroup create error %s\n", topo_strerror(err));
		goto error;
	} else {
		/* locate assciated enclosure dev_di_node. */
		for (sesdnode = topo_list_next(&sdp->sed_devs);
		    sesdnode != NULL; sesdnode = topo_list_next(sesdnode)) {
			for (i = 0; i < sesdnode->ddn_ppath_count; i++) {
				/*
				 * check if attached port exists and
				 * its node type is enclosure and
				 * attached port is same as sas address of
				 * the expander and
				 * bridge port for virtual phy indication
				 * exist.
				 */
				if ((sesdnode->ddn_attached_port[i] != NULL) &&
				    (sesdnode->ddn_dtype == DTYPE_ESI) &&
				    (strstr(sesdnode->ddn_attached_port[i],
				    sasaddr_str) != NULL) &&
				    (sesdnode->ddn_bridge_port[i] != NULL)) {
					ses_found = B_TRUE;
					break;
				}
			}
			if (ses_found) break;
		}

		if (ses_found) {
			if (topo_prop_set_string(tnode, TOPO_PGROUP_SES,
			    TOPO_PROP_SES_TARGET_PORT, TOPO_PROP_IMMUTABLE,
			    sesdnode->ddn_target_port[i], &err) != 0) {
				topo_mod_dprintf(mod, "ses_set_expander_props: "
				    "set ses %S error %s\n", TOPO_PROP_SAS_ADDR,
				    topo_strerror(err));
			}
			if (topo_prop_set_string(tnode, TOPO_PGROUP_SES,
			    TOPO_PROP_SES_DEV_PATH, TOPO_PROP_IMMUTABLE,
			    sesdnode->ddn_dpath, &err) != 0) {
				topo_mod_dprintf(mod, "ses_set_expander_props: "
				    "set ses dev error %s\n",
				    topo_strerror(err));
			}
			if (topo_prop_set_string(tnode, TOPO_PGROUP_SES,
			    TOPO_PROP_SES_DEVID, TOPO_PROP_IMMUTABLE,
			    sesdnode->ddn_devid, &err) != 0) {
				topo_mod_dprintf(mod, "ses_set_expander_props: "
				    "set ses devid error %s\n",
				    topo_strerror(err));
			}
			if (sesdnode->ddn_ppath_count != 0 &&
			    topo_prop_set_string_array(tnode, TOPO_PGROUP_SES,
			    TOPO_PROP_SES_PHYS_PATH, TOPO_PROP_IMMUTABLE,
			    (const char **)sesdnode->ddn_ppath,
			    sesdnode->ddn_ppath_count, &err) != 0) {
				topo_mod_dprintf(mod, "ses_set_expander_props: "
				    "set ses phys-path error %s\n",
				    topo_strerror(err));
			}

		}
	}

	/* create the storage group */
	if (topo_pgroup_create(tnode, &storage_pgroup, &err) != 0) {
		topo_mod_dprintf(mod, "ses_set_expander_props: "
		    "create storage error %s\n", topo_strerror(err));
		goto error;
	} else {
		/* set the SAS address prop out of expander element status. */
		if (topo_prop_set_string(tnode, TOPO_PGROUP_STORAGE,
		    TOPO_PROP_SAS_ADDR, TOPO_PROP_IMMUTABLE, sasaddr_str,
		    &err) != 0) {
			topo_mod_dprintf(mod, "ses_set_expander_props: "
			    "set %S error %s\n", TOPO_PROP_SAS_ADDR,
			    topo_strerror(err));
		}

		/* Get the phy information for the expander */
		if (nvlist_lookup_nvlist_array(props, SES_SAS_PROP_PHYS,
		    &phylist, &pcount) != 0) {
			topo_mod_dprintf(mod,
			    "Failed to get prop %s.", SES_SAS_PROP_PHYS);
		} else {
			/*
			 * For each phy, get the connector element index and
			 * stores into connector element index array.
			 */
			*phycount = pcount;
			for (i = 0; i < pcount; i++) {
				if (nvlist_lookup_uint64(phylist[i],
				    SES_PROP_CE_IDX, &connidx) == 0) {
					if (connidx != 0xff) {
						connlist[i] = connidx;
					} else {
						connlist[i] = -1;
					}
				} else {
					/* Fail to get the index. set to -1. */
					connlist[i] = -1;
				}
			}

			/* set the phy count prop of the expander. */
			if (topo_prop_set_uint64(tnode, TOPO_PGROUP_STORAGE,
			    TOPO_PROP_PHY_COUNT, TOPO_PROP_IMMUTABLE, pcount,
			    &err) != 0) {
				topo_mod_dprintf(mod, "ses_set_expander_props: "
				    "set %S error %s\n", TOPO_PROP_PHY_COUNT,
				    topo_strerror(err));
			}

			/*
			 * set the connector element index of
			 * the expander phys.
			 */
		}

		/* populate other misc storage group properties */
		if (found) {
			if (dnode->ddn_mfg && (topo_prop_set_string(tnode,
			    TOPO_PGROUP_STORAGE, TOPO_STORAGE_MANUFACTURER,
			    TOPO_PROP_IMMUTABLE, dnode->ddn_mfg, &err) != 0)) {
				topo_mod_dprintf(mod, "ses_set_expander_props: "
				    "set mfg error %s\n", topo_strerror(err));
			}

			if (dnode->ddn_model && (topo_prop_set_string(tnode,
			    TOPO_PGROUP_STORAGE, TOPO_STORAGE_MODEL,
			    TOPO_PROP_IMMUTABLE,
			    dnode->ddn_model, &err) != 0)) {
				topo_mod_dprintf(mod, "ses_set_expander_props: "
				    "set model error %s\n", topo_strerror(err));
			}

			if (dnode->ddn_serial && (topo_prop_set_string(tnode,
			    TOPO_PGROUP_STORAGE, TOPO_STORAGE_SERIAL_NUM,
			    TOPO_PROP_IMMUTABLE,
			    dnode->ddn_serial, &err) != 0)) {
				topo_mod_dprintf(mod, "ses_set_expander_props: "
				    "set serial error %s\n",
				    topo_strerror(err));
			}

			if (dnode->ddn_firm && (topo_prop_set_string(tnode,
			    TOPO_PGROUP_STORAGE,
			    TOPO_STORAGE_FIRMWARE_REV, TOPO_PROP_IMMUTABLE,
			    dnode->ddn_firm, &err) != 0)) {
				topo_mod_dprintf(mod, "ses_set_expander_props: "
				    "set firm error %s\n", topo_strerror(err));
			}
		}
	}

	return (0);

error:
	nvlist_free(auth);
	nvlist_free(fmri);
	return (-1);
}

/*
 * Create SAS expander specific props.
 */
/*ARGSUSED*/
static int
ses_set_connector_props(ses_enum_data_t *sdp, ses_enum_node_t *snp,
    tnode_t *tnode, int64_t phy_mask)
{
	ses_node_t *np = snp->sen_node;
	topo_mod_t *mod = sdp->sed_mod;
	nvlist_t *props;
	int err, i;
	uint64_t conntype;
	char phymask_str[17], *conntype_str;
	boolean_t   found;

	props = ses_node_props(np);

	/*
	 * convert phy mask to string.
	 */
	(void) snprintf(phymask_str, 17, "%llx", phy_mask);

	/* create the storage group */
	if (topo_pgroup_create(tnode, &storage_pgroup, &err) != 0) {
		topo_mod_dprintf(mod, "ses_set_expander_props: "
		    "create storage error %s\n", topo_strerror(err));
		return (-1);
	} else {
		/* set the SAS address prop of the expander. */
		if (topo_prop_set_string(tnode, TOPO_PGROUP_STORAGE,
		    TOPO_STORAGE_SAS_PHY_MASK, TOPO_PROP_IMMUTABLE,
		    phymask_str, &err) != 0) {
			topo_mod_dprintf(mod, "ses_set_expander_props: "
			    "set %S error %s\n", TOPO_STORAGE_SAS_PHY_MASK,
			    topo_strerror(err));
		}

		/* Get the connector type information for the expander */
		if (nvlist_lookup_uint64(props,
		    SES_SC_PROP_CONNECTOR_TYPE, &conntype) != 0) {
			topo_mod_dprintf(mod, "Failed to get prop %s.",
			    TOPO_STORAGE_SAS_PHY_MASK);
		} else {
			found = B_FALSE;
			for (i = 0; ; i++) {
				if (sas_connector_type_list[i].sct_type ==
				    SAS_CONNECTOR_TYPE_CODE_NOT_DEFINED) {
					break;
				}
				if (sas_connector_type_list[i].sct_type ==
				    conntype) {
					conntype_str =
					    sas_connector_type_list[i].sct_name;
					found = B_TRUE;
					break;
				}
			}

			if (!found) {
				if (conntype <
				    SAS_CONNECTOR_TYPE_CODE_NOT_DEFINED) {
					conntype_str =
					    SAS_CONNECTOR_TYPE_RESERVED;
				} else {
					conntype_str =
					    SAS_CONNECTOR_TYPE_NOT_DEFINED;
				}
			}

			/* set the phy count prop of the expander. */
			if (topo_prop_set_string(tnode, TOPO_PGROUP_STORAGE,
			    TOPO_STORAGE_SAS_CONNECTOR_TYPE,
			    TOPO_PROP_IMMUTABLE, conntype_str, &err) != 0) {
				topo_mod_dprintf(mod, "ses_set_expander_props: "
				    "set %S error %s\n", TOPO_PROP_PHY_COUNT,
				    topo_strerror(err));
			}
		}
	}

	return (0);
}

/*
 * Instantiate SAS expander nodes for a given ESC Electronics node(controller)
 * nodes.
 */
/*ARGSUSED*/
static int
ses_create_esc_sasspecific(ses_enum_data_t *sdp, ses_enum_node_t *snp,
    tnode_t *pnode, ses_enum_chassis_t *cp,
    boolean_t dorange)
{
	topo_mod_t *mod = sdp->sed_mod;
	tnode_t	*exptn, *contn;
	boolean_t found;
	sas_connector_phy_data_t connectors[64] = {0};
	uint64_t max;
	ses_enum_node_t *ctlsnp, *xsnp, *consnp;
	ses_node_t *np = snp->sen_node;
	nvlist_t *props, *psprops;
	uint64_t index, psindex, conindex, psstatus, i, j, count;
	int64_t cidxlist[256] = {0};
	int phycount;

	props = ses_node_props(np);

	if (nvlist_lookup_uint64(props, SES_PROP_ELEMENT_ONLY_INDEX,
	    &index) != 0)
		return (-1);

	/*
	 * For SES constroller node, check to see if there are
	 * associated SAS expanders.
	 */
	found = B_FALSE;
	max = 0;
	for (ctlsnp = topo_list_next(&cp->sec_nodes); ctlsnp != NULL;
	    ctlsnp = topo_list_next(ctlsnp)) {
		if (ctlsnp->sen_type == SES_ET_SAS_EXPANDER) {
			found = B_TRUE;
			if (ctlsnp->sen_instance > max)
				max = ctlsnp->sen_instance;
		}
	}

	/*
	 * No SAS expander found notthing to process.
	 */
	if (!found)
		return (0);

	topo_mod_dprintf(mod, "%s Controller %d: creating "
	    "%llu %s nodes", cp->sec_csn, index, max + 1, SASEXPANDER);

	/*
	 * The max number represent the number of elements
	 * deducted from the highest SES_PROP_ELEMENT_CLASS_INDEX
	 * of SET_ET_SAS_EXPANDER type element.
	 *
	 * There may be multiple ESC Electronics element(controllers)
	 * within JBOD(typicall two for redundancy) and SAS expander
	 * elements are associated with only one of them.  We are
	 * still creating the range based max number here.
	 * That will cover the case that all expanders are associated
	 * with one SES controller.
	 */
	if (dorange && topo_node_range_create(mod, pnode,
	    SASEXPANDER, 0, max) != 0) {
		topo_mod_dprintf(mod,
		    "topo_node_create_range() failed: %s",
		    topo_mod_errmsg(mod));
		return (-1);
	}

	/*
	 * Search exapnders with the parent index matching with
	 * ESC Electronics element index.
	 * Note the index used here is a global index across
	 * SES elements.
	 */
	for (xsnp = topo_list_next(&cp->sec_nodes); xsnp != NULL;
	    xsnp = topo_list_next(xsnp)) {
		if (xsnp->sen_type == SES_ET_SAS_EXPANDER) {
			/*
			 * get the parent ESC controller.
			 */
			psprops = ses_node_props(xsnp->sen_node);
			if (nvlist_lookup_uint64(psprops,
			    SES_PROP_STATUS_CODE, &psstatus) == 0) {
				if (psstatus == SES_ESC_NOT_INSTALLED) {
					/*
					 * Not installed.
					 * Don't create a ndoe.
					 */
					continue;
				}
			} else {
				/*
				 * The element should have status code.
				 * If not there is no way to find
				 * out if the expander element exist or
				 * not.
				 */
				continue;
			}

			/* Get the physical parent index to compare. */
			if (nvlist_lookup_uint64(psprops,
			    LIBSES_PROP_PHYS_PARENT, &psindex) == 0) {
				if (index == psindex) {
		/* indentation moved forward */
		/*
		 * Handle basic node information of SAS expander
		 * element - binding to parent node and
		 * allocating FMRI...
		 */
		if (ses_create_generic(sdp, xsnp, pnode, pnode, SASEXPANDER,
		    "SAS-EXPANDER", &exptn) != 0)
			continue;
		/*
		 * Now handle SAS expander unique portion of node creation.
		 * The max nubmer of the phy count is 256 since SES-2
		 * defines as 1 byte field.  The cidxlist has the same
		 * number of elements.
		 *
		 * We use size 64 array to store the connectors.
		 * Typically a connectors associated with 4 phys so that
		 * matches with the max number of connecters associated
		 * with an expander.
		 * The phy count goes up to 38 for Sun supported
		 * JBOD.
		 */
		(void) memset(cidxlist, 0, sizeof (int64_t) * 64);
		if (ses_set_expander_props(sdp, xsnp, pnode, exptn, &phycount,
		    cidxlist) != 0) {
			/*
			 * error on getting specific prop failed.
			 * continue on.  Note that the node is
			 * left bound.
			 */
			continue;
		}

		/*
		 * count represetns the number of connectors discovered so far.
		 */
		count = 0;
		(void) memset(connectors, 0,
		    sizeof (sas_connector_phy_data_t) * 64);
		for (i = 0; i < phycount; i++) {
			if (cidxlist[i] != -1) {
				/* connector index is valid. */
				for (j = 0; j < count; j++) {
					if (connectors[j].scpd_index ==
					    cidxlist[i]) {
						/*
						 * Just update phy mask.
						 * The postion for connector
						 * index lists(cidxlist index)
						 * is set.
						 */
						connectors[j].scpd_pm =
						    connectors[j].scpd_pm |
						    (1ULL << i);
						break;
					}
				}
				/*
				 * If j and count matche a  new connector
				 * index is found.
				 */
				if (j == count) {
					/* add a new index and phy mask. */
					connectors[count].scpd_index =
					    cidxlist[i];
					connectors[count].scpd_pm =
					    connectors[count].scpd_pm |
					    (1ULL << i);
					count++;
				}
			}
		}

		/*
		 * create range for the connector nodes.
		 * The class index of the ses connector element
		 * is set as the instance nubmer for the node.
		 * Even though one expander may not have all connectors
		 * are associated with we are creating the range with
		 * max possible instance number.
		 */
		found = B_FALSE;
		max = 0;
		for (consnp = topo_list_next(&cp->sec_nodes);
		    consnp != NULL; consnp = topo_list_next(consnp)) {
			if (consnp->sen_type == SES_ET_SAS_CONNECTOR) {
				psprops = ses_node_props(consnp->sen_node);
				found = B_TRUE;
				if (consnp->sen_instance > max)
					max = consnp->sen_instance;
			}
		}

		/*
		 * No SAS connector found nothing to process.
		 */
		if (!found)
			return (0);

		if (dorange && topo_node_range_create(mod, exptn,
		    RECEPTACLE, 0, max) != 0) {
			topo_mod_dprintf(mod,
			    "topo_node_create_range() failed: %s",
			    topo_mod_errmsg(mod));
			return (-1);
		}

		/* search matching connector element using the index. */
		for (i = 0; i < count; i++) {
			found = B_FALSE;
			for (consnp = topo_list_next(&cp->sec_nodes);
			    consnp != NULL; consnp = topo_list_next(consnp)) {
				if (consnp->sen_type == SES_ET_SAS_CONNECTOR) {
					psprops = ses_node_props(
					    consnp->sen_node);
					/*
					 * Get the physical parent index to
					 * compare.
					 * The connector elements are children
					 * of ESC Electronics element even
					 * though we enumerate them under
					 * an expander in libtopo.
					 */
					if (nvlist_lookup_uint64(psprops,
					    SES_PROP_ELEMENT_ONLY_INDEX,
					    &conindex) == 0) {
						if (conindex ==
						    connectors[i].scpd_index) {
							found = B_TRUE;
							break;
						}
					}
				}
			}

			/* now create a libtopo node. */
			if (found) {
				/* Create generic props. */
				if (ses_create_generic(sdp, consnp, exptn,
				    topo_node_parent(exptn),
				    RECEPTACLE, "RECEPTACLE", &contn) !=
				    0) {
					continue;
				}
				/* Create connector specific props. */
				if (ses_set_connector_props(sdp, consnp,
				    contn, connectors[i].scpd_pm) != 0) {
					continue;
				}
				if (topo_method_register(mod, contn,
				    ses_recep_methods) != 0) {
					topo_mod_dprintf(mod,
					    "topo_method_register() failed: "
					    "%s",
					    topo_mod_errmsg(mod));
					continue;
				}

			}
		}
		/* end indentation change */
				}
			}
		}
	}

	return (0);
}

/*
 * Instantiate any protocol specific portion of a node.
 */
/*ARGSUSED*/
static int
ses_create_protocol_specific(ses_enum_data_t *sdp, ses_enum_node_t *snp,
    tnode_t *pnode, uint64_t type, ses_enum_chassis_t *cp,
    boolean_t dorange)
{

	if (type == SES_ET_ESC_ELECTRONICS) {
		/* create SAS specific children(expanders and connectors. */
		return (ses_create_esc_sasspecific(sdp, snp, pnode, cp,
		    dorange));
	}

	return (0);
}

/*
 * Instantiate any children of a given type.
 */
static int
ses_create_children(ses_enum_data_t *sdp, tnode_t *pnode, uint64_t type,
    const char *nodename, const char *defaultlabel, ses_enum_chassis_t *cp,
    boolean_t dorange)
{
	topo_mod_t *mod = sdp->sed_mod;
	boolean_t found;
	uint64_t max;
	ses_enum_node_t *snp;
	tnode_t	*tn;

	/*
	 * First go through and count how many matching nodes we have.
	 */
	max = 0;
	found = B_FALSE;
	for (snp = topo_list_next(&cp->sec_nodes); snp != NULL;
	    snp = topo_list_next(snp)) {
		if (snp->sen_type == type) {
			found = B_TRUE;
			if (snp->sen_instance > max)
				max = snp->sen_instance;
		}
	}

	/*
	 * No enclosure should export both DEVICE and ARRAY_DEVICE elements.
	 * Since we map both of these to 'disk', if an enclosure does this, we
	 * just ignore the array elements.
	 */
	if (!found ||
	    (type == SES_ET_ARRAY_DEVICE && cp->sec_hasdev))
		return (0);

	topo_mod_dprintf(mod, "%s: creating %llu %s nodes",
	    cp->sec_csn, max + 1, nodename);

	if (dorange && topo_node_range_create(mod, pnode,
	    nodename, 0, max) != 0) {
		topo_mod_dprintf(mod,
		    "topo_node_create_range() failed: %s",
		    topo_mod_errmsg(mod));
		return (-1);
	}

	for (snp = topo_list_next(&cp->sec_nodes); snp != NULL;
	    snp = topo_list_next(snp)) {
		if (snp->sen_type == type) {
			/*
			 * With flat layout of ses nodes there is no
			 * way to find out the direct FRU for a node.
			 * Passing NULL for fru topo node.  Note that
			 * ses_create_children_from_phys_tree() provides
			 * the actual direct FRU for a node.
			 */
			if (ses_create_generic(sdp, snp, pnode, NULL,
			    nodename, defaultlabel, &tn) != 0)
				return (-1);
			/*
			 * For some SES element there may be protocol specific
			 * information to process.   Here we are processing
			 * the association between enclosure controller and
			 * SAS expanders.
			 */
			if (type == SES_ET_ESC_ELECTRONICS) {
				/* create SAS expander node */
				if (ses_create_protocol_specific(sdp, snp,
				    tn, type, cp, dorange) != 0) {
					return (-1);
				}
			}

		}
	}

	return (0);
}

/*
 * Instantiate a new subchassis instance in the topology.
 */
static int
ses_create_subchassis(ses_enum_data_t *sdp, tnode_t *pnode,
    ses_enum_chassis_t *scp)
{
	topo_mod_t *mod = sdp->sed_mod;
	tnode_t *tn;
	nvlist_t *props;
	nvlist_t *auth = NULL, *fmri = NULL;
	uint64_t instance = scp->sec_instance;
	char *desc;
	char *clean_label = NULL, label[128];
	char **paths;
	int i, err;
	ses_enum_target_t *stp;
	int ret = -1;

	/*
	 * Copy authority information from parent enclosure node
	 */
	if ((auth = topo_mod_auth(mod, pnode)) == NULL)
		goto error;

	/*
	 * Record the subchassis serial number in the FMRI.
	 * For now, we assume that logical id is the subchassis serial number.
	 * If this assumption changes in future, then the following
	 * piece of code will need to be updated via an RFE.
	 */
	if ((fmri = topo_mod_hcfmri(mod, pnode, FM_HC_SCHEME_VERSION,
	    SUBCHASSIS, (topo_instance_t)instance, NULL, auth, NULL, NULL,
	    NULL)) == NULL) {
		topo_mod_dprintf(mod, "topo_mod_hcfmri() failed: %s",
		    topo_mod_errmsg(mod));
		goto error;
	}

	if ((tn = topo_node_bind(mod, pnode, SUBCHASSIS,
	    instance, fmri)) == NULL) {
		topo_mod_dprintf(mod, "topo_node_bind() failed: %s",
		    topo_mod_errmsg(mod));
		goto error;
	}

	props = ses_node_props(scp->sec_enclosure);

	/*
	 * Look for the subchassis label in the following order:
	 *	<ses-description>
	 *	<ses-class-description> <instance>
	 *	<default-type-label> <instance>
	 *
	 * For subchassis, the default label is "SUBCHASSIS"
	 */
	if (nvlist_lookup_string(props, SES_PROP_DESCRIPTION, &desc) != 0 ||
	    desc[0] == '\0') {
		if (nvlist_lookup_string(props, SES_PROP_CLASS_DESCRIPTION,
		    &desc) == 0 && desc[0] != '\0')
			(void) snprintf(label, sizeof (label), "%s %llu", desc,
			    instance);
		else
			(void) snprintf(label, sizeof (label),
			    "SUBCHASSIS %llu", instance);
		desc = label;
	}

	if ((clean_label = topo_mod_clean_str(mod, desc)) == NULL)
		goto error;

	if (topo_prop_set_string(tn, TOPO_PGROUP_PROTOCOL, TOPO_PROP_LABEL,
	    TOPO_PROP_MUTABLE, clean_label, &err) < 0)
		goto error;

	if (ses_set_standard_props(mod, NULL, tn, NULL,
	    ses_node_id(scp->sec_enclosure), scp->sec_target->set_devpath) != 0)
		goto error;

	/*
	 * Set the 'chassis-type' property for this subchassis.  This is either
	 * 'ses-class-description' or 'subchassis'.
	 */
	if (nvlist_lookup_string(props, SES_PROP_CLASS_DESCRIPTION, &desc) != 0)
		desc = "subchassis";

	if (topo_prop_set_string(tn, TOPO_PGROUP_SES,
	    TOPO_PROP_CHASSIS_TYPE, TOPO_PROP_IMMUTABLE, desc, &err) != 0) {
		topo_mod_dprintf(mod, "failed to create property %s: %s\n",
		    TOPO_PROP_CHASSIS_TYPE, topo_strerror(err));
		goto error;
	}

	/*
	 * For enclosures, we want to include all possible targets (for upgrade
	 * purposes).
	 */
	for (i = 0, stp = topo_list_next(&scp->sec_targets); stp != NULL;
	    stp = topo_list_next(stp), i++)
		;

	verify(i != 0);
	paths = alloca(i * sizeof (char *));

	for (i = 0, stp = topo_list_next(&scp->sec_targets); stp != NULL;
	    stp = topo_list_next(stp), i++)
		paths[i] = stp->set_devpath;

	if (topo_prop_set_string_array(tn, TOPO_PGROUP_SES,
	    TOPO_PROP_PATHS, TOPO_PROP_IMMUTABLE, (const char **)paths,
	    i, &err) != 0) {
		topo_mod_dprintf(mod, "failed to create property %s: %s\n",
		    TOPO_PROP_PATHS, topo_strerror(err));
		goto error;
	}

	if (topo_method_register(mod, tn, ses_enclosure_methods) != 0) {
		topo_mod_dprintf(mod, "topo_method_register() failed: %s",
		    topo_mod_errmsg(mod));
		goto error;
	}

	/*
	 * Create the nodes for controllers and bays.
	 */
	if (ses_create_children(sdp, tn, SES_ET_ESC_ELECTRONICS,
	    CONTROLLER, "CONTROLLER", scp, B_TRUE) != 0 ||
	    ses_create_children(sdp, tn, SES_ET_DEVICE,
	    BAY, "BAY", scp, B_TRUE) != 0 ||
	    ses_create_children(sdp, tn, SES_ET_ARRAY_DEVICE,
	    BAY, "BAY", scp, B_TRUE) != 0)
		goto error;

	ret = 0;

error:
	nvlist_free(auth);
	nvlist_free(fmri);
	topo_mod_strfree(mod, clean_label);
	return (ret);
}

/*
 * Function we use to insert a node.
 */
static int
ses_phys_tree_insert(topo_mod_t *mod, ses_phys_tree_t **sproot,
    ses_phys_tree_t *child)
{
	uint64_t ppindex, eindex, pindex;
	ses_phys_tree_t *node_ptr;
	int ret = 0;

	assert(sproot != NULL);
	assert(child != NULL);

	if (*sproot == NULL) {
		*sproot = child;
		return (0);
	}

	pindex = child->spt_pindex;
	ppindex = (*sproot)->spt_pindex;
	eindex = (*sproot)->spt_eonlyindex;

	/*
	 * If the element only index of the root is same as the physical
	 * parent index of a node to be added, add the node as a child of
	 * the current root.
	 */
	if (eindex == pindex) {
		(void) ses_phys_tree_insert(mod, &(*sproot)->spt_child, child);
		child->spt_parent = *sproot;
	} else if (ppindex == pindex) {
		/*
		 * if the physical parent of the current root and the child
		 * is same, then this should be a sibling node.
		 * Siblings can be different element types and arrange
		 * them by group.
		 */
		if ((*sproot)->spt_senumnode->sen_type ==
		    child->spt_senumnode->sen_type) {
			child->spt_sibling = *sproot;
			*sproot = child;
		} else {
			/* add a node in front of matching element type. */
			node_ptr = *sproot;
			while (node_ptr->spt_sibling != NULL) {
				if (node_ptr->spt_sibling->
				    spt_senumnode->sen_type ==
				    child->spt_senumnode->sen_type) {
					child->spt_sibling =
					    node_ptr->spt_sibling;
					node_ptr->spt_sibling = child;
					break;
				}
				node_ptr = node_ptr->spt_sibling;
			}
			/* no matching.  Add the child at the end. */
			if (node_ptr->spt_sibling == NULL) {
				node_ptr->spt_sibling = child;
			}
		}
		child->spt_parent = (*sproot)->spt_parent;
	} else {
		/*
		 * The root and the node is not directly related.
		 * Try to insert to the child sub-tree first and then try to
		 * insert to the sibling sub-trees.  If fails for both
		 * the caller will retry insertion later.
		 */
		if ((*sproot)->spt_child) {
			ret = ses_phys_tree_insert(mod, &(*sproot)->spt_child,
			    child);
		}
		if ((*sproot)->spt_child == NULL || ret != 0) {
			if ((*sproot)->spt_sibling) {
				ret = ses_phys_tree_insert(mod,
				    &(*sproot)->spt_sibling, child);
			} else {
				ret = 1;
			}
		}
		return (ret);
	}
	return (0);
}

/*
 * Construct tree view of ses elements through parent phyiscal element index.
 * The root of tree is already constructed using the enclosure element.
 */
static int
ses_construct_phys_tree(ses_enum_data_t *sdp, ses_enum_chassis_t *cp,
    ses_phys_tree_t *sproot)
{
	ses_enum_node_t *snp;
	ses_phys_tree_t	*child;
	ses_phys_tree_t	*u_watch = NULL;
	ses_phys_tree_t	*u_head = NULL;
	ses_phys_tree_t	*u_tail = NULL;
	int u_inserted = 0, u_left = 0;
	nvlist_t *props;
	topo_mod_t *mod = sdp->sed_mod;

	for (snp = topo_list_next(&cp->sec_nodes); snp != NULL;
	    snp = topo_list_next(snp)) {
		if ((child = topo_mod_zalloc(mod,
		    sizeof (ses_phys_tree_t))) == NULL) {
			topo_mod_dprintf(mod,
			    "failed to allocate root.");
			return (-1);
		}
		child->spt_snode = snp->sen_node;
		props = ses_node_props(snp->sen_node);
		if (nvlist_lookup_uint64(props,
		    LIBSES_PROP_PHYS_PARENT, &child->spt_pindex) != 0) {
			/*
			 * the prop should exist. continue to see if
			 * we can build a partial tree with other elements.
			 */
			topo_mod_dprintf(mod,
			    "ses_construct_phys_tree(): Failed to find prop %s "
			    "on ses element type %d and instance %d "
			    "(CSN %s).", LIBSES_PROP_PHYS_PARENT,
			    snp->sen_type, snp->sen_instance, cp->sec_csn);
			topo_mod_free(mod, child, sizeof (ses_phys_tree_t));
			continue;
		} else {
			if (nvlist_lookup_boolean_value(props,
			    LIBSES_PROP_FRU, &child->spt_isfru) != 0) {
				topo_mod_dprintf(mod,
				    "ses_construct_phys_tree(): Failed to "
				    "find prop %s on ses element type %d "
				    "and instance %d (CSN %s).",
				    LIBSES_PROP_FRU,
				    snp->sen_type, snp->sen_instance,
				    cp->sec_csn);
				/*
				 * Ignore if the prop doesn't exist.
				 * Note that the enclosure itself should be
				 * a FRU so if no FRU found the enclosure FRU
				 * can be a direct FRU.
				 */
			}
			verify(nvlist_lookup_uint64(props,
			    SES_PROP_ELEMENT_ONLY_INDEX,
			    &child->spt_eonlyindex) == 0);
			verify(nvlist_lookup_uint64(props,
			    SES_PROP_ELEMENT_CLASS_INDEX,
			    &child->spt_cindex) == 0);
		}
		child->spt_senumnode = snp;
		if (ses_phys_tree_insert(mod, &sproot, child) != 0) {
			/* collect unresolved element to process later. */
			if (u_head == NULL) {
				u_head = child;
				u_tail = child;
			} else {
				child->spt_sibling = u_head;
				u_head = child;
			}
		}
	}

	/*
	 * The parent of a child node may not be inserted yet.
	 * Trying to insert the child until no child is left or
	 * no child is not added further.  For the latter
	 * the hierarchical relationship between elements
	 * should be checked through SUNW,FRUID page.
	 * u_watch is a watch dog to check the prgress of unresolved
	 * node.
	 */
	u_watch = u_tail;
	while (u_head) {
		child = u_head;
		u_head = u_head->spt_sibling;
		if (u_head == NULL)
			u_tail = NULL;
		child->spt_sibling = NULL;
		if (ses_phys_tree_insert(mod, &sproot, child) != 0) {
			u_tail->spt_sibling = child;
			u_tail = child;
			if (child == u_watch) {
				/*
				 * We just scanned one round for the
				 * unresolved list. Check to see whether we
				 * have nodes inserted, if none, we should
				 * break in case of an indefinite loop.
				 */
				if (u_inserted == 0) {
					/*
					 * Indicate there is unhandled node.
					 * Chain free the whole unsolved
					 * list here.
					 */
					u_left++;
					break;
				} else {
					u_inserted = 0;
					u_watch = u_tail;
				}
			}
		} else {
			/*
			 * We just inserted one rpnode, increment the
			 * unsolved_inserted counter. We will utilize this
			 * counter to detect an indefinite insertion loop.
			 */
			u_inserted++;
			if (child == u_watch) {
				/*
				 * watch dog node itself is inserted.
				 * Set it to the tail and refresh the watching.
				 */
				u_watch = u_tail;
				u_inserted = 0;
				u_left = 0;
			}
		}
	}

	/* check if there is left out unresolved nodes. */
	if (u_left) {
		topo_mod_dprintf(mod, "ses_construct_phys_tree(): "
		    "Failed to construct physical view of the following "
		    "ses elements of Chassis CSN %s.", cp->sec_csn);
		while (u_head) {
			u_tail = u_head->spt_sibling;
			topo_mod_dprintf(mod,
			    "\telement type (%d) and instance (%d)",
			    u_head->spt_senumnode->sen_type,
			    u_head->spt_senumnode->sen_instance);
			topo_mod_free(mod, u_head, sizeof (ses_phys_tree_t));
			u_head = u_tail;
		}
		return (-1);
	}

	return (0);
}

/*
 * Free the whole phys tree.
 */
static void ses_phys_tree_free(topo_mod_t *mod, ses_phys_tree_t *sproot)
{
	if (sproot == NULL)
		return;

	/* Free child tree. */
	if (sproot->spt_child) {
		ses_phys_tree_free(mod, sproot->spt_child);
	}

	/* Free sibling trees. */
	if (sproot->spt_sibling) {
		ses_phys_tree_free(mod, sproot->spt_sibling);
	}

	/* Free root node itself. */
	topo_mod_free(mod, sproot, sizeof (ses_phys_tree_t));
}

/*
 * Parses phys_enum_type table to get the index of the given type.
 */
static boolean_t
is_type_enumerated(ses_phys_tree_t *node, int *index)
{
	int i;

	for (i = 0; i < N_PHYS_ENUM_TYPES; i++) {
		if (node->spt_senumnode->sen_type ==
		    phys_enum_type_list[i].pet_type) {
			*index = i;
			return (B_TRUE);
		}
	}
	return (B_FALSE);
}

/*
 * Recusrive routine for top-down enumeration of the tree.
 */
static int
ses_enumerate_node(ses_enum_data_t *sdp, tnode_t *pnode, ses_enum_chassis_t *cp,
    ses_phys_tree_t *parent, int mrange[])
{
	topo_mod_t *mod = sdp->sed_mod;
	ses_phys_tree_t *child = NULL;
	int i, ret = 0, ret_ch;
	uint64_t prevtype = SES_ET_UNSPECIFIED;
	ses_phys_tree_t *dirfru = NULL;
	tnode_t *tn = NULL, *frutn = NULL;

	if (parent == NULL) {
		return (0);
	}

	for (child = parent->spt_child; child != NULL;
	    child = child->spt_sibling) {
		if (is_type_enumerated(child, &i)) {
			if (prevtype != phys_enum_type_list[i].pet_type) {
				/* check if range needs to be created. */
				if (phys_enum_type_list[i].pet_dorange &&
				    topo_node_range_create(mod, pnode,
				    phys_enum_type_list[i].pet_nodename, 0,
				    mrange[i]) != 0) {
					topo_mod_dprintf(mod,
					    "topo_node_create_range() failed: "
					    "%s", topo_mod_errmsg(mod));
					return (-1);
				}
				prevtype = phys_enum_type_list[i].pet_type;
			}

			if (!(child->spt_isfru)) {
				for (dirfru = parent; dirfru != NULL;
				    dirfru = dirfru->spt_parent) {
					if (dirfru->spt_isfru) {
						break;
					}
				}
				/* found direct FRU node. */
				if (dirfru) {
					frutn = dirfru->spt_tnode;
				} else {
					frutn = NULL;
				}
			} else {
				frutn = NULL;
			}

			if (ses_create_generic(sdp, child->spt_senumnode,
			    pnode, frutn, phys_enum_type_list[i].pet_nodename,
			    phys_enum_type_list[i].pet_defaultlabel, &tn) != 0)
				return (-1);

			child->spt_tnode = tn;
			/*
			 * For some SES element there may be protocol specific
			 * information to process.   Here we are processing
			 * the association between enclosure controller and
			 * SAS expanders.
			 */
			if (phys_enum_type_list[i].pet_type ==
			    SES_ET_ESC_ELECTRONICS) {
				/* create SAS expander node */
				if (ses_create_protocol_specific(sdp,
				    child->spt_senumnode, tn,
				    phys_enum_type_list[i].pet_type,
				    cp, phys_enum_type_list[i].pet_dorange) !=
				    0) {
					return (-1);
				}
			}
		} else {
			continue;
		}
		ret_ch = ses_enumerate_node(sdp, tn, cp, child, mrange);
		if (ret_ch)
			ret = ret_ch; /* there was an error and set the ret. */
	}

	return (ret);
}

/*
 * Instantiate types of nodes that are specified in the hierarchy
 * element type list.
 */
static int
ses_create_children_from_phys_tree(ses_enum_data_t *sdp, tnode_t *pnode,
    ses_enum_chassis_t *cp, ses_phys_tree_t *phys_tree)
{
	topo_mod_t *mod = sdp->sed_mod;
	int mrange[N_PHYS_ENUM_TYPES] = { 0 };
	ses_enum_node_t *snp;
	int i, ret;

	/*
	 * First get max range for each type of element to be enumerated.
	 */
	for (i = 0; i < N_PHYS_ENUM_TYPES; i++) {
		if (phys_enum_type_list[i].pet_dorange) {
			for (snp = topo_list_next(&cp->sec_nodes); snp != NULL;
			    snp = topo_list_next(snp)) {
				if (snp->sen_type ==
				    phys_enum_type_list[i].pet_type) {
					if (snp->sen_instance > mrange[i])
						mrange[i] =
						    snp->sen_instance;
				}
			}
		}
	}

	topo_mod_dprintf(mod, "%s: creating nodes from FRU hierarchy tree.",
	    cp->sec_csn);

	if ((ret = ses_enumerate_node(sdp, pnode, cp, phys_tree, mrange)) !=
	    0) {
		topo_mod_dprintf(mod,
		    "ses_create_children_from_phys_tree() failed: ");
		return (ret);
	}

	return (0);
}

/*
 * Instantiate a new chassis instance in the topology.
 */
static int
ses_create_chassis(ses_enum_data_t *sdp, tnode_t *pnode, ses_enum_chassis_t *cp)
{
	topo_mod_t *mod = sdp->sed_mod;
	nvlist_t *props;
	char *raw_manufacturer, *raw_model, *raw_revision;
	char *manufacturer = NULL, *model = NULL, *product = NULL;
	char *revision = NULL;
	char *serial;
	char **paths;
	size_t prodlen;
	tnode_t *tn;
	nvlist_t *fmri = NULL, *auth = NULL;
	int ret = -1;
	ses_enum_node_t *snp;
	ses_enum_target_t *stp;
	ses_enum_chassis_t *scp;
	int i, err;
	uint64_t sc_count = 0, pindex;
	ses_phys_tree_t	*sproot = NULL;
	hrtime_t start;
	hrtime_t end;
	double duration;

	/*
	 * Ignore any internal enclosures.
	 */
	if (cp->sec_internal)
		return (0);

	/*
	 * Check to see if there are any devices presennt in the chassis.  If
	 * not, ignore the chassis alltogether.  This is most useful for
	 * ignoring internal HBAs that present a SES target but don't actually
	 * manage any of the devices.
	 */
	for (snp = topo_list_next(&cp->sec_nodes); snp != NULL;
	    snp = topo_list_next(snp)) {
		if (snp->sen_type == SES_ET_DEVICE ||
		    snp->sen_type == SES_ET_ARRAY_DEVICE)
			break;
	}

	if (snp == NULL)
		return (0);

	props = ses_node_props(cp->sec_enclosure);

	/*
	 * We use the following property mappings:
	 *
	 * manufacturer		vendor-id
	 * model		product-id
	 * serial-number	libses-chassis-serial
	 */
	verify(nvlist_lookup_string(props, SES_EN_PROP_VID,
	    &raw_manufacturer) == 0);
	verify(nvlist_lookup_string(props, SES_EN_PROP_PID, &raw_model) == 0);
	verify(nvlist_lookup_string(props, SES_EN_PROP_REV,
	    &raw_revision) == 0);
	verify(nvlist_lookup_string(props, LIBSES_EN_PROP_CSN, &serial) == 0);

	/*
	 * To construct the authority information, we 'clean' each string by
	 * removing any offensive characters and trimmming whitespace.  For the
	 * 'product-id', we use a concatenation of 'manufacturer-model'.  We
	 * also take the numerical serial number and convert it to a string.
	 */
	if ((manufacturer = topo_mod_clean_str(mod, raw_manufacturer)) ==
	    NULL || (model = topo_mod_clean_str(mod, raw_model)) == NULL ||
	    (revision = topo_mod_clean_str(mod, raw_revision)) == NULL) {
		goto error;
	}

	prodlen = strlen(manufacturer) + strlen(model) + 2;
	if ((product = topo_mod_alloc(mod, prodlen)) == NULL)
		goto error;

	(void) snprintf(product, prodlen, "%s-%s", manufacturer, model);

	/*
	 * Construct the topo node and bind it to our parent.
	 */
	if (topo_mod_nvalloc(mod, &auth, NV_UNIQUE_NAME) != 0)
		goto error;

	if (nvlist_add_string(auth, FM_FMRI_AUTH_PRODUCT, product) != 0 ||
	    nvlist_add_string(auth, FM_FMRI_AUTH_CHASSIS, serial) != 0) {
		(void) topo_mod_seterrno(mod, EMOD_NVL_INVAL);
		goto error;
	}

	/*
	 * We pass NULL for the parent FMRI because there is no resource
	 * associated with it.  For the toplevel enclosure, we leave the
	 * serial/part/revision portions empty, which are reserved for
	 * individual components within the chassis.
	 */
	if ((fmri = topo_mod_hcfmri(mod, NULL, FM_HC_SCHEME_VERSION,
	    SES_ENCLOSURE, cp->sec_instance, NULL, auth,
	    model, revision, serial)) == NULL) {
		topo_mod_dprintf(mod, "topo_mod_hcfmri() failed: %s",
		    topo_mod_errmsg(mod));
		goto error;
	}

	if ((tn = topo_node_bind(mod, pnode, SES_ENCLOSURE,
	    cp->sec_instance, fmri)) == NULL) {
		topo_mod_dprintf(mod, "topo_node_bind() failed: %s",
		    topo_mod_errmsg(mod));
		goto error;
	}

	if (topo_method_register(mod, tn, ses_enclosure_methods) != 0) {
		topo_mod_dprintf(mod,
		    "topo_method_register() failed: %s",
		    topo_mod_errmsg(mod));
		goto error;
	}

	if (ses_set_standard_props(mod, NULL, tn, auth,
	    ses_node_id(cp->sec_enclosure), cp->sec_target->set_devpath) != 0)
		goto error;

	/*
	 * For enclosures, we want to include all possible targets (for upgrade
	 * purposes).
	 */
	for (i = 0, stp = topo_list_next(&cp->sec_targets); stp != NULL;
	    stp = topo_list_next(stp), i++)
		;

	verify(i != 0);
	paths = alloca(i * sizeof (char *));

	for (i = 0, stp = topo_list_next(&cp->sec_targets); stp != NULL;
	    stp = topo_list_next(stp), i++)
		paths[i] = stp->set_devpath;


	if (topo_prop_set_string_array(tn, TOPO_PGROUP_SES,
	    TOPO_PROP_PATHS, TOPO_PROP_IMMUTABLE, (const char **)paths,
	    i, &err) != 0) {
		topo_mod_dprintf(mod,
		    "failed to create property %s: %s\n",
		    TOPO_PROP_PATHS, topo_strerror(err));
		goto error;
	}

	if (nvlist_lookup_uint64(props,
	    LIBSES_PROP_PHYS_PARENT, &pindex) == 0) {
		start = gethrtime(); /* to mearusre performance */
		/*
		 * The enclosure is supported through SUNW,FRUID.
		 * Need to enumerate the nodes through hierarchical order.
		 */
		if ((sproot = topo_mod_zalloc(mod,
		    sizeof (ses_phys_tree_t))) == NULL) {
			topo_mod_dprintf(mod,
			    "failed to allocate root: %s\n",
			    topo_strerror(err));
			goto error;
		}
		sproot->spt_pindex = pindex;
		if (nvlist_lookup_boolean_value(props,
		    LIBSES_PROP_FRU, &sproot->spt_isfru) != 0) {
			topo_mod_dprintf(mod,
			    "ses_create_chassis(): Failed to find prop %s "
			    "on enclosure element (CSN %s).",
			    LIBSES_PROP_FRU, cp->sec_csn);
			/* an enclosure should be a FRU. continue to process. */
			sproot->spt_isfru = B_TRUE;
		}
		if (nvlist_lookup_uint64(props,
		    SES_PROP_ELEMENT_ONLY_INDEX,
		    &sproot->spt_eonlyindex) != 0) {
			topo_mod_dprintf(mod,
			    "ses_create_chassis(): Failed to find prop %s "
			    "on enclosure element (CSN %s).",
			    LIBSES_PROP_PHYS_PARENT, cp->sec_csn);
			topo_mod_free(mod, sproot, sizeof (ses_phys_tree_t));
			goto error;
		}
		if (sproot->spt_pindex != sproot->spt_eonlyindex) {
			topo_mod_dprintf(mod, "ses_create_chassis(): "
			    "Enclosure element(CSN %s) should have "
			    "itself as the parent to be the root node "
			    "of FRU hierarchical tree.)", cp->sec_csn);
			topo_mod_free(mod, sproot, sizeof (ses_phys_tree_t));
			goto error;
		} else {
			sproot->spt_snode = cp->sec_enclosure;
			sproot->spt_tnode = tn;
			/* construct a tree. */
			if (ses_construct_phys_tree(sdp, cp, sproot) != 0) {
				topo_mod_dprintf(mod, "ses_create_chassis(): "
				    "Failed to construct FRU hierarchical "
				    "tree on enclosure (CSN %s.)",
				    cp->sec_csn);
			}

			/* enumerate elements from the tree. */
			if (ses_create_children_from_phys_tree(sdp, tn, cp,
			    sproot) != 0) {
				topo_mod_dprintf(mod, "ses_create_chassis(): "
				    "Failed to create children topo nodes out "
				    "of FRU hierarchical tree on enclosure "
				    "(CSN %s).", cp->sec_csn);
			}
			/* destroy the phys tree. */
			ses_phys_tree_free(mod, sproot);
		}

		end = gethrtime();
		duration = end - start;
		duration /= HR_SECOND;
		topo_mod_dprintf(mod,
		    "FRU boundary tree based enumeration: %.6f seconds",
		    duration);
	} else {
		/*
		 * Create the nodes for power supplies, fans, controllers and
		 * devices.  Note that SAS exopander nodes and connector nodes
		 * are handled through protocol specific processing of
		 * controllers.
		 */
		if (ses_create_children(sdp, tn, SES_ET_POWER_SUPPLY,
		    PSU, "PSU", cp, B_TRUE) != 0 ||
		    ses_create_children(sdp, tn, SES_ET_COOLING,
		    FAN, "FAN", cp, B_TRUE) != 0 ||
		    ses_create_children(sdp, tn, SES_ET_ESC_ELECTRONICS,
		    CONTROLLER, "CONTROLLER", cp, B_TRUE) != 0 ||
		    ses_create_children(sdp, tn, SES_ET_DEVICE,
		    BAY, "BAY", cp, B_TRUE) != 0 ||
		    ses_create_children(sdp, tn, SES_ET_ARRAY_DEVICE,
		    BAY, "BAY", cp, B_TRUE) != 0)
			goto error;
	}

	if (cp->sec_maxinstance >= 0 &&
	    (topo_node_range_create(mod, tn, SUBCHASSIS, 0,
	    cp->sec_maxinstance) != 0)) {
		topo_mod_dprintf(mod, "topo_node_create_range() failed: %s",
		    topo_mod_errmsg(mod));
		goto error;
	}

	for (scp = topo_list_next(&cp->sec_subchassis); scp != NULL;
	    scp = topo_list_next(scp)) {

		if (ses_create_subchassis(sdp, tn, scp) != 0)
			goto error;

		topo_mod_dprintf(mod, "created Subchassis node with "
		    "instance %u\nand target (%s) under Chassis with CSN %s",
		    scp->sec_instance, scp->sec_target->set_devpath,
		    cp->sec_csn);

		sc_count++;
	}

	topo_mod_dprintf(mod, "%s: created %llu %s nodes",
	    cp->sec_csn, sc_count, SUBCHASSIS);

	cp->sec_target->set_refcount++;
	topo_node_setspecific(tn, cp->sec_target);

	ret = 0;
error:
	topo_mod_strfree(mod, manufacturer);
	topo_mod_strfree(mod, model);
	topo_mod_strfree(mod, revision);
	topo_mod_strfree(mod, product);

	nvlist_free(fmri);
	nvlist_free(auth);
	return (ret);
}

/*
 * Create a bay node explicitly enumerated via XML.
 */
static int
ses_create_bays(ses_enum_data_t *sdp, tnode_t *pnode)
{
	topo_mod_t *mod = sdp->sed_mod;
	ses_enum_chassis_t *cp;

	/*
	 * Iterate over chassis looking for an internal enclosure.  This
	 * property is set via a vendor-specific plugin, and there should only
	 * ever be a single internal chassis in a system.
	 */
	for (cp = topo_list_next(&sdp->sed_chassis); cp != NULL;
	    cp = topo_list_next(cp)) {
		if (cp->sec_internal)
			break;
	}

	if (cp == NULL) {
		topo_mod_dprintf(mod, "failed to find internal chassis\n");
		return (-1);
	}

	if (ses_create_children(sdp, pnode, SES_ET_DEVICE,
	    BAY, "BAY", cp, B_FALSE) != 0 ||
	    ses_create_children(sdp, pnode, SES_ET_ARRAY_DEVICE,
	    BAY, "BAY", cp, B_FALSE) != 0)
		return (-1);

	return (0);
}

/*
 * Initialize chassis or subchassis.
 */
static int
ses_init_chassis(topo_mod_t *mod, ses_enum_data_t *sdp, ses_enum_chassis_t *pcp,
    ses_enum_chassis_t *cp, ses_node_t *np, nvlist_t *props,
    uint64_t subchassis, ses_chassis_type_e flags)
{
	boolean_t internal, ident;

	assert((flags & (SES_NEW_CHASSIS | SES_NEW_SUBCHASSIS |
	    SES_DUP_CHASSIS | SES_DUP_SUBCHASSIS)) != 0);

	assert(cp != NULL);
	assert(np != NULL);
	assert(props != NULL);

	if (flags & (SES_NEW_SUBCHASSIS | SES_DUP_SUBCHASSIS))
		assert(pcp != NULL);

	topo_mod_dprintf(mod, "ses_init_chassis: %s: index %llu, flags (%d)",
	    sdp->sed_name, subchassis, flags);

	if (flags & (SES_NEW_CHASSIS | SES_NEW_SUBCHASSIS)) {

		topo_mod_dprintf(mod, "new chassis/subchassis");
		if (nvlist_lookup_boolean_value(props,
		    LIBSES_EN_PROP_INTERNAL, &internal) == 0)
			cp->sec_internal = internal;

		cp->sec_enclosure = np;
		cp->sec_target = sdp->sed_target;

		if (flags & SES_NEW_CHASSIS) {
			if (!cp->sec_internal)
				cp->sec_instance = sdp->sed_instance++;
			topo_list_append(&sdp->sed_chassis, cp);
		} else {
			if (subchassis != NO_SUBCHASSIS)
				cp->sec_instance = subchassis;
			else
				cp->sec_instance = pcp->sec_scinstance++;

			if (cp->sec_instance > pcp->sec_maxinstance)
				pcp->sec_maxinstance = cp->sec_instance;

			topo_list_append(&pcp->sec_subchassis, cp);
		}

	} else {
		topo_mod_dprintf(mod, "dup chassis/subchassis");
		if (nvlist_lookup_boolean_value(props,
		    SES_PROP_IDENT, &ident) == 0) {
			topo_mod_dprintf(mod,  "overriding enclosure node");

			cp->sec_enclosure = np;
			cp->sec_target = sdp->sed_target;
		}
	}

	topo_list_append(&cp->sec_targets, sdp->sed_target);
	sdp->sed_current = cp;

	return (0);
}

/*
 * Gather nodes from the current SES target into our chassis list, merging the
 * results if necessary.
 */
static ses_walk_action_t
ses_enum_gather(ses_node_t *np, void *data)
{
	nvlist_t *props = ses_node_props(np);
	ses_enum_data_t *sdp = data;
	topo_mod_t *mod = sdp->sed_mod;
	ses_enum_chassis_t *cp, *scp;
	ses_enum_node_t *snp;
	ses_alt_node_t *sap;
	char *csn;
	uint64_t instance, type;
	uint64_t prevstatus, status;
	boolean_t report;
	uint64_t subchassis = NO_SUBCHASSIS;
	ses_enc_blacklist_t seb;

	if (ses_node_type(np) == SES_NODE_ENCLOSURE) {
		/*
		 * Compare the enclosure identity against the entries in the SES
		 * enclosure blacklist and ignore it, if found.
		 */
		verify(nvlist_lookup_string(props, SES_EN_PROP_VID,
		    (char **)&seb.seb_manuf) == 0);
		verify(nvlist_lookup_string(props, SES_EN_PROP_PID,
		    (char **)&seb.seb_model) == 0);
		if (ses_is_blacklisted(&seb) == B_TRUE) {
			topo_mod_dprintf(mod, "Skipping enclosure %s-%s: is "
			    "blacklisted", seb.seb_manuf, seb.seb_model);
			return (SES_WALK_ACTION_TERMINATE);
		}

		/*
		 * If we have already identified the chassis for this target,
		 * then this is a secondary enclosure and we should ignore it,
		 * along with the rest of the tree (since this is depth-first).
		 */
		if (sdp->sed_current != NULL)
			return (SES_WALK_ACTION_TERMINATE);

		/*
		 * Go through the list of chassis we have seen so far and see
		 * if this serial number matches one of the known values.
		 * If so, check whether this enclosure is a subchassis.
		 */
		if (nvlist_lookup_string(props, LIBSES_EN_PROP_CSN,
		    &csn) != 0)
			return (SES_WALK_ACTION_TERMINATE);

		(void) nvlist_lookup_uint64(props, LIBSES_EN_PROP_SUBCHASSIS_ID,
		    &subchassis);

		topo_mod_dprintf(mod, "ses_enum_gather: Enclosure Node (%s) "
		    "CSN (%s), subchassis (%llu)", sdp->sed_name, csn,
		    subchassis);

		/*
		 * We need to determine whether this enclosure node
		 * represents a chassis or a subchassis. Since we may
		 * receive the enclosure nodes in a non-deterministic
		 * manner, we need to account for all possible combinations:
		 *	1. Chassis for the current CSN has not yet been
		 *	   allocated
		 *		1.1 This is a new chassis:
		 *			allocate and instantiate the chassis
		 *		1.2 This is a new subchassis:
		 *			allocate a placeholder chassis
		 *			allocate and instantiate the subchassis
		 *			link the subchassis to the chassis
		 *	2. Chassis for the current CSN has been allocated
		 *		2.1 This is a duplicate chassis enclosure
		 *			check whether to override old chassis
		 *			append to chassis' target list
		 *		2.2 Only placeholder chassis exists
		 *			fill in the chassis fields
		 *		2.3 This is a new subchassis
		 *			allocate and instantiate the subchassis
		 *			link the subchassis to the chassis
		 *		2.4 This is a duplicate subchassis enclosure
		 *			 check whether to override old chassis
		 *			 append to chassis' target list
		 */

		for (cp = topo_list_next(&sdp->sed_chassis); cp != NULL;
		    cp = topo_list_next(cp))
			if (strcmp(cp->sec_csn, csn) == 0)
				break;

		if (cp == NULL) {
			/* 1. Haven't seen a chassis with this CSN before */

			if ((cp = topo_mod_zalloc(mod,
			    sizeof (ses_enum_chassis_t))) == NULL)
				goto error;

			cp->sec_scinstance = SES_STARTING_SUBCHASSIS;
			cp->sec_maxinstance = -1;
			cp->sec_csn = csn;

			if (subchassis == NO_SUBCHASSIS) {
				/* 1.1 This is a new chassis */

				topo_mod_dprintf(mod, "%s: Initialize new "
				    "chassis with CSN %s", sdp->sed_name, csn);

				if (ses_init_chassis(mod, sdp, NULL, cp,
				    np, props, NO_SUBCHASSIS,
				    SES_NEW_CHASSIS) < 0)
					goto error;
			} else {
				/* 1.2 This is a new subchassis */

				topo_mod_dprintf(mod, "%s: Initialize new "
				    "subchassis with CSN %s and index %llu",
				    sdp->sed_name, csn, subchassis);

				if ((scp = topo_mod_zalloc(mod,
				    sizeof (ses_enum_chassis_t))) == NULL)
					goto error;

				scp->sec_csn = csn;

				if (ses_init_chassis(mod, sdp, cp, scp, np,
				    props, subchassis, SES_NEW_SUBCHASSIS) < 0)
					goto error;
			}
		} else {
			/*
			 * We have a chassis or subchassis with this CSN.  If
			 * it's a chassis, we must check to see whether it is
			 * a placeholder previously created because we found a
			 * subchassis with this CSN.  We will know that because
			 * the sec_target value will not be set; it is set only
			 * in ses_init_chassis().  In that case, initialise it
			 * as a new chassis; otherwise, it's a duplicate and we
			 * need to append only.
			 */
			if (subchassis == NO_SUBCHASSIS) {
				if (cp->sec_target != NULL) {
					/* 2.1 This is a duplicate chassis */

					topo_mod_dprintf(mod, "%s: Append "
					    "duplicate chassis with CSN (%s)",
					    sdp->sed_name, csn);

					if (ses_init_chassis(mod, sdp, NULL, cp,
					    np, props, NO_SUBCHASSIS,
					    SES_DUP_CHASSIS) < 0)
						goto error;
				} else {
					/* Placeholder chassis - init it up */
					topo_mod_dprintf(mod, "%s: Initialize"
					    "placeholder chassis with CSN %s",
					    sdp->sed_name, csn);

					if (ses_init_chassis(mod, sdp, NULL,
					    cp, np, props, NO_SUBCHASSIS,
					    SES_NEW_CHASSIS) < 0)
						goto error;

				}
			} else {
				/* This is a subchassis */

				for (scp = topo_list_next(&cp->sec_subchassis);
				    scp != NULL; scp = topo_list_next(scp))
					if (scp->sec_instance == subchassis)
						break;

				if (scp == NULL) {
					/* 2.3 This is a new subchassis */

					topo_mod_dprintf(mod, "%s: Initialize "
					    "new subchassis with CSN (%s) "
					    "and LID (%s)",
					    sdp->sed_name, csn);

					if ((scp = topo_mod_zalloc(mod,
					    sizeof (ses_enum_chassis_t)))
					    == NULL)
						goto error;

					scp->sec_csn = csn;

					if (ses_init_chassis(mod, sdp, cp, scp,
					    np, props, subchassis,
					    SES_NEW_SUBCHASSIS) < 0)
						goto error;
				} else {
					/* 2.4 This is a duplicate subchassis */

					topo_mod_dprintf(mod, "%s: Append "
					    "duplicate subchassis with "
					    "CSN (%s)", sdp->sed_name, csn);

					if (ses_init_chassis(mod, sdp, cp, scp,
					    np, props, subchassis,
					    SES_DUP_SUBCHASSIS) < 0)
						goto error;
				}
			}
		}
	} else if (ses_node_type(np) == SES_NODE_ELEMENT) {
		/*
		 * If we haven't yet seen an enclosure node and identified the
		 * current chassis, something is very wrong; bail out.
		 */
		if (sdp->sed_current == NULL)
			return (SES_WALK_ACTION_TERMINATE);

		/*
		 * If this isn't one of the element types we care about, then
		 * ignore it.
		 */
		verify(nvlist_lookup_uint64(props, SES_PROP_ELEMENT_TYPE,
		    &type) == 0);
		if (type != SES_ET_DEVICE &&
		    type != SES_ET_ARRAY_DEVICE &&
		    type != SES_ET_SUNW_FANBOARD &&
		    type != SES_ET_SUNW_FANMODULE &&
		    type != SES_ET_COOLING &&
		    type != SES_ET_SUNW_POWERBOARD &&
		    type != SES_ET_SUNW_POWERMODULE &&
		    type != SES_ET_POWER_SUPPLY &&
		    type != SES_ET_ESC_ELECTRONICS &&
		    type != SES_ET_SAS_EXPANDER &&
		    type != SES_ET_SAS_CONNECTOR)
			return (SES_WALK_ACTION_CONTINUE);

		/*
		 * Get the current instance number and see if we already know
		 * about this element.  If so, it means we have multiple paths
		 * to the same elements, and we should ignore the current path.
		 */
		verify(nvlist_lookup_uint64(props, SES_PROP_ELEMENT_CLASS_INDEX,
		    &instance) == 0);
		if (type == SES_ET_DEVICE || type == SES_ET_ARRAY_DEVICE)
			(void) nvlist_lookup_uint64(props, SES_PROP_BAY_NUMBER,
			    &instance);

		cp = sdp->sed_current;

		for (snp = topo_list_next(&cp->sec_nodes); snp != NULL;
		    snp = topo_list_next(snp)) {
			if (snp->sen_type == type &&
			    snp->sen_instance == instance)
				break;
		}

		/*
		 * We prefer the new element under the following circumstances:
		 *
		 * - The currently known element's status is unknown or not
		 *   available, but the new element has a known status.  This
		 *   occurs if a given element is only available through a
		 *   particular target.
		 *
		 * - This is an ESC_ELECTRONICS element, and the 'reported-via'
		 *   property is set.  This allows us to get reliable firmware
		 *   revision information from the enclosure node.
		 */
		if (snp != NULL) {
			if (nvlist_lookup_uint64(
			    ses_node_props(snp->sen_node),
			    SES_PROP_STATUS_CODE, &prevstatus) != 0)
				prevstatus = SES_ESC_UNSUPPORTED;
			if (nvlist_lookup_uint64(
			    props, SES_PROP_STATUS_CODE, &status) != 0)
				status = SES_ESC_UNSUPPORTED;
			if (nvlist_lookup_boolean_value(
			    props, SES_PROP_REPORT, &report) != 0)
				report = B_FALSE;

			if ((SES_STATUS_UNAVAIL(prevstatus) &&
			    !SES_STATUS_UNAVAIL(status)) ||
			    (type == SES_ET_ESC_ELECTRONICS &&
			    report)) {
				snp->sen_node = np;
				snp->sen_target = sdp->sed_target;
			}

			if ((sap = topo_mod_zalloc(mod,
			    sizeof (ses_alt_node_t))) == NULL)
				goto error;

			sap->san_node = np;
			topo_list_append(&snp->sen_alt_nodes, sap);

			return (SES_WALK_ACTION_CONTINUE);
		}

		if ((snp = topo_mod_zalloc(mod,
		    sizeof (ses_enum_node_t))) == NULL)
			goto error;

		if ((sap = topo_mod_zalloc(mod,
		    sizeof (ses_alt_node_t))) == NULL) {
			topo_mod_free(mod, snp, sizeof (ses_enum_node_t));
			goto error;
		}

		topo_mod_dprintf(mod, "%s: adding node (%llu, %llu)",
		    sdp->sed_name, type, instance);
		snp->sen_node = np;
		snp->sen_type = type;
		snp->sen_instance = instance;
		snp->sen_target = sdp->sed_target;
		sap->san_node = np;
		topo_list_append(&snp->sen_alt_nodes, sap);
		topo_list_append(&cp->sec_nodes, snp);

		if (type == SES_ET_DEVICE)
			cp->sec_hasdev = B_TRUE;
	}

	return (SES_WALK_ACTION_CONTINUE);

error:
	sdp->sed_errno = -1;
	return (SES_WALK_ACTION_TERMINATE);
}

static int
ses_process_dir(const char *dirpath, ses_enum_data_t *sdp)
{
	topo_mod_t *mod = sdp->sed_mod;
	DIR *dir;
	struct dirent *dp;
	char path[PATH_MAX];
	ses_enum_target_t *stp;
	int err = -1;

	/*
	 * Open the SES target directory and iterate over any available
	 * targets.
	 */
	if ((dir = opendir(dirpath)) == NULL) {
		/*
		 * If the SES target directory does not exist, then return as if
		 * there are no active targets.
		 */
		topo_mod_dprintf(mod, "failed to open ses "
		    "directory '%s'", dirpath);
		return (0);
	}

	while ((dp = readdir(dir)) != NULL) {
		if (strcmp(dp->d_name, ".") == 0 ||
		    strcmp(dp->d_name, "..") == 0)
			continue;

		/*
		 * Create a new target instance and take a snapshot.
		 */
		if ((stp = topo_mod_zalloc(mod,
		    sizeof (ses_enum_target_t))) == NULL)
			goto error;

		(void) pthread_mutex_init(&stp->set_lock, NULL);

		(void) snprintf(path, sizeof (path), "%s/%s", dirpath,
		    dp->d_name);

		/*
		 * We keep track of the SES device path and export it on a
		 * per-node basis to allow higher level software to get to the
		 * corresponding SES state.
		 */
		if ((stp->set_devpath = topo_mod_strdup(mod, path)) == NULL) {
			topo_mod_free(mod, stp, sizeof (ses_enum_target_t));
			goto error;
		}

		if ((stp->set_target =
		    ses_open(LIBSES_VERSION, path)) == NULL) {
			topo_mod_dprintf(mod, "failed to open ses target "
			    "'%s': %s", dp->d_name, ses_errmsg());
			ses_sof_alloc(mod, stp->set_devpath);
			topo_mod_free(mod, stp, sizeof (ses_enum_target_t));
			continue;
		}
		topo_mod_dprintf(mod, "open contract");
		ses_ssl_alloc(mod, stp);
		ses_create_contract(mod, stp);

		stp->set_refcount = 1;
		sdp->sed_target = stp;
		stp->set_snap = ses_snap_hold(stp->set_target);
		stp->set_snaptime = gethrtime();

		/*
		 * Enumerate over all SES elements and merge them into the
		 * correct ses_enum_chassis_t.
		 */
		sdp->sed_current = NULL;
		sdp->sed_errno = 0;
		sdp->sed_name = dp->d_name;
		(void) ses_walk(stp->set_snap, ses_enum_gather, sdp);

		if (sdp->sed_errno != 0)
			goto error;
	}

	err = 0;
error:
	(void) closedir(dir);
	return (err);
}

/*
 * Different generations of SMCI's 4U36 storage servers used different models
 * of front and rear SAS expanders.
 */
#define	SMCI4U36_FRONT_EXPANDER_PID1	"LSI-SAS2X36"
#define	SMCI4U36_FRONT_EXPANDER_PID2	"LSI-SAS3x40"
#define	SMCI4U36_FRONT_EXPANDER_PID3	"SMC-SC846P"

#define	SMCI4U36_REAR_EXPANDER_PID1	"LSI-CORP-SAS2X28"
#define	SMCI4U36_REAR_EXPANDER_PID2	"LSI-SAS3x28"

static int
smci_4u36_bay_label(topo_mod_t *mod, tnode_t *node, topo_version_t version,
    nvlist_t *in, nvlist_t **out)
{
	int err, ret = -1;
<<<<<<< HEAD
	nvlist_t *pargs, *auth, *nvl = NULL, *fmri = NULL;
	char *label, *product_id;
=======
	nvlist_t *pargs, *auth, *nvl = NULL, *fmri;
	char *label = NULL, *product_id;
>>>>>>> 3e1df384

	/*
	 * Now look for a private argument list to determine if the invoker is
	 * trying to do a set operation and if so, return an error as this
	 * method only supports get operations.
	 */
	if ((nvlist_lookup_nvlist(in, TOPO_PROP_PARGS, &pargs) == 0) &&
	    nvlist_exists(pargs, TOPO_PROP_VAL_VAL)) {
		topo_mod_dprintf(mod, "%s: set operation not suppported",
		    __func__);
		return (topo_mod_seterrno(mod, EMOD_NVL_INVAL));
	}

	if (topo_node_resource(node, &fmri, &err) != 0) {
		(void) topo_mod_seterrno(mod, err);
		goto err;
	}

	if (nvlist_lookup_nvlist(fmri, FM_FMRI_AUTHORITY, &auth) != 0 ||
	    nvlist_lookup_string(auth, FM_FMRI_AUTH_PRODUCT, &product_id) !=
	    0) {
		topo_mod_dprintf(mod, "%s: malformed FMRI", __func__);
		(void) topo_mod_seterrno(mod, EMOD_UNKNOWN);
		nvlist_free(fmri);
		goto err;
	}
	nvlist_free(fmri);

	if (strcmp(product_id, SMCI4U36_FRONT_EXPANDER_PID1) == 0 ||
	    strcmp(product_id, SMCI4U36_FRONT_EXPANDER_PID2) == 0 ||
	    strcmp(product_id, SMCI4U36_FRONT_EXPANDER_PID3) == 0) {
		err = asprintf(&label, "Front Slot %" PRIu64,
		    topo_node_instance(node));
	} else if (strcmp(product_id, SMCI4U36_REAR_EXPANDER_PID1) == 0 ||
	    strcmp(product_id, SMCI4U36_REAR_EXPANDER_PID2) == 0) {
		err = asprintf(&label, "Rear Slot %" PRIu64,
		    topo_node_instance(node));
	} else {
		topo_mod_dprintf(mod, "%s: unexpected expander product id: %s",
		    __func__, product_id);
<<<<<<< HEAD
=======
		(void) topo_mod_seterrno(mod, EMOD_UNKNOWN);
>>>>>>> 3e1df384
		goto err;
	}

	if (err < 0) {
		(void) topo_mod_seterrno(mod, EMOD_NOMEM);
		goto err;
	}

	if (topo_mod_nvalloc(mod, &nvl, NV_UNIQUE_NAME) != 0 ||
	    nvlist_add_string(nvl, TOPO_PROP_VAL_NAME, TOPO_PROP_LABEL) != 0 ||
<<<<<<< HEAD
	    nvlist_add_uint32(nvl, TOPO_PROP_VAL_TYPE, TOPO_TYPE_STRING) !=
	    0 ||
=======
	    nvlist_add_uint32(nvl, TOPO_PROP_VAL_TYPE, TOPO_TYPE_STRING)
	    != 0 ||
>>>>>>> 3e1df384
	    nvlist_add_string(nvl, TOPO_PROP_VAL_VAL, label)
	    != 0) {
		topo_mod_dprintf(mod, "Failed to allocate 'out' nvlist");
		nvlist_free(nvl);
		(void) topo_mod_seterrno(mod, EMOD_NOMEM);
		goto err;
	}
	*out = nvl;
	ret = 0;
err:
<<<<<<< HEAD
=======
	free(label);
>>>>>>> 3e1df384
	return (ret);

}

static void
ses_release(topo_mod_t *mod, tnode_t *tn)
{
	ses_enum_target_t *stp;

	if ((stp = topo_node_getspecific(tn)) != NULL) {
		topo_node_setspecific(tn, NULL);
		ses_target_free(mod, stp);
	}
}

/*ARGSUSED*/
static int
ses_enum(topo_mod_t *mod, tnode_t *rnode, const char *name,
    topo_instance_t min, topo_instance_t max, void *arg, void *notused)
{
	ses_enum_chassis_t *cp;
	ses_enum_data_t *data;

	/*
	 * Check to make sure we're being invoked sensibly, and that we're not
	 * being invoked as part of a post-processing step.
	 */
	if (strcmp(name, SES_ENCLOSURE) != 0 && strcmp(name, BAY) != 0)
		return (0);

	/*
	 * If this is the first time we've called our enumeration method, then
	 * gather information about any available enclosures.
	 */
	if ((data = topo_mod_getspecific(mod)) == NULL) {
		ses_sof_freeall(mod);
		if ((data = topo_mod_zalloc(mod, sizeof (ses_enum_data_t))) ==
		    NULL)
			return (-1);

		data->sed_mod = mod;
		topo_mod_setspecific(mod, data);

		if (dev_list_gather(mod, &data->sed_devs) != 0)
			goto error;

		/*
		 * We search both the ses(7D) and sgen(7D) locations, so we are
		 * independent of any particular driver class bindings.
		 */
		if (ses_process_dir("/dev/es", data) != 0 ||
		    ses_process_dir("/dev/scsi/ses", data) != 0)
			goto error;
	}

	if (strcmp(name, SES_ENCLOSURE) == 0) {
		/*
		 * This is a request to enumerate external enclosures.  Go
		 * through all the targets and create chassis nodes where
		 * necessary.
		 */
		for (cp = topo_list_next(&data->sed_chassis); cp != NULL;
		    cp = topo_list_next(cp)) {
			if (ses_create_chassis(data, rnode, cp) != 0)
				goto error;
		}
	} else {
		/*
		 * This is a request to enumerate a specific bay underneath the
		 * root chassis (for internal disks).
		 */
		if (ses_create_bays(data, rnode) != 0)
			goto error;
	}

	/*
	 * This is a bit of a kludge.  In order to allow internal disks to be
	 * enumerated and share snapshot-specific information with the external
	 * enclosure enumeration, we rely on the fact that we will be invoked
	 * for the 'ses-enclosure' node last.
	 */
	if (strcmp(name, SES_ENCLOSURE) == 0) {
		for (cp = topo_list_next(&data->sed_chassis); cp != NULL;
		    cp = topo_list_next(cp))
			ses_data_free(data, cp);
		ses_data_free(data, NULL);
		topo_mod_setspecific(mod, NULL);
	}
	return (0);

error:
	for (cp = topo_list_next(&data->sed_chassis); cp != NULL;
	    cp = topo_list_next(cp))
		ses_data_free(data, cp);
	ses_data_free(data, NULL);
	topo_mod_setspecific(mod, NULL);
	return (-1);
}

static const topo_modops_t ses_ops =
	{ ses_enum, ses_release };

static topo_modinfo_t ses_info =
	{ SES_ENCLOSURE, FM_FMRI_SCHEME_HC, SES_VERSION, &ses_ops };

/*ARGSUSED*/
int
_topo_init(topo_mod_t *mod, topo_version_t version)
{
	int rval;

	if (getenv("TOPOSESDEBUG") != NULL)
		topo_mod_setdebug(mod);

	topo_mod_dprintf(mod, "initializing %s enumerator\n",
	    SES_ENCLOSURE);

	if ((rval = topo_mod_register(mod, &ses_info, TOPO_VERSION)) == 0)
		ses_thread_init(mod);

	return (rval);
}

void
_topo_fini(topo_mod_t *mod)
{
	ses_thread_fini(mod);
	ses_sof_freeall(mod);
	topo_mod_unregister(mod);
}<|MERGE_RESOLUTION|>--- conflicted
+++ resolved
@@ -23,11 +23,7 @@
  * Copyright (c) 2008, 2010, Oracle and/or its affiliates. All rights reserved.
  * Copyright 2012 Milan Jurik. All rights reserved.
  * Copyright 2015 Nexenta Systems, Inc.  All rights reserved.
-<<<<<<< HEAD
- * Copyright 2019 Joyent, Inc.
-=======
- * Copyright (c) 2020, Joyent, Inc.
->>>>>>> 3e1df384
+ * Copyright 2020 Joyent, Inc.
  */
 
 #include <alloca.h>
@@ -314,16 +310,9 @@
 } ses_label_overrides_t;
 
 /*
-<<<<<<< HEAD
- * This table covers three generations of SMCI's 4U 36-bay storage storage
- * server (and the Joyent-branded versions).  There was also an Ivy Bridge
- * variant which has been omitted due to an inability to find one to test this
- * method.
-=======
  * This table covers three generations of SMCI's 4U 36-bay storage server
  * (and the Joyent-branded versions).  There was also an Ivy Bridge variant
  * which has been omitted due to an inability to find one to test on.
->>>>>>> 3e1df384
  */
 static const ses_label_overrides_t bay_label_overrides[] = {
 	/* Sandy Bridge variant */
@@ -1473,11 +1462,7 @@
 static const char *
 lookup_bay_override(const char *product_id)
 {
-<<<<<<< HEAD
-	for (uint i = 0; i < N_BAY_LBL_OVERRIDES; i++) {
-=======
 	for (uint_t i = 0; i < N_BAY_LBL_OVERRIDES; i++) {
->>>>>>> 3e1df384
 		if (strcmp(product_id,
 		    bay_label_overrides[i].slbl_product) == 0) {
 			return (bay_label_overrides[i].slbl_mname);
@@ -3757,13 +3742,8 @@
     nvlist_t *in, nvlist_t **out)
 {
 	int err, ret = -1;
-<<<<<<< HEAD
-	nvlist_t *pargs, *auth, *nvl = NULL, *fmri = NULL;
-	char *label, *product_id;
-=======
 	nvlist_t *pargs, *auth, *nvl = NULL, *fmri;
 	char *label = NULL, *product_id;
->>>>>>> 3e1df384
 
 	/*
 	 * Now look for a private argument list to determine if the invoker is
@@ -3804,10 +3784,7 @@
 	} else {
 		topo_mod_dprintf(mod, "%s: unexpected expander product id: %s",
 		    __func__, product_id);
-<<<<<<< HEAD
-=======
 		(void) topo_mod_seterrno(mod, EMOD_UNKNOWN);
->>>>>>> 3e1df384
 		goto err;
 	}
 
@@ -3818,13 +3795,8 @@
 
 	if (topo_mod_nvalloc(mod, &nvl, NV_UNIQUE_NAME) != 0 ||
 	    nvlist_add_string(nvl, TOPO_PROP_VAL_NAME, TOPO_PROP_LABEL) != 0 ||
-<<<<<<< HEAD
-	    nvlist_add_uint32(nvl, TOPO_PROP_VAL_TYPE, TOPO_TYPE_STRING) !=
-	    0 ||
-=======
 	    nvlist_add_uint32(nvl, TOPO_PROP_VAL_TYPE, TOPO_TYPE_STRING)
 	    != 0 ||
->>>>>>> 3e1df384
 	    nvlist_add_string(nvl, TOPO_PROP_VAL_VAL, label)
 	    != 0) {
 		topo_mod_dprintf(mod, "Failed to allocate 'out' nvlist");
@@ -3835,12 +3807,8 @@
 	*out = nvl;
 	ret = 0;
 err:
-<<<<<<< HEAD
-=======
 	free(label);
->>>>>>> 3e1df384
 	return (ret);
-
 }
 
 static void
