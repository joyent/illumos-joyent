/*
 * CDDL HEADER START
 *
 * The contents of this file are subject to the terms of the
 * Common Development and Distribution License (the "License").
 * You may not use this file except in compliance with the License.
 *
 * You can obtain a copy of the license at usr/src/OPENSOLARIS.LICENSE
 * or http://www.opensolaris.org/os/licensing.
 * See the License for the specific language governing permissions
 * and limitations under the License.
 *
 * When distributing Covered Code, include this CDDL HEADER in each
 * file and include the License file at usr/src/OPENSOLARIS.LICENSE.
 * If applicable, add the following below this CDDL HEADER, with the
 * fields enclosed by brackets "[]" replaced with your own identifying
 * information: Portions Copyright [yyyy] [name of copyright owner]
 *
 * CDDL HEADER END
 */

/*
 * Copyright 2006 Sun Microsystems, Inc.  All rights reserved.
 * Use is subject to license terms.
 */
/*
<<<<<<< HEAD
 * Copyright 2019 Joyent, Inc.
=======
 * Copyright 2020 Joyent, Inc.
>>>>>>> 3771a01f
 */

#ifndef	_TOPO_BUILTIN_H
#define	_TOPO_BUILTIN_H

#ifdef	__cplusplus
extern "C" {
#endif

#include <topo_tree.h>
#include <topo_module.h>
#include <topo_digraph.h>

#define	TOPO_BLTIN_TYPE_TREE		1
#define	TOPO_BLTIN_TYPE_DIGRAPH		2
/*
 * topo_builtin.h
 *
 * This header file provides prototypes for any built-in scheme enumerators
 * that are compiled directly into topo.  Prototypes for their init and
 * fini routines can be added here and corresponding linkage information to
 * these functions should be added to the table found in topo_builtin.c.
 */

typedef struct topo_builtin {
	const char *bltin_name;
	topo_version_t bltin_version;
	int (*bltin_init)(topo_mod_t *, topo_version_t version);
	void (*bltin_fini)(topo_mod_t *);
	uint_t bltin_type;
} topo_builtin_t;

extern int topo_builtin_create(topo_hdl_t *, const char *);

#ifdef	__cplusplus
}
#endif

#endif	/* _TOPO_BUILTIN_H */<|MERGE_RESOLUTION|>--- conflicted
+++ resolved
@@ -24,11 +24,7 @@
  * Use is subject to license terms.
  */
 /*
-<<<<<<< HEAD
- * Copyright 2019 Joyent, Inc.
-=======
  * Copyright 2020 Joyent, Inc.
->>>>>>> 3771a01f
  */
 
 #ifndef	_TOPO_BUILTIN_H
