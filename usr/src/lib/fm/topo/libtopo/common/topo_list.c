--- conflicted
+++ resolved
@@ -222,9 +222,5 @@
 		topo_list_delete(dest, tmp);
 		topo_hdl_free(thp, tmp, elem_sz);
 	}
-<<<<<<< HEAD
-	return (-1);
-=======
 	return (topo_hdl_seterrno(thp, ETOPO_NOMEM));
->>>>>>> 3e1df384
 }