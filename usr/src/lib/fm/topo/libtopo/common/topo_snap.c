--- conflicted
+++ resolved
@@ -20,11 +20,7 @@
  */
 /*
  * Copyright (c) 2006, 2010, Oracle and/or its affiliates. All rights reserved.
-<<<<<<< HEAD
- * Copyright 2019 Joyent, Inc.
-=======
  * Copyright 2020 Joyent, Inc.
->>>>>>> 3771a01f
  */
 
 /*
