--- conflicted
+++ resolved
@@ -91,17 +91,13 @@
 
 $(DYNLIB)  := LDLIBS += \
 	-lnvpair -lelf -lumem -lxml2 -lkstat -luuid -ldevinfo \
-<<<<<<< HEAD
 	-lsmbios -lc -ldevid -lipmi -lscf -lpcidb -lSMHBAAPI
 
 $(LINTLIB) := SRCS = $(SRCDIR)/$(LINTSRC)
 $(LINTLIB) := LINTFLAGS = -nsvx
 $(LINTLIB) := LINTFLAGS64 = -nsvx -m64
 $(LINTLIB) := LDLIBS += -lnvpair -lumem -lc
-=======
-	-lsmbios -lc -ldevid -lipmi -lscf -lpcidb
 NATIVE_LIBS +=	libxml2.so
->>>>>>> 07aeaa33
 
 .KEEP_STATE:
 
