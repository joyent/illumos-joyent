'\" t
.\"
.\" CDDL HEADER START
.\"
.\" The contents of this file are subject to the terms of the
.\" Common Development and Distribution License (the "License").
.\" You may not use this file except in compliance with the License.
.\"
.\" You can obtain a copy of the license at usr/src/OPENSOLARIS.LICENSE
.\" or http://www.opensolaris.org/os/licensing.
.\" See the License for the specific language governing permissions
.\" and limitations under the License.
.\"
.\" When distributing Covered Code, include this CDDL HEADER in each
.\" file and include the License file at usr/src/OPENSOLARIS.LICENSE.
.\" If applicable, add the following below this CDDL HEADER, with the
.\" fields enclosed by brackets "[]" replaced with your own identifying
.\" information: Portions Copyright [yyyy] [name of copyright owner]
.\"
.\" CDDL HEADER END
.\"
.\"
.\" Copyright (c) 2009 Sun Microsystems, Inc. All Rights Reserved.
.\" Copyright 2011 Joshua M. Clulow <josh@sysmgr.org>
.\" Copyright (c) 2012 by Delphix. All rights reserved.
<<<<<<< HEAD
.\" Copyright (c) 2011 Joyent, Inc. All Rights Reserved.
.\" Copyright (c) 2012 Nexenta Systems, Inc. All Rights Reserved.
=======
>>>>>>> 70f56fa6
.\" Copyright (c) 2012, Joyent, Inc. All rights reserved.
.\" Copyright 2012 Nexenta Systems, Inc. All Rights Reserved.
.\"
.TH ZFS 1M "Aug 16, 2012"
.SH NAME
zfs \- configures ZFS file systems
.SH SYNOPSIS
.LP
.nf
\fBzfs\fR [\fB-?\fR]
.fi

.LP
.nf
\fBzfs\fR \fBcreate\fR [\fB-p\fR] [\fB-o\fR \fIproperty\fR=\fIvalue\fR] ... \fIfilesystem\fR
.fi

.LP
.nf
\fBzfs\fR \fBcreate\fR [\fB-ps\fR] [\fB-b\fR \fIblocksize\fR] [\fB-o\fR \fIproperty\fR=\fIvalue\fR] ... \fB-V\fR \fIsize\fR \fIvolume\fR
.fi

.LP
.nf
\fBzfs\fR \fBdestroy\fR [\fB-fnpRrv\fR] \fIfilesystem\fR|\fIvolume\fR
.fi

.LP
.nf
\fBzfs\fR \fBdestroy\fR [\fB-dnpRrv\fR] \fIfilesystem\fR|\fIvolume\fR@\fIsnap\fR[%\fIsnap\fR][,...]
.fi

.LP
.nf
\fBzfs\fR \fBsnapshot\fR [\fB-r\fR] [\fB-o\fR \fIproperty\fR=\fIvalue\fR]...
      \fIfilesystem@snapname\fR|\fIvolume@snapname\fR...
.fi

.LP
.nf
\fBzfs\fR \fBrollback\fR [\fB-rRf\fR] \fIsnapshot\fR
.fi

.LP
.nf
\fBzfs\fR \fBclone\fR [\fB-p\fR] [\fB-o\fR \fIproperty\fR=\fIvalue\fR] ... \fIsnapshot\fR \fIfilesystem\fR|\fIvolume\fR
.fi

.LP
.nf
\fBzfs\fR \fBpromote\fR \fIclone-filesystem\fR
.fi

.LP
.nf
\fBzfs\fR \fBrename\fR [\fB-f\fR] \fIfilesystem\fR|\fIvolume\fR|\fIsnapshot\fR
     \fIfilesystem\fR|\fIvolume\fR|\fIsnapshot\fR
.fi

.LP
.nf
\fBzfs\fR \fBrename\fR [\fB-fp\fR] \fIfilesystem\fR|\fIvolume\fR \fIfilesystem\fR|\fIvolume\fR
.fi

.LP
.nf
\fBzfs\fR \fBrename\fR \fB-r\fR \fIsnapshot\fR \fIsnapshot\fR
.fi

.LP
.nf
\fBzfs\fR \fBlist\fR [\fB-r\fR|\fB-d\fR \fIdepth\fR][\fB-Hp\fR][\fB-o\fR \fIproperty\fR[,...]] [\fB-t\fR \fItype\fR[,...]]
     [\fB-s\fR \fIproperty\fR] ... [\fB-S\fR \fIproperty\fR] ... [\fIfilesystem\fR|\fIvolume\fR|\fIsnapshot\fR] ...
.fi

.LP
.nf
\fBzfs\fR \fBset\fR \fIproperty\fR=\fIvalue\fR \fIfilesystem\fR|\fIvolume\fR|\fIsnapshot\fR ...
.fi

.LP
.nf
\fBzfs\fR \fBget\fR [\fB-r\fR|\fB-d\fR \fIdepth\fR][\fB-Hpc\fR][\fB-o\fR \fIfield\fR[,...]] [\fB-t\fR \fItype\fR[,...]] 
    [\fB-s\fR \fIsource\fR[,...]] "\fIall\fR" | \fIproperty\fR[,...] \fIfilesystem\fR|\fIvolume\fR|\fIsnapshot\fR ...
.fi

.LP
.nf
\fBzfs\fR \fBinherit\fR [\fB-r\fR] \fIproperty\fR \fIfilesystem\fR|\fIvolume|snapshot\fR ...
.fi

.LP
.nf
\fBzfs\fR \fBupgrade\fR [\fB-v\fR]
.fi

.LP
.nf
\fBzfs\fR \fBupgrade\fR [\fB-r\fR] [\fB-V\fR \fIversion\fR] \fB-a\fR | \fIfilesystem\fR
.fi

.LP
.nf
\fBzfs\fR \fBuserspace\fR [\fB-Hinp\fR] [\fB-o\fR \fIfield\fR[,...]] [\fB-s\fR \fIfield\fR] ...
    [\fB-S\fR \fIfield\fR] ... [\fB-t\fR \fItype\fR[,...]] \fIfilesystem\fR|\fIsnapshot\fR
.fi

.LP
.nf
\fBzfs\fR \fBgroupspace\fR [\fB-Hinp\fR] [\fB-o\fR \fIfield\fR[,...]] [\fB-s\fR \fIfield\fR] ...
    [\fB-S\fR \fIfield\fR] ... [\fB-t\fR \fItype\fR[,...]] \fIfilesystem\fR|\fIsnapshot\fR
.fi

.LP
.nf
\fBzfs\fR \fBmount\fR
.fi

.LP
.nf
\fBzfs\fR \fBmount\fR [\fB-vO\fR] [\fB-o \fIoptions\fR\fR] \fB-a\fR | \fIfilesystem\fR
.fi

.LP
.nf
\fBzfs\fR \fBunmount\fR [\fB-f\fR] \fB-a\fR | \fIfilesystem\fR|\fImountpoint\fR
.fi

.LP
.nf
\fBzfs\fR \fBshare\fR \fB-a\fR | \fIfilesystem\fR
.fi

.LP
.nf
\fBzfs\fR \fBunshare\fR \fB-a\fR \fIfilesystem\fR|\fImountpoint\fR
.fi

.LP
.nf
\fBzfs\fR \fBsend\fR [\fB-DnPpRrv\fR] [\fB-\fR[\fBiI\fR] \fIsnapshot\fR] \fIsnapshot\fR
.fi

.LP
.nf
\fBzfs\fR \fBreceive\fR [\fB-vnFu\fR] \fIfilesystem\fR|\fIvolume\fR|\fIsnapshot\fR
.fi

.LP
.nf
\fBzfs\fR \fBreceive\fR [\fB-vnFu\fR] [\fB-d\fR|\fB-e\fR] \fIfilesystem\fR
.fi

.LP
.nf
\fBzfs\fR \fBallow\fR \fIfilesystem\fR|\fIvolume\fR
.fi

.LP
.nf
\fBzfs\fR \fBallow\fR [\fB-ldug\fR] "\fIeveryone\fR"|\fIuser\fR|\fIgroup\fR[,...] \fIperm\fR|\fI@setname\fR[,...]
     \fIfilesystem\fR|\fIvolume\fR
.fi

.LP
.nf
\fBzfs\fR \fBallow\fR [\fB-ld\fR] \fB-e\fR \fIperm\fR|@\fIsetname\fR[,...] \fIfilesystem\fR|\fIvolume\fR
.fi

.LP
.nf
\fBzfs\fR \fBallow\fR \fB-c\fR \fIperm\fR|@\fIsetname\fR[,...] \fIfilesystem\fR|\fIvolume\fR
.fi

.LP
.nf
\fBzfs\fR \fBallow\fR \fB-s\fR @\fIsetname\fR \fIperm\fR|@\fIsetname\fR[,...] \fIfilesystem\fR|\fIvolume\fR
.fi

.LP
.nf
\fBzfs\fR \fBunallow\fR [\fB-rldug\fR] "\fIeveryone\fR"|\fIuser\fR|\fIgroup\fR[,...] [\fIperm\fR|@\fIsetname\fR[,... ]]
     \fIfilesystem\fR|\fIvolume\fR
.fi

.LP
.nf
\fBzfs\fR \fBunallow\fR [\fB-rld\fR] \fB-e\fR [\fIperm\fR|@\fIsetname\fR[,... ]] \fIfilesystem\fR|\fIvolume\fR
.fi

.LP
.nf
\fBzfs\fR \fBunallow\fR [\fB-r\fR] \fB-c\fR [\fIperm\fR|@\fIsetname\fR[ ... ]] \fIfilesystem\fR|\fIvolume\fR
.fi

.LP
.nf
\fBzfs\fR \fBunallow\fR [\fB-r\fR] \fB-s\fR @\fIsetname\fR [\fIperm\fR|@\fIsetname\fR[,... ]] \fIfilesystem\fR|\fIvolume\fR
.fi

.LP
.nf
\fBzfs\fR \fBhold\fR [\fB-r\fR] \fItag\fR \fIsnapshot\fR...
.fi

.LP
.nf
\fBzfs\fR \fBholds\fR [\fB-r\fR] \fIsnapshot\fR...
.fi

.LP
.nf
\fBzfs\fR \fBrelease\fR [\fB-r\fR] \fItag\fR \fIsnapshot\fR...
.fi

.LP
.nf
\fBzfs\fR \fBdiff\fR [\fB-FHt\fR] \fIsnapshot\fR \fIsnapshot|filesystem\fR

.SH DESCRIPTION
.sp
.LP
The \fBzfs\fR command configures \fBZFS\fR datasets within a \fBZFS\fR storage
pool, as described in \fBzpool\fR(1M). A dataset is identified by a unique path
within the \fBZFS\fR namespace. For example:
.sp
.in +2
.nf
pool/{filesystem,volume,snapshot}
.fi
.in -2
.sp

.sp
.LP
where the maximum length of a dataset name is \fBMAXNAMELEN\fR (256 bytes).
.sp
.LP
A dataset can be one of the following:
.sp
.ne 2
.na
\fB\fIfile system\fR\fR
.ad
.sp .6
.RS 4n
A \fBZFS\fR dataset of type \fBfilesystem\fR can be mounted within the standard
system namespace and behaves like other file systems. While \fBZFS\fR file
systems are designed to be \fBPOSIX\fR compliant, known issues exist that
prevent compliance in some cases. Applications that depend on standards
conformance might fail due to nonstandard behavior when checking file system
free space.
.RE

.sp
.ne 2
.na
\fB\fIvolume\fR\fR
.ad
.sp .6
.RS 4n
A logical volume exported as a raw or block device. This type of dataset should
only be used under special circumstances. File systems are typically used in
most environments.
.RE

.sp
.ne 2
.na
\fB\fIsnapshot\fR\fR
.ad
.sp .6
.RS 4n
A read-only version of a file system or volume at a given point in time. It is
specified as \fIfilesystem@name\fR or \fIvolume@name\fR.
.RE

.SS "ZFS File System Hierarchy"
.sp
.LP
A \fBZFS\fR storage pool is a logical collection of devices that provide space
for datasets. A storage pool is also the root of the \fBZFS\fR file system
hierarchy.
.sp
.LP
The root of the pool can be accessed as a file system, such as mounting and
unmounting, taking snapshots, and setting properties. The physical storage
characteristics, however, are managed by the \fBzpool\fR(1M) command.
.sp
.LP
See \fBzpool\fR(1M) for more information on creating and administering pools.
.SS "Snapshots"
.sp
.LP
A snapshot is a read-only copy of a file system or volume. Snapshots can be
created extremely quickly, and initially consume no additional space within the
pool. As data within the active dataset changes, the snapshot consumes more
data than would otherwise be shared with the active dataset.
.sp
.LP
Snapshots can have arbitrary names. Snapshots of volumes can be cloned or
rolled back, but cannot be accessed independently.
.sp
.LP
File system snapshots can be accessed under the \fB\&.zfs/snapshot\fR directory
in the root of the file system. Snapshots are automatically mounted on demand
and may be unmounted at regular intervals. The visibility of the \fB\&.zfs\fR
directory can be controlled by the \fBsnapdir\fR property.
.SS "Clones"
.sp
.LP
A clone is a writable volume or file system whose initial contents are the same
as another dataset. As with snapshots, creating a clone is nearly
instantaneous, and initially consumes no additional space.
.sp
.LP
Clones can only be created from a snapshot. When a snapshot is cloned, it
creates an implicit dependency between the parent and child. Even though the
clone is created somewhere else in the dataset hierarchy, the original snapshot
cannot be destroyed as long as a clone exists. The \fBorigin\fR property
exposes this dependency, and the \fBdestroy\fR command lists any such
dependencies, if they exist.
.sp
.LP
The clone parent-child dependency relationship can be reversed by using the
\fBpromote\fR subcommand. This causes the "origin" file system to become a
clone of the specified file system, which makes it possible to destroy the file
system that the clone was created from.
.SS "Mount Points"
.sp
.LP
Creating a \fBZFS\fR file system is a simple operation, so the number of file
systems per system is likely to be numerous. To cope with this, \fBZFS\fR
automatically manages mounting and unmounting file systems without the need to
edit the \fB/etc/vfstab\fR file. All automatically managed file systems are
mounted by \fBZFS\fR at boot time.
.sp
.LP
By default, file systems are mounted under \fB/\fIpath\fR\fR, where \fIpath\fR
is the name of the file system in the \fBZFS\fR namespace. Directories are
created and destroyed as needed.
.sp
.LP
A file system can also have a mount point set in the \fBmountpoint\fR property.
This directory is created as needed, and \fBZFS\fR automatically mounts the
file system when the \fBzfs mount -a\fR command is invoked (without editing
\fB/etc/vfstab\fR). The \fBmountpoint\fR property can be inherited, so if
\fBpool/home\fR has a mount point of \fB/export/stuff\fR, then
\fBpool/home/user\fR automatically inherits a mount point of
\fB/export/stuff/user\fR.
.sp
.LP
A file system \fBmountpoint\fR property of \fBnone\fR prevents the file system
from being mounted.
.sp
.LP
If needed, \fBZFS\fR file systems can also be managed with traditional tools
(\fBmount\fR, \fBumount\fR, \fB/etc/vfstab\fR). If a file system's mount point
is set to \fBlegacy\fR, \fBZFS\fR makes no attempt to manage the file system,
and the administrator is responsible for mounting and unmounting the file
system.
.SS "Zones"
.sp
.LP
A \fBZFS\fR file system can be added to a non-global zone by using the
\fBzonecfg\fR \fBadd fs\fR subcommand. A \fBZFS\fR file system that is added to
a non-global zone must have its \fBmountpoint\fR property set to \fBlegacy\fR.
.sp
.LP
The physical properties of an added file system are controlled by the global
administrator. However, the zone administrator can create, modify, or destroy
files within the added file system, depending on how the file system is
mounted.
.sp
.LP
A dataset can also be delegated to a non-global zone by using the \fBzonecfg\fR
\fBadd dataset\fR subcommand. You cannot delegate a dataset to one zone and the
children of the same dataset to another zone. The zone administrator can change
properties of the dataset or any of its children. However, the \fBquota\fR
property is controlled by the global administrator.
.sp
.LP
A \fBZFS\fR volume can be added as a device to a non-global zone by using the
\fBzonecfg\fR \fBadd device\fR subcommand. However, its physical properties can
be modified only by the global administrator.
.sp
.LP
For more information about \fBzonecfg\fR syntax, see \fBzonecfg\fR(1M).
.sp
.LP
After a dataset is delegated to a non-global zone, the \fBzoned\fR property is
automatically set. A zoned file system cannot be mounted in the global zone,
since the zone administrator might have to set the mount point to an
unacceptable value.
.sp
.LP
The global administrator can forcibly clear the \fBzoned\fR property, though
this should be done with extreme care. The global administrator should verify
that all the mount points are acceptable before clearing the property.
.SS "Native Properties"
.sp
.LP
Properties are divided into two types, native properties and user-defined (or
"user") properties. Native properties either export internal statistics or
control \fBZFS\fR behavior. In addition, native properties are either editable
or read-only. User properties have no effect on \fBZFS\fR behavior, but you can
use them to annotate datasets in a way that is meaningful in your environment.
For more information about user properties, see the "User Properties" section,
below.
.sp
.LP
Every dataset has a set of properties that export statistics about the dataset
as well as control various behaviors. Properties are inherited from the parent
unless overridden by the child. Some properties apply only to certain types of
datasets (file systems, volumes, or snapshots).
.sp
.LP
The values of numeric properties can be specified using human-readable suffixes
(for example, \fBk\fR, \fBKB\fR, \fBM\fR, \fBGb\fR, and so forth, up to \fBZ\fR
for zettabyte). The following are all valid (and equal) specifications:
.sp
.in +2
.nf
1536M, 1.5g, 1.50GB
.fi
.in -2
.sp

.sp
.LP
The values of non-numeric properties are case sensitive and must be lowercase,
except for \fBmountpoint\fR, \fBsharenfs\fR, and \fBsharesmb\fR.
.sp
.LP
The following native properties consist of read-only statistics about the
dataset. These properties can be neither set, nor inherited. Native properties
apply to all dataset types unless otherwise noted.
.sp
.ne 2
.na
\fB\fBavailable\fR\fR
.ad
.sp .6
.RS 4n
The amount of space available to the dataset and all its children, assuming
that there is no other activity in the pool. Because space is shared within a
pool, availability can be limited by any number of factors, including physical
pool size, quotas, reservations, or other datasets within the pool.
.sp
This property can also be referred to by its shortened column name,
\fBavail\fR.
.RE

.sp
.ne 2
.na
\fB\fBcompressratio\fR\fR
.ad
.sp .6
.RS 4n
For non-snapshots, the compression ratio achieved for the \fBused\fR
space of this dataset, expressed as a multiplier.  The \fBused\fR
property includes descendant datasets, and, for clones, does not include
the space shared with the origin snapshot.  For snapshots, the
\fBcompressratio\fR is the same as the \fBrefcompressratio\fR property.
Compression can be turned on by running: \fBzfs set compression=on
\fIdataset\fR\fR. The default value is \fBoff\fR.
.RE

.sp
.ne 2
.na
\fB\fBcreation\fR\fR
.ad
.sp .6
.RS 4n
The time this dataset was created.
.RE

.sp
.ne 2
.na
\fB\fBclones\fR\fR
.ad
.sp .6
.RS 4n
For snapshots, this property is a comma-separated list of filesystems or
volumes which are clones of this snapshot.  The clones' \fBorigin\fR property
is this snapshot.  If the \fBclones\fR property is not empty, then this
snapshot can not be destroyed (even with the \fB-r\fR or \fB-f\fR options).
.RE

.sp
.ne 2
.na
\fB\fBdefer_destroy\fR\fR
.ad
.sp .6
.RS 4n
This property is \fBon\fR if the snapshot has been marked for deferred destroy
by using the \fBzfs destroy\fR \fB-d\fR command. Otherwise, the property is
\fBoff\fR.
.RE

.sp
.ne 2
.na
\fB\fBmounted\fR\fR
.ad
.sp .6
.RS 4n
For file systems, indicates whether the file system is currently mounted. This
property can be either \fByes\fR or \fBno\fR.
.RE

.sp
.ne 2
.na
\fB\fBorigin\fR\fR
.ad
.sp .6
.RS 4n
For cloned file systems or volumes, the snapshot from which the clone was
created.  See also the \fBclones\fR property.
.RE

.sp
.ne 2
.na
\fB\fBreferenced\fR\fR
.ad
.sp .6
.RS 4n
The amount of data that is accessible by this dataset, which may or may not be
shared with other datasets in the pool. When a snapshot or clone is created, it
initially references the same amount of space as the file system or snapshot it
was created from, since its contents are identical.
.sp
This property can also be referred to by its shortened column name,
\fBrefer\fR.
.RE

.sp
.ne 2
.na
\fB\fBrefcompressratio\fR\fR
.ad
.sp .6
.RS 4n
The compression ratio achieved for the \fBreferenced\fR space of this
dataset, expressed as a multiplier.  See also the \fBcompressratio\fR
property.
.RE

.sp
.ne 2
.na
\fB\fBtype\fR\fR
.ad
.sp .6
.RS 4n
The type of dataset: \fBfilesystem\fR, \fBvolume\fR, or \fBsnapshot\fR.
.RE

.sp
.ne 2
.na
\fB\fBused\fR\fR
.ad
.sp .6
.RS 4n
The amount of space consumed by this dataset and all its descendents. This is
the value that is checked against this dataset's quota and reservation. The
space used does not include this dataset's reservation, but does take into
account the reservations of any descendent datasets. The amount of space that a
dataset consumes from its parent, as well as the amount of space that are freed
if this dataset is recursively destroyed, is the greater of its space used and
its reservation.
.sp
When snapshots (see the "Snapshots" section) are created, their space is
initially shared between the snapshot and the file system, and possibly with
previous snapshots. As the file system changes, space that was previously
shared becomes unique to the snapshot, and counted in the snapshot's space
used. Additionally, deleting snapshots can increase the amount of space unique
to (and used by) other snapshots.
.sp
The amount of space used, available, or referenced does not take into account
pending changes. Pending changes are generally accounted for within a few
seconds. Committing a change to a disk using \fBfsync\fR(3c) or \fBO_SYNC\fR
does not necessarily guarantee that the space usage information is updated
immediately.
.RE

.sp
.ne 2
.na
\fB\fBusedby*\fR\fR
.ad
.sp .6
.RS 4n
The \fBusedby*\fR properties decompose the \fBused\fR properties into the
various reasons that space is used. Specifically, \fBused\fR =
\fBusedbychildren\fR + \fBusedbydataset\fR + \fBusedbyrefreservation\fR +,
\fBusedbysnapshots\fR. These properties are only available for datasets created
on \fBzpool\fR "version 13" pools.
.RE

.sp
.ne 2
.na
\fB\fBusedbychildren\fR\fR
.ad
.sp .6
.RS 4n
The amount of space used by children of this dataset, which would be freed if
all the dataset's children were destroyed.
.RE

.sp
.ne 2
.na
\fB\fBusedbydataset\fR\fR
.ad
.sp .6
.RS 4n
The amount of space used by this dataset itself, which would be freed if the
dataset were destroyed (after first removing any \fBrefreservation\fR and
destroying any necessary snapshots or descendents).
.RE

.sp
.ne 2
.na
\fB\fBusedbyrefreservation\fR\fR
.ad
.sp .6
.RS 4n
The amount of space used by a \fBrefreservation\fR set on this dataset, which
would be freed if the \fBrefreservation\fR was removed.
.RE

.sp
.ne 2
.na
\fB\fBusedbysnapshots\fR\fR
.ad
.sp .6
.RS 4n
The amount of space consumed by snapshots of this dataset. In particular, it is
the amount of space that would be freed if all of this dataset's snapshots were
destroyed. Note that this is not simply the sum of the snapshots' \fBused\fR
properties because space can be shared by multiple snapshots.
.RE

.sp
.ne 2
.na
\fB\fBuserused@\fR\fIuser\fR\fR
.ad
.sp .6
.RS 4n
The amount of space consumed by the specified user in this dataset. Space is
charged to the owner of each file, as displayed by \fBls\fR \fB-l\fR. The
amount of space charged is displayed by \fBdu\fR and \fBls\fR \fB-s\fR. See the
\fBzfs userspace\fR subcommand for more information.
.sp
Unprivileged users can access only their own space usage. The root user, or a
user who has been granted the \fBuserused\fR privilege with \fBzfs allow\fR,
can access everyone's usage.
.sp
The \fBuserused@\fR... properties are not displayed by \fBzfs get all\fR. The
user's name must be appended after the \fB@\fR symbol, using one of the
following forms:
.RS +4
.TP
.ie t \(bu
.el o
\fIPOSIX name\fR (for example, \fBjoe\fR)
.RE
.RS +4
.TP
.ie t \(bu
.el o
\fIPOSIX numeric ID\fR (for example, \fB789\fR)
.RE
.RS +4
.TP
.ie t \(bu
.el o
\fISID name\fR (for example, \fBjoe.smith@mydomain\fR)
.RE
.RS +4
.TP
.ie t \(bu
.el o
\fISID numeric ID\fR (for example, \fBS-1-123-456-789\fR)
.RE
.RE

.sp
.ne 2
.na
\fB\fBuserrefs\fR\fR
.ad
.sp .6
.RS 4n
This property is set to the number of user holds on this snapshot. User holds
are set by using the \fBzfs hold\fR command.
.RE

.sp
.ne 2
.na
\fB\fBgroupused@\fR\fIgroup\fR\fR
.ad
.sp .6
.RS 4n
The amount of space consumed by the specified group in this dataset. Space is
charged to the group of each file, as displayed by \fBls\fR \fB-l\fR. See the
\fBuserused@\fR\fIuser\fR property for more information.
.sp
Unprivileged users can only access their own groups' space usage. The root
user, or a user who has been granted the \fBgroupused\fR privilege with \fBzfs
allow\fR, can access all groups' usage.
.RE

.sp
.ne 2
.na
\fB\fBvolblocksize\fR=\fIblocksize\fR\fR
.ad
.sp .6
.RS 4n
For volumes, specifies the block size of the volume. The \fBblocksize\fR cannot
be changed once the volume has been written, so it should be set at volume
creation time. The default \fBblocksize\fR for volumes is 8 Kbytes. Any power
of 2 from 512 bytes to 128 Kbytes is valid.
.sp
This property can also be referred to by its shortened column name,
\fBvolblock\fR.
.RE

.sp
.ne 2
.na
\fB\fBwritten\fR\fR
.ad
.sp .6
.RS 4n
The amount of \fBreferenced\fR space written to this dataset since the
previous snapshot.
.RE

.sp
.ne 2
.na
\fB\fBwritten@\fR\fIsnapshot\fR\fR
.ad
.sp .6
.RS 4n
The amount of \fBreferenced\fR space written to this dataset since the
specified snapshot.  This is the space that is referenced by this dataset
but was not referenced by the specified snapshot.
.sp
The \fIsnapshot\fR may be specified as a short snapshot name (just the part
after the \fB@\fR), in which case it will be interpreted as a snapshot in
the same filesystem as this dataset.
The \fIsnapshot\fR be a full snapshot name (\fIfilesystem\fR@\fIsnapshot\fR),
which for clones may be a snapshot in the origin's filesystem (or the origin
of the origin's filesystem, etc).
.RE

.sp
.LP
The following native properties can be used to change the behavior of a
\fBZFS\fR dataset.
.sp
.ne 2
.na
\fB\fBaclinherit\fR=\fBdiscard\fR | \fBnoallow\fR | \fBrestricted\fR |
\fBpassthrough\fR | \fBpassthrough-x\fR\fR
.ad
.sp .6
.RS 4n
Controls how \fBACL\fR entries are inherited when files and directories are
created. A file system with an \fBaclinherit\fR property of \fBdiscard\fR does
not inherit any \fBACL\fR entries. A file system with an \fBaclinherit\fR
property value of \fBnoallow\fR only inherits inheritable \fBACL\fR entries
that specify "deny" permissions. The property value \fBrestricted\fR (the
default) removes the \fBwrite_acl\fR and \fBwrite_owner\fR permissions when the
\fBACL\fR entry is inherited. A file system with an \fBaclinherit\fR property
value of \fBpassthrough\fR inherits all inheritable \fBACL\fR entries without
any modifications made to the \fBACL\fR entries when they are inherited. A file
system with an \fBaclinherit\fR property value of \fBpassthrough-x\fR has the
same meaning as \fBpassthrough\fR, except that the \fBowner@\fR, \fBgroup@\fR,
and \fBeveryone@\fR \fBACE\fRs inherit the execute permission only if the file
creation mode also requests the execute bit.
.sp
When the property value is set to \fBpassthrough\fR, files are created with a
mode determined by the inheritable \fBACE\fRs. If no inheritable \fBACE\fRs
exist that affect the mode, then the mode is set in accordance to the requested
mode from the application.
.RE

.sp
.ne 2
.na
\fB\fBaclmode\fR=\fBdiscard\fR | \fBgroupmask\fR | \fBpassthrough\fR\fR
.ad
.sp .6
.RS 4n
Controls how an \fBACL\fR is modified during \fBchmod\fR(2). A file system with
an \fBaclmode\fR property of \fBdiscard\fR (the default) deletes all \fBACL\fR
entries that do not represent the mode of the file. An \fBaclmode\fR property
of \fBgroupmask\fR reduces permissions granted in all \fBALLOW\fR entries found
in the \fBACL\fR such that they are no greater than the group permissions
specified by \fBchmod\fR.  A file system with an \fBaclmode\fR property of
\fBpassthrough\fR indicates that no changes are made to the \fBACL\fR other
than creating or updating the necessary \fBACL\fR entries to
represent the new mode of the file or directory.
.RE

.sp
.ne 2
.na
\fB\fBatime\fR=\fBon\fR | \fBoff\fR\fR
.ad
.sp .6
.RS 4n
Controls whether the access time for files is updated when they are read.
Turning this property off avoids producing write traffic when reading files and
can result in significant performance gains, though it might confuse mailers
and other similar utilities. The default value is \fBon\fR.
.RE

.sp
.ne 2
.na
\fB\fBcanmount\fR=\fBon\fR | \fBoff\fR | \fBnoauto\fR\fR
.ad
.sp .6
.RS 4n
If this property is set to \fBoff\fR, the file system cannot be mounted, and is
ignored by \fBzfs mount -a\fR. Setting this property to \fBoff\fR is similar to
setting the \fBmountpoint\fR property to \fBnone\fR, except that the dataset
still has a normal \fBmountpoint\fR property, which can be inherited. Setting
this property to \fBoff\fR allows datasets to be used solely as a mechanism to
inherit properties. One example of setting \fBcanmount=\fR\fBoff\fR is to have
two datasets with the same \fBmountpoint\fR, so that the children of both
datasets appear in the same directory, but might have different inherited
characteristics.
.sp
When the \fBnoauto\fR option is set, a dataset can only be mounted and
unmounted explicitly. The dataset is not mounted automatically when the dataset
is created or imported, nor is it mounted by the \fBzfs mount -a\fR command or
unmounted by the \fBzfs unmount -a\fR command.
.sp
This property is not inherited.
.RE

.sp
.ne 2
.na
\fB\fBchecksum\fR=\fBon\fR | \fBoff\fR | \fBfletcher2,\fR| \fBfletcher4\fR |
\fBsha256\fR | \fBnoparity\fR \fR
.ad
.sp .6
.RS 4n
Controls the checksum used to verify data integrity. The default value is
\fBon\fR, which automatically selects an appropriate algorithm (currently,
\fBfletcher2\fR, but this may change in future releases). The value \fBoff\fR
disables integrity checking on user data. The value \fBnoparity\fR not only
disables integrity but also disables maintaining parity for user data.  This
setting is used internally by a dump device residing on a RAID-Z pool and should
not be used by any other dataset. Disabling checksums is \fBNOT\fR a recommended
practice.
.sp
Changing this property affects only newly-written data.
.RE

.sp
.ne 2
.na
\fB\fBcompression\fR=\fBon\fR | \fBoff\fR | \fBlzjb\fR | \fBgzip\fR |
\fBgzip-\fR\fIN\fR | \fBzle\fR\fR
.ad
.sp .6
.RS 4n
Controls the compression algorithm used for this dataset. The \fBlzjb\fR
compression algorithm is optimized for performance while providing decent data
compression. Setting compression to \fBon\fR uses the \fBlzjb\fR compression
algorithm. The \fBgzip\fR compression algorithm uses the same compression as
the \fBgzip\fR(1) command. You can specify the \fBgzip\fR level by using the
value \fBgzip-\fR\fIN\fR where \fIN\fR is an integer from 1 (fastest) to 9
(best compression ratio). Currently, \fBgzip\fR is equivalent to \fBgzip-6\fR
(which is also the default for \fBgzip\fR(1)). The \fBzle\fR compression
algorithm compresses runs of zeros.
.sp
This property can also be referred to by its shortened column name
\fBcompress\fR. Changing this property affects only newly-written data.
.RE

.sp
.ne 2
.na
\fB\fBcopies\fR=\fB1\fR | \fB2\fR | \fB3\fR\fR
.ad
.sp .6
.RS 4n
Controls the number of copies of data stored for this dataset. These copies are
in addition to any redundancy provided by the pool, for example, mirroring or
RAID-Z. The copies are stored on different disks, if possible. The space used
by multiple copies is charged to the associated file and dataset, changing the
\fBused\fR property and counting against quotas and reservations.
.sp
Changing this property only affects newly-written data. Therefore, set this
property at file system creation time by using the \fB-o\fR
\fBcopies=\fR\fIN\fR option.
.RE

.sp
.ne 2
.na
\fB\fBdevices\fR=\fBon\fR | \fBoff\fR\fR
.ad
.sp .6
.RS 4n
Controls whether device nodes can be opened on this file system. The default
value is \fBon\fR.
.RE

.sp
.ne 2
.na
\fB\fBexec\fR=\fBon\fR | \fBoff\fR\fR
.ad
.sp .6
.RS 4n
Controls whether processes can be executed from within this file system. The
default value is \fBon\fR.
.RE

.sp
.ne 2
.na
\fB\fBmountpoint\fR=\fIpath\fR | \fBnone\fR | \fBlegacy\fR\fR
.ad
.sp .6
.RS 4n
Controls the mount point used for this file system. See the "Mount Points"
section for more information on how this property is used.
.sp
When the \fBmountpoint\fR property is changed for a file system, the file
system and any children that inherit the mount point are unmounted. If the new
value is \fBlegacy\fR, then they remain unmounted. Otherwise, they are
automatically remounted in the new location if the property was previously
\fBlegacy\fR or \fBnone\fR, or if they were mounted before the property was
changed. In addition, any shared file systems are unshared and shared in the
new location.
.RE

.sp
.ne 2
.na
\fB\fBnbmand\fR=\fBon\fR | \fBoff\fR\fR
.ad
.sp .6
.RS 4n
Controls whether the file system should be mounted with \fBnbmand\fR (Non
Blocking mandatory locks). This is used for \fBCIFS\fR clients. Changes to this
property only take effect when the file system is umounted and remounted. See
\fBmount\fR(1M) for more information on \fBnbmand\fR mounts.
.RE

.sp
.ne 2
.na
\fB\fBprimarycache\fR=\fBall\fR | \fBnone\fR | \fBmetadata\fR\fR
.ad
.sp .6
.RS 4n
Controls what is cached in the primary cache (ARC). If this property is set to
\fBall\fR, then both user data and metadata is cached. If this property is set
to \fBnone\fR, then neither user data nor metadata is cached. If this property
is set to \fBmetadata\fR, then only metadata is cached. The default value is
\fBall\fR.
.RE

.sp
.ne 2
.na
\fB\fBquota\fR=\fIsize\fR | \fBnone\fR\fR
.ad
.sp .6
.RS 4n
Limits the amount of space a dataset and its descendents can consume. This
property enforces a hard limit on the amount of space used. This includes all
space consumed by descendents, including file systems and snapshots. Setting a
quota on a descendent of a dataset that already has a quota does not override
the ancestor's quota, but rather imposes an additional limit.
.sp
Quotas cannot be set on volumes, as the \fBvolsize\fR property acts as an
implicit quota.
.RE

.sp
.ne 2
.na
\fB\fBuserquota@\fR\fIuser\fR=\fIsize\fR | \fBnone\fR\fR
.ad
.sp .6
.RS 4n
Limits the amount of space consumed by the specified user. User space
consumption is identified by the \fBuserspace@\fR\fIuser\fR property.
.sp
Enforcement of user quotas may be delayed by several seconds. This delay means
that a user might exceed their quota before the system notices that they are
over quota and begins to refuse additional writes with the \fBEDQUOT\fR error
message . See the \fBzfs userspace\fR subcommand for more information.
.sp
Unprivileged users can only access their own groups' space usage. The root
user, or a user who has been granted the \fBuserquota\fR privilege with \fBzfs
allow\fR, can get and set everyone's quota.
.sp
This property is not available on volumes, on file systems before version 4, or
on pools before version 15. The \fBuserquota@\fR... properties are not
displayed by \fBzfs get all\fR. The user's name must be appended after the
\fB@\fR symbol, using one of the following forms:
.RS +4
.TP
.ie t \(bu
.el o
\fIPOSIX name\fR (for example, \fBjoe\fR)
.RE
.RS +4
.TP
.ie t \(bu
.el o
\fIPOSIX numeric ID\fR (for example, \fB789\fR)
.RE
.RS +4
.TP
.ie t \(bu
.el o
\fISID name\fR (for example, \fBjoe.smith@mydomain\fR)
.RE
.RS +4
.TP
.ie t \(bu
.el o
\fISID numeric ID\fR (for example, \fBS-1-123-456-789\fR)
.RE
.RE

.sp
.ne 2
.na
\fB\fBgroupquota@\fR\fIgroup\fR=\fIsize\fR | \fBnone\fR\fR
.ad
.sp .6
.RS 4n
Limits the amount of space consumed by the specified group. Group space
consumption is identified by the \fBuserquota@\fR\fIuser\fR property.
.sp
Unprivileged users can access only their own groups' space usage. The root
user, or a user who has been granted the \fBgroupquota\fR privilege with \fBzfs
allow\fR, can get and set all groups' quotas.
.RE

.sp
.ne 2
.na
\fB\fBreadonly\fR=\fBon\fR | \fBoff\fR\fR
.ad
.sp .6
.RS 4n
Controls whether this dataset can be modified. The default value is \fBoff\fR.
.sp
This property can also be referred to by its shortened column name,
\fBrdonly\fR.
.RE

.sp
.ne 2
.na
\fB\fBrecordsize\fR=\fIsize\fR\fR
.ad
.sp .6
.RS 4n
Specifies a suggested block size for files in the file system. This property is
designed solely for use with database workloads that access files in fixed-size
records. \fBZFS\fR automatically tunes block sizes according to internal
algorithms optimized for typical access patterns.
.sp
For databases that create very large files but access them in small random
chunks, these algorithms may be suboptimal. Specifying a \fBrecordsize\fR
greater than or equal to the record size of the database can result in
significant performance gains. Use of this property for general purpose file
systems is strongly discouraged, and may adversely affect performance.
.sp
The size specified must be a power of two greater than or equal to 512 and less
than or equal to 128 Kbytes.
.sp
Changing the file system's \fBrecordsize\fR affects only files created
afterward; existing files are unaffected.
.sp
This property can also be referred to by its shortened column name,
\fBrecsize\fR.
.RE

.sp
.ne 2
.na
\fB\fBrefquota\fR=\fIsize\fR | \fBnone\fR\fR
.ad
.sp .6
.RS 4n
Limits the amount of space a dataset can consume. This property enforces a hard
limit on the amount of space used. This hard limit does not include space used
by descendents, including file systems and snapshots.
.RE

.sp
.ne 2
.na
\fB\fBrefreservation\fR=\fIsize\fR | \fBnone\fR\fR
.ad
.sp .6
.RS 4n
The minimum amount of space guaranteed to a dataset, not including its
descendents. When the amount of space used is below this value, the dataset is
treated as if it were taking up the amount of space specified by
\fBrefreservation\fR. The \fBrefreservation\fR reservation is accounted for in
the parent datasets' space used, and counts against the parent datasets' quotas
and reservations.
.sp
If \fBrefreservation\fR is set, a snapshot is only allowed if there is enough
free pool space outside of this reservation to accommodate the current number
of "referenced" bytes in the dataset.
.sp
This property can also be referred to by its shortened column name,
\fBrefreserv\fR.
.RE

.sp
.ne 2
.na
\fB\fBreservation\fR=\fIsize\fR | \fBnone\fR\fR
.ad
.sp .6
.RS 4n
The minimum amount of space guaranteed to a dataset and its descendents. When
the amount of space used is below this value, the dataset is treated as if it
were taking up the amount of space specified by its reservation. Reservations
are accounted for in the parent datasets' space used, and count against the
parent datasets' quotas and reservations.
.sp
This property can also be referred to by its shortened column name,
\fBreserv\fR.
.RE

.sp
.ne 2
.na
\fB\fBsecondarycache\fR=\fBall\fR | \fBnone\fR | \fBmetadata\fR\fR
.ad
.sp .6
.RS 4n
Controls what is cached in the secondary cache (L2ARC). If this property is set
to \fBall\fR, then both user data and metadata is cached. If this property is
set to \fBnone\fR, then neither user data nor metadata is cached. If this
property is set to \fBmetadata\fR, then only metadata is cached. The default
value is \fBall\fR.
.RE

.sp
.ne 2
.na
\fB\fBsetuid\fR=\fBon\fR | \fBoff\fR\fR
.ad
.sp .6
.RS 4n
Controls whether the set-\fBUID\fR bit is respected for the file system. The
default value is \fBon\fR.
.RE

.sp
.ne 2
.na
\fB\fBshareiscsi\fR=\fBon\fR | \fBoff\fR\fR
.ad
.sp .6
.RS 4n
Like the \fBsharenfs\fR property, \fBshareiscsi\fR indicates whether a
\fBZFS\fR volume is exported as an \fBiSCSI\fR target. The acceptable values
for this property are \fBon\fR, \fBoff\fR, and \fBtype=disk\fR. The default
value is \fBoff\fR. In the future, other target types might be supported. For
example, \fBtape\fR.
.sp
You might want to set \fBshareiscsi=on\fR for a file system so that all
\fBZFS\fR volumes within the file system are shared by default. However,
setting this property on a file system has no direct effect.
.RE

.sp
.ne 2
.na
\fB\fBsharesmb\fR=\fBon\fR | \fBoff\fR | \fIopts\fR\fR
.ad
.sp .6
.RS 4n
Controls whether the file system is shared by using the Solaris \fBCIFS\fR
service, and what options are to be used. A file system with the \fBsharesmb\fR
property set to \fBoff\fR is managed through traditional tools such as
\fBsharemgr\fR(1M). Otherwise, the file system is automatically shared and
unshared with the \fBzfs share\fR and \fBzfs unshare\fR commands. If the
property is set to \fBon\fR, the \fBsharemgr\fR(1M) command is invoked with no
options. Otherwise, the \fBsharemgr\fR(1M) command is invoked with options
equivalent to the contents of this property.
.sp
Because \fBSMB\fR shares requires a resource name, a unique resource name is
constructed from the dataset name. The constructed name is a copy of the
dataset name except that the characters in the dataset name, which would be
illegal in the resource name, are replaced with underscore (\fB_\fR)
characters. A pseudo property "name" is also supported that allows you to
replace the data set name with a specified name. The specified name is then
used to replace the prefix dataset in the case of inheritance. For example, if
the dataset \fBdata/home/john\fR is set to \fBname=john\fR, then
\fBdata/home/john\fR has a resource name of \fBjohn\fR. If a child dataset of
\fBdata/home/john/backups\fR, it has a resource name of \fBjohn_backups\fR.
.sp
When SMB shares are created, the SMB share name appears as an entry in the
\fB\&.zfs/shares\fR directory. You can use the \fBls\fR or \fBchmod\fR command
to display the share-level ACLs on the entries in this directory.
.sp
When the \fBsharesmb\fR property is changed for a dataset, the dataset and any
children inheriting the property are re-shared with the new options, only if
the property was previously set to \fBoff\fR, or if they were shared before the
property was changed. If the new property is set to \fBoff\fR, the file systems
are unshared.
.RE

.sp
.ne 2
.na
\fB\fBsharenfs\fR=\fBon\fR | \fBoff\fR | \fIopts\fR\fR
.ad
.sp .6
.RS 4n
Controls whether the file system is shared via \fBNFS\fR, and what options are
used. A file system with a \fBsharenfs\fR property of \fBoff\fR is managed
through traditional tools such as \fBshare\fR(1M), \fBunshare\fR(1M), and
\fBdfstab\fR(4). Otherwise, the file system is automatically shared and
unshared with the \fBzfs share\fR and \fBzfs unshare\fR commands. If the
property is set to \fBon\fR, the \fBshare\fR(1M) command is invoked with no
options. Otherwise, the \fBshare\fR(1M) command is invoked with options
equivalent to the contents of this property.
.sp
When the \fBsharenfs\fR property is changed for a dataset, the dataset and any
children inheriting the property are re-shared with the new options, only if
the property was previously \fBoff\fR, or if they were shared before the
property was changed. If the new property is \fBoff\fR, the file systems are
unshared.
.RE

.sp
.ne 2
.na
\fB\fBlogbias\fR = \fBlatency\fR | \fBthroughput\fR\fR
.ad
.sp .6
.RS 4n
Provide a hint to ZFS about handling of synchronous requests in this dataset.
If \fBlogbias\fR is set to \fBlatency\fR (the default), ZFS will use pool log
devices (if configured) to handle the requests at low latency. If \fBlogbias\fR
is set to \fBthroughput\fR, ZFS will not use configured pool log devices. ZFS
will instead optimize synchronous operations for global pool throughput and
efficient use of resources.
.RE

.sp
.ne 2
.na
\fB\fBsnapdir\fR=\fBhidden\fR | \fBvisible\fR\fR
.ad
.sp .6
.RS 4n
Controls whether the \fB\&.zfs\fR directory is hidden or visible in the root of
the file system as discussed in the "Snapshots" section. The default value is
\fBhidden\fR.
.RE

.sp
.ne 2
.na
\fB\fBsync\fR=\fBdefault\fR | \fBalways\fR | \fBdisabled\fR\fR
.ad
.sp .6
.RS 4n
Controls the behavior of synchronous requests (e.g. fsync, O_DSYNC).
\fBdefault\fR is the POSIX specified behavior of ensuring all synchronous
requests are written to stable storage and all devices are flushed to ensure
data is not cached by device controllers (this is the default). \fBalways\fR
causes every file system transaction to be written and flushed before its
system call returns. This has a large performance penalty. \fBdisabled\fR
disables synchronous requests. File system transactions are only committed to
stable storage periodically. This option will give the highest performance.
However, it is very dangerous as ZFS would be ignoring the synchronous
transaction demands of applications such as databases or NFS.  Administrators
should only use this option when the risks are understood.
.RE

.sp
.ne 2
.na
\fB\fBversion\fR=\fB1\fR | \fB2\fR | \fBcurrent\fR\fR
.ad
.sp .6
.RS 4n
The on-disk version of this file system, which is independent of the pool
version. This property can only be set to later supported versions. See the
\fBzfs upgrade\fR command.
.RE

.sp
.ne 2
.na
\fB\fBvolsize\fR=\fIsize\fR\fR
.ad
.sp .6
.RS 4n
For volumes, specifies the logical size of the volume. By default, creating a
volume establishes a reservation of equal size. For storage pools with a
version number of 9 or higher, a \fBrefreservation\fR is set instead. Any
changes to \fBvolsize\fR are reflected in an equivalent change to the
reservation (or \fBrefreservation\fR). The \fBvolsize\fR can only be set to a
multiple of \fBvolblocksize\fR, and cannot be zero.
.sp
The reservation is kept equal to the volume's logical size to prevent
unexpected behavior for consumers. Without the reservation, the volume could
run out of space, resulting in undefined behavior or data corruption, depending
on how the volume is used. These effects can also occur when the volume size is
changed while it is in use (particularly when shrinking the size). Extreme care
should be used when adjusting the volume size.
.sp
Though not recommended, a "sparse volume" (also known as "thin provisioning")
can be created by specifying the \fB-s\fR option to the \fBzfs create -V\fR
command, or by changing the reservation after the volume has been created. A
"sparse volume" is a volume where the reservation is less then the volume size.
Consequently, writes to a sparse volume can fail with \fBENOSPC\fR when the
pool is low on space. For a sparse volume, changes to \fBvolsize\fR are not
reflected in the reservation.
.RE

.sp
.ne 2
.na
\fB\fBvscan\fR=\fBon\fR | \fBoff\fR\fR
.ad
.sp .6
.RS 4n
Controls whether regular files should be scanned for viruses when a file is
opened and closed. In addition to enabling this property, the virus scan
service must also be enabled for virus scanning to occur. The default value is
\fBoff\fR.
.RE

.sp
.ne 2
.na
\fB\fBxattr\fR=\fBon\fR | \fBoff\fR\fR
.ad
.sp .6
.RS 4n
Controls whether extended attributes are enabled for this file system. The
default value is \fBon\fR.
.RE

.sp
.ne 2
.na
\fB\fBzoned\fR=\fBon\fR | \fBoff\fR\fR
.ad
.sp .6
.RS 4n
Controls whether the dataset is managed from a non-global zone. See the "Zones"
section for more information. The default value is \fBoff\fR.
.RE

.sp
.LP
The following three properties cannot be changed after the file system is
created, and therefore, should be set when the file system is created. If the
properties are not set with the \fBzfs create\fR or \fBzpool create\fR
commands, these properties are inherited from the parent dataset. If the parent
dataset lacks these properties due to having been created prior to these
features being supported, the new file system will have the default values for
these properties.
.sp
.ne 2
.na
\fB\fBcasesensitivity\fR=\fBsensitive\fR | \fBinsensitive\fR | \fBmixed\fR\fR
.ad
.sp .6
.RS 4n
Indicates whether the file name matching algorithm used by the file system
should be case-sensitive, case-insensitive, or allow a combination of both
styles of matching. The default value for the \fBcasesensitivity\fR property is
\fBsensitive\fR. Traditionally, UNIX and POSIX file systems have case-sensitive
file names.
.sp
The \fBmixed\fR value for the \fBcasesensitivity\fR property indicates that the
file system can support requests for both case-sensitive and case-insensitive
matching behavior. Currently, case-insensitive matching behavior on a file
system that supports mixed behavior is limited to the Solaris CIFS server
product. For more information about the \fBmixed\fR value behavior, see the
\fISolaris ZFS Administration Guide\fR.
.RE

.sp
.ne 2
.na
\fB\fBnormalization\fR = \fBnone\fR | \fBformC\fR | \fBformD\fR | \fBformKC\fR
| \fBformKD\fR\fR
.ad
.sp .6
.RS 4n
Indicates whether the file system should perform a \fBunicode\fR normalization
of file names whenever two file names are compared, and which normalization
algorithm should be used. File names are always stored unmodified, names are
normalized as part of any comparison process. If this property is set to a
legal value other than \fBnone\fR, and the \fButf8only\fR property was left
unspecified, the \fButf8only\fR property is automatically set to \fBon\fR. The
default value of the \fBnormalization\fR property is \fBnone\fR. This property
cannot be changed after the file system is created.
.RE

.sp
.ne 2
.na
\fB\fButf8only\fR=\fBon\fR | \fBoff\fR\fR
.ad
.sp .6
.RS 4n
Indicates whether the file system should reject file names that include
characters that are not present in the \fBUTF-8\fR character code set. If this
property is explicitly set to \fBoff\fR, the normalization property must either
not be explicitly set or be set to \fBnone\fR. The default value for the
\fButf8only\fR property is \fBoff\fR. This property cannot be changed after the
file system is created.
.RE

.sp
.LP
The \fBcasesensitivity\fR, \fBnormalization\fR, and \fButf8only\fR properties
are also new permissions that can be assigned to non-privileged users by using
the \fBZFS\fR delegated administration feature.
.SS "Temporary Mount Point Properties"
.sp
.LP
When a file system is mounted, either through \fBmount\fR(1M) for legacy mounts
or the \fBzfs mount\fR command for normal file systems, its mount options are
set according to its properties. The correlation between properties and mount
options is as follows:
.sp
.in +2
.nf
    PROPERTY                MOUNT OPTION
     devices                 devices/nodevices
     exec                    exec/noexec
     readonly                ro/rw
     setuid                  setuid/nosetuid
     xattr                   xattr/noxattr
.fi
.in -2
.sp

.sp
.LP
In addition, these options can be set on a per-mount basis using the \fB-o\fR
option, without affecting the property that is stored on disk. The values
specified on the command line override the values stored in the dataset. The
\fB-nosuid\fR option is an alias for \fBnodevices,nosetuid\fR. These properties
are reported as "temporary" by the \fBzfs get\fR command. If the properties are
changed while the dataset is mounted, the new setting overrides any temporary
settings.
.SS "User Properties"
.sp
.LP
In addition to the standard native properties, \fBZFS\fR supports arbitrary
user properties. User properties have no effect on \fBZFS\fR behavior, but
applications or administrators can use them to annotate datasets (file systems,
volumes, and snapshots).
.sp
.LP
User property names must contain a colon (\fB:\fR) character to distinguish
them from native properties. They may contain lowercase letters, numbers, and
the following punctuation characters: colon (\fB:\fR), dash (\fB-\fR), period
(\fB\&.\fR), and underscore (\fB_\fR). The expected convention is that the
property name is divided into two portions such as
\fImodule\fR\fB:\fR\fIproperty\fR, but this namespace is not enforced by
\fBZFS\fR. User property names can be at most 256 characters, and cannot begin
with a dash (\fB-\fR).
.sp
.LP
When making programmatic use of user properties, it is strongly suggested to
use a reversed \fBDNS\fR domain name for the \fImodule\fR component of property
names to reduce the chance that two independently-developed packages use the
same property name for different purposes. Property names beginning with
\fBcom.sun\fR. are reserved for use by Sun Microsystems.
.sp
.LP
The values of user properties are arbitrary strings, are always inherited, and
are never validated. All of the commands that operate on properties (\fBzfs
list\fR, \fBzfs get\fR, \fBzfs set\fR, and so forth) can be used to manipulate
both native properties and user properties. Use the \fBzfs inherit\fR command
to clear a user property . If the property is not defined in any parent
dataset, it is removed entirely. Property values are limited to 1024
characters.
.SS "ZFS Volumes as Swap or Dump Devices"
.sp
.LP
During an initial installation a swap device and dump device are created on
\fBZFS\fR volumes in the \fBZFS\fR root pool. By default, the swap area size is
based on 1/2 the size of physical memory up to 2 Gbytes. The size of the dump
device depends on the kernel's requirements at installation time. Separate
\fBZFS\fR volumes must be used for the swap area and dump devices. Do not swap
to a file on a \fBZFS\fR file system. A \fBZFS\fR swap file configuration is
not supported.
.sp
.LP
If you need to change your swap area or dump device after the system is
installed or upgraded, use the \fBswap\fR(1M) and \fBdumpadm\fR(1M) commands.
If you need to change the size of your swap area or dump device, see the
\fISolaris ZFS Administration Guide\fR.
.SH SUBCOMMANDS
.sp
.LP
All subcommands that modify state are logged persistently to the pool in their
original form.
.sp
.ne 2
.na
\fB\fBzfs ?\fR\fR
.ad
.sp .6
.RS 4n
Displays a help message.
.RE

.sp
.ne 2
.na
\fB\fBzfs create\fR [\fB-p\fR] [\fB-o\fR \fIproperty\fR=\fIvalue\fR] ...
\fIfilesystem\fR\fR
.ad
.sp .6
.RS 4n
Creates a new \fBZFS\fR file system. The file system is automatically mounted
according to the \fBmountpoint\fR property inherited from the parent.
.sp
.ne 2
.na
\fB\fB-p\fR\fR
.ad
.sp .6
.RS 4n
Creates all the non-existing parent datasets. Datasets created in this manner
are automatically mounted according to the \fBmountpoint\fR property inherited
from their parent. Any property specified on the command line using the
\fB-o\fR option is ignored. If the target filesystem already exists, the
operation completes successfully.
.RE

.sp
.ne 2
.na
\fB\fB-o\fR \fIproperty\fR=\fIvalue\fR\fR
.ad
.sp .6
.RS 4n
Sets the specified property as if the command \fBzfs set\fR
\fIproperty\fR=\fIvalue\fR was invoked at the same time the dataset was
created. Any editable \fBZFS\fR property can also be set at creation time.
Multiple \fB-o\fR options can be specified. An error results if the same
property is specified in multiple \fB-o\fR options.
.RE

.RE

.sp
.ne 2
.na
\fB\fBzfs create\fR [\fB-ps\fR] [\fB-b\fR \fIblocksize\fR] [\fB-o\fR
\fIproperty\fR=\fIvalue\fR] ... \fB-V\fR \fIsize\fR \fIvolume\fR\fR
.ad
.sp .6
.RS 4n
Creates a volume of the given size. The volume is exported as a block device in
\fB/dev/zvol/{dsk,rdsk}/\fR\fIpath\fR, where \fIpath\fR is the name of the
volume in the \fBZFS\fR namespace. The size represents the logical size as
exported by the device. By default, a reservation of equal size is created.
.sp
\fIsize\fR is automatically rounded up to the nearest 128 Kbytes to ensure that
the volume has an integral number of blocks regardless of \fIblocksize\fR.
.sp
.ne 2
.na
\fB\fB-p\fR\fR
.ad
.sp .6
.RS 4n
Creates all the non-existing parent datasets. Datasets created in this manner
are automatically mounted according to the \fBmountpoint\fR property inherited
from their parent. Any property specified on the command line using the
\fB-o\fR option is ignored. If the target filesystem already exists, the
operation completes successfully.
.RE

.sp
.ne 2
.na
\fB\fB-s\fR\fR
.ad
.sp .6
.RS 4n
Creates a sparse volume with no reservation. See \fBvolsize\fR in the Native
Properties section for more information about sparse volumes.
.RE

.sp
.ne 2
.na
\fB\fB-o\fR \fIproperty\fR=\fIvalue\fR\fR
.ad
.sp .6
.RS 4n
Sets the specified property as if the \fBzfs set\fR \fIproperty\fR=\fIvalue\fR
command was invoked at the same time the dataset was created. Any editable
\fBZFS\fR property can also be set at creation time. Multiple \fB-o\fR options
can be specified. An error results if the same property is specified in
multiple \fB-o\fR options.
.RE

.sp
.ne 2
.na
\fB\fB-b\fR \fIblocksize\fR\fR
.ad
.sp .6
.RS 4n
Equivalent to \fB-o\fR \fBvolblocksize\fR=\fIblocksize\fR. If this option is
specified in conjunction with \fB-o\fR \fBvolblocksize\fR, the resulting
behavior is undefined.
.RE

.RE

.sp
.ne 2
.na
\fBzfs destroy\fR [\fB-fnpRrv\fR] \fIfilesystem\fR|\fIvolume\fR
.ad
.sp .6
.RS 4n
Destroys the given dataset. By default, the command unshares any file systems
that are currently shared, unmounts any file systems that are currently
mounted, and refuses to destroy a dataset that has active dependents (children
or clones).
.sp
.ne 2
.na
\fB\fB-r\fR\fR
.ad
.sp .6
.RS 4n
Recursively destroy all children.
.RE

.sp
.ne 2
.na
\fB\fB-R\fR\fR
.ad
.sp .6
.RS 4n
Recursively destroy all dependents, including cloned file systems outside the
target hierarchy.
.RE

.sp
.ne 2
.na
\fB\fB-f\fR\fR
.ad
.sp .6
.RS 4n
Force an unmount of any file systems using the \fBunmount -f\fR command. This
option has no effect on non-file systems or unmounted file systems.
.RE

.sp
.ne 2
.na
\fB\fB-n\fR\fR
.ad
.sp .6
.RS 4n
Do a dry-run ("No-op") deletion.  No data will be deleted.  This is
useful in conjunction with the \fB-v\fR or \fB-p\fR flags to determine what
data would be deleted.
.RE

.sp
.ne 2
.na
\fB\fB-p\fR\fR
.ad
.sp .6
.RS 4n
Print machine-parsable verbose information about the deleted data.
.RE

.sp
.ne 2
.na
\fB\fB-v\fR\fR
.ad
.sp .6
.RS 4n
Print verbose information about the deleted data.
.RE
.sp
Extreme care should be taken when applying either the \fB-r\fR or the \fB-R\fR
options, as they can destroy large portions of a pool and cause unexpected
behavior for mounted file systems in use.
.RE

.sp
.ne 2
.na
\fBzfs destroy\fR [\fB-dnpRrv\fR] \fIfilesystem\fR|\fIvolume\fR@\fIsnap\fR[%\fIsnap\fR][,...]
.ad
.sp .6
.RS 4n
The given snapshots are destroyed immediately if and only if the \fBzfs
destroy\fR command without the \fB-d\fR option would have destroyed it. Such
immediate destruction would occur, for example, if the snapshot had no clones
and the user-initiated reference count were zero.
.sp
If a snapshot does not qualify for immediate destruction, it is marked for
deferred deletion. In this state, it exists as a usable, visible snapshot until
both of the preconditions listed above are met, at which point it is destroyed.
.sp
An inclusive range of snapshots may be specified by separating the
first and last snapshots with a percent sign.
The first and/or last snapshots may be left blank, in which case the
filesystem's oldest or newest snapshot will be implied.
.sp
Multiple snapshots
(or ranges of snapshots) of the same filesystem or volume may be specified
in a comma-separated list of snapshots.
Only the snapshot's short name (the
part after the \fB@\fR) should be specified when using a range or
comma-separated list to identify multiple snapshots.
.sp
.ne 2
.na
\fB\fB-d\fR\fR
.ad
.sp .6
.RS 4n
Defer snapshot deletion.
.RE

.sp
.ne 2
.na
\fB\fB-r\fR\fR
.ad
.sp .6
.RS 4n
Destroy (or mark for deferred deletion) all snapshots with this name in
descendent file systems.
.RE

.sp
.ne 2
.na
\fB\fB-R\fR\fR
.ad
.sp .6
.RS 4n
Recursively destroy all dependents.
.RE

.sp
.ne 2
.na
\fB\fB-n\fR\fR
.ad
.sp .6
.RS 4n
Do a dry-run ("No-op") deletion.  No data will be deleted.  This is
useful in conjunction with the \fB-v\fR or \fB-p\fR flags to determine what
data would be deleted.
.RE

.sp
.ne 2
.na
\fB\fB-p\fR\fR
.ad
.sp .6
.RS 4n
Print machine-parsable verbose information about the deleted data.
.RE

.sp
.ne 2
.na
\fB\fB-v\fR\fR
.ad
.sp .6
.RS 4n
Print verbose information about the deleted data.
.RE

.sp
Extreme care should be taken when applying either the \fB-r\fR or the \fB-f\fR
options, as they can destroy large portions of a pool and cause unexpected
behavior for mounted file systems in use.
.RE

.sp
.ne 2
.na
\fB\fBzfs snapshot\fR [\fB-r\fR] [\fB-o\fR \fIproperty\fR=\fIvalue\fR] ...
\fIfilesystem@snapname\fR|\fIvolume@snapname\fR\fR...
.ad
.sp .6
.RS 4n
Creates snapshots with the given names. All previous modifications by
successful system calls to the file system are part of the snapshots.
Snapshots are taken atomically, so that all snapshots correspond to the same
moment in time. See the "Snapshots" section for details.
.sp
.ne 2
.na
\fB\fB-r\fR\fR
.ad
.sp .6
.RS 4n
Recursively create snapshots of all descendent datasets
.RE

.sp
.ne 2
.na
\fB\fB-o\fR \fIproperty\fR=\fIvalue\fR\fR
.ad
.sp .6
.RS 4n
Sets the specified property; see \fBzfs create\fR for details.
.RE

.RE

.sp
.ne 2
.na
\fB\fBzfs rollback\fR [\fB-rRf\fR] \fIsnapshot\fR\fR
.ad
.sp .6
.RS 4n
Roll back the given dataset to a previous snapshot. When a dataset is rolled
back, all data that has changed since the snapshot is discarded, and the
dataset reverts to the state at the time of the snapshot. By default, the
command refuses to roll back to a snapshot other than the most recent one. In
order to do so, all intermediate snapshots must be destroyed by specifying the
\fB-r\fR option.
.sp
The \fB-rR\fR options do not recursively destroy the child snapshots of a
recursive snapshot. Only the top-level recursive snapshot is destroyed by
either of these options. To completely roll back a recursive snapshot, you must
rollback the individual child snapshots.
.sp
.ne 2
.na
\fB\fB-r\fR\fR
.ad
.sp .6
.RS 4n
Recursively destroy any snapshots more recent than the one specified.
.RE

.sp
.ne 2
.na
\fB\fB-R\fR\fR
.ad
.sp .6
.RS 4n
Recursively destroy any more recent snapshots, as well as any clones of those
snapshots.
.RE

.sp
.ne 2
.na
\fB\fB-f\fR\fR
.ad
.sp .6
.RS 4n
Used with the \fB-R\fR option to force an unmount of any clone file systems
that are to be destroyed.
.RE

.RE

.sp
.ne 2
.na
\fB\fBzfs clone\fR [\fB-p\fR] [\fB-o\fR \fIproperty\fR=\fIvalue\fR] ...
\fIsnapshot\fR \fIfilesystem\fR|\fIvolume\fR\fR
.ad
.sp .6
.RS 4n
Creates a clone of the given snapshot. See the "Clones" section for details.
The target dataset can be located anywhere in the \fBZFS\fR hierarchy, and is
created as the same type as the original.
.sp
.ne 2
.na
\fB\fB-p\fR\fR
.ad
.sp .6
.RS 4n
Creates all the non-existing parent datasets. Datasets created in this manner
are automatically mounted according to the \fBmountpoint\fR property inherited
from their parent. If the target filesystem or volume already exists, the
operation completes successfully.
.RE

.sp
.ne 2
.na
\fB\fB-o\fR \fIproperty\fR=\fIvalue\fR\fR
.ad
.sp .6
.RS 4n
Sets the specified property; see \fBzfs create\fR for details.
.RE

.RE

.sp
.ne 2
.na
\fB\fBzfs promote\fR \fIclone-filesystem\fR\fR
.ad
.sp .6
.RS 4n
Promotes a clone file system to no longer be dependent on its "origin"
snapshot. This makes it possible to destroy the file system that the clone was
created from. The clone parent-child dependency relationship is reversed, so
that the origin file system becomes a clone of the specified file system.
.sp
The snapshot that was cloned, and any snapshots previous to this snapshot, are
now owned by the promoted clone. The space they use moves from the origin file
system to the promoted clone, so enough space must be available to accommodate
these snapshots. No new space is consumed by this operation, but the space
accounting is adjusted. The promoted clone must not have any conflicting
snapshot names of its own. The \fBrename\fR subcommand can be used to rename
any conflicting snapshots.
.RE

.sp
.ne 2
.na
\fB\fBzfs rename\fR [\fB-f\fR] \fIfilesystem\fR|\fIvolume\fR|\fIsnapshot\fR\fR
.ad
.br
.na
\fB\fIfilesystem\fR|\fIvolume\fR|\fIsnapshot\fR\fR
.ad
.br
.na
\fB\fBzfs rename\fR [\fB-fp\fR] \fIfilesystem\fR|\fIvolume\fR
\fIfilesystem\fR|\fIvolume\fR\fR
.ad
.sp .6
.RS 4n
Renames the given dataset. The new target can be located anywhere in the
\fBZFS\fR hierarchy, with the exception of snapshots. Snapshots can only be
renamed within the parent file system or volume. When renaming a snapshot, the
parent file system of the snapshot does not need to be specified as part of the
second argument. Renamed file systems can inherit new mount points, in which
case they are unmounted and remounted at the new mount point.
.sp
.ne 2
.na
\fB\fB-p\fR\fR
.ad
.sp .6
.RS 4n
Creates all the nonexistent parent datasets. Datasets created in this manner
are automatically mounted according to the \fBmountpoint\fR property inherited
from their parent.
.RE

.sp
.ne 2
.na
\fB\fB-f\fR\fR
.ad
.sp .6
.RS 4n
Force unmount any filesystems that need to be unmounted in the process.
.RE

.RE

.sp
.ne 2
.na
\fB\fBzfs rename\fR \fB-r\fR \fIsnapshot\fR \fIsnapshot\fR\fR
.ad
.sp .6
.RS 4n
Recursively rename the snapshots of all descendent datasets. Snapshots are the
only dataset that can be renamed recursively.
.RE

.sp
.ne 2
.na
\fB\fBzfs\fR \fBlist\fR [\fB-r\fR|\fB-d\fR \fIdepth\fR] [\fB-Hp\fR] [\fB-o\fR
\fIproperty\fR[,\fI\&...\fR]] [ \fB-t\fR \fItype\fR[,\fI\&...\fR]] [ \fB-s\fR
\fIproperty\fR ] ... [ \fB-S\fR \fIproperty\fR ] ...
[\fIfilesystem\fR|\fIvolume\fR|\fIsnapshot\fR] ...\fR
.ad
.sp .6
.RS 4n
Lists the property information for the given datasets in tabular form. If
specified, you can list property information by the absolute pathname or the
relative pathname. By default, all file systems and volumes are displayed.
Snapshots are displayed if the \fBlistsnaps\fR property is \fBon\fR (the
default is \fBoff\fR) . The following fields are displayed,
\fBname,used,available,referenced,mountpoint\fR.
.sp
.ne 2
.na
\fB\fB-H\fR\fR
.ad
.sp .6
.RS 4n
Used for scripting mode. Do not print headers and separate fields by a single
tab instead of arbitrary white space.
.RE

.sp
.ne 2
.na
\fB\fB-r\fR\fR
.ad
.sp .6
.RS 4n
Recursively display any children of the dataset on the command line.
.RE

.sp
.ne 2
.na
\fB\fB-d\fR \fIdepth\fR\fR
.ad
.sp .6
.RS 4n
Recursively display any children of the dataset, limiting the recursion to
\fIdepth\fR. A depth of \fB1\fR will display only the dataset and its direct
children.
.RE

.sp
.ne 2
.na
\fB\fB-o\fR \fIproperty\fR\fR
.ad
.sp .6
.RS 4n
A comma-separated list of properties to display. The property must be:
.RS +4
.TP
.ie t \(bu
.el o
One of the properties described in the "Native Properties" section
.RE
.RS +4
.TP
.ie t \(bu
.el o
A user property
.RE
.RS +4
.TP
.ie t \(bu
.el o
The value \fBname\fR to display the dataset name
.RE
.RS +4
.TP
.ie t \(bu
.el o
The value \fBspace\fR to display space usage properties on file systems and
volumes. This is a shortcut for specifying \fB-o
name,avail,used,usedsnap,usedds,usedrefreserv,usedchild\fR \fB-t
filesystem,volume\fR syntax.
.RE
.RE

.sp
.ne 2
.na
\fB\fB-s\fR \fIproperty\fR\fR
.ad
.sp .6
.RS 4n
A property for sorting the output by column in ascending order based on the
value of the property. The property must be one of the properties described in
the "Properties" section, or the special value \fBname\fR to sort by the
dataset name. Multiple properties can be specified at one time using multiple
\fB-s\fR property options. Multiple \fB-s\fR options are evaluated from left to
right in decreasing order of importance.
.sp
The following is a list of sorting criteria:
.RS +4
.TP
.ie t \(bu
.el o
Numeric types sort in numeric order.
.RE
.RS +4
.TP
.ie t \(bu
.el o
String types sort in alphabetical order.
.RE
.RS +4
.TP
.ie t \(bu
.el o
Types inappropriate for a row sort that row to the literal bottom, regardless
of the specified ordering.
.RE
.RS +4
.TP
.ie t \(bu
.el o
If no sorting options are specified the existing behavior of \fBzfs list\fR is
preserved.
.RE
.RE

.sp
.ne 2
.na
\fB\fB-S\fR \fIproperty\fR\fR
.ad
.sp .6
.RS 4n
Same as the \fB-s\fR option, but sorts by property in descending order.
.RE

.sp
.ne 2
.na
\fB\fB-t\fR \fItype\fR\fR
.ad
.sp .6
.RS 4n
A comma-separated list of types to display, where \fItype\fR is one of
\fBfilesystem\fR, \fBsnapshot\fR , \fBvolume\fR, or \fBall\fR. For example,
specifying \fB-t snapshot\fR displays only snapshots.
.RE

.sp
.ne 2
.mk
.na
\fB\fB-p\fR\fR
.ad
.sp .6
.RS 4n
Display numbers in parseable (exact) values.
.RE

.RE

.sp
.ne 2
.na
\fB\fBzfs set\fR \fIproperty\fR=\fIvalue\fR
\fIfilesystem\fR|\fIvolume\fR|\fIsnapshot\fR ...\fR
.ad
.sp .6
.RS 4n
Sets the property to the given value for each dataset. Only some properties can
be edited. See the "Properties" section for more information on what properties
can be set and acceptable values. Numeric values can be specified as exact
values, or in a human-readable form with a suffix of \fBB\fR, \fBK\fR, \fBM\fR,
\fBG\fR, \fBT\fR, \fBP\fR, \fBE\fR, \fBZ\fR (for bytes, kilobytes, megabytes,
gigabytes, terabytes, petabytes, exabytes, or zettabytes, respectively). User
properties can be set on snapshots. For more information, see the "User
Properties" section.
.RE

.sp
.ne 2
.na
\fB\fBzfs get\fR [\fB-r\fR|\fB-d\fR \fIdepth\fR] [\fB-Hpc\fR] [\fB-o\fR
\fIfield\fR[,...] [\fB-t\fR \fItype\fR[,...]] [\fB-s\fR \fIsource\fR[,...] "\fIall\fR" |
\fIproperty\fR[,...] \fIfilesystem\fR|\fIvolume\fR|\fIsnapshot\fR ...\fR
.ad
.sp .6
.RS 4n
Displays properties for the given datasets. If no datasets are specified, then
the command displays properties for all datasets on the system. For each
property, the following columns are displayed:
.sp
.in +2
.nf
    name      Dataset name
     property  Property name
     value     Property value
     source    Property source. Can either be local, default,
               temporary, inherited, or none (-).
.fi
.in -2
.sp

All columns are displayed by default, though this can be controlled by using
the \fB-o\fR option. This command takes a comma-separated list of properties as
described in the "Native Properties" and "User Properties" sections.
.sp
The special value \fBall\fR can be used to display all properties that apply to
the given dataset's type (filesystem, volume, or snapshot).
.sp
.ne 2
.na
\fB\fB-r\fR\fR
.ad
.sp .6
.RS 4n
Recursively display properties for any children.
.RE

.sp
.ne 2
.na
\fB\fB-d\fR \fIdepth\fR\fR
.ad
.sp .6
.RS 4n
Recursively display any children of the dataset, limiting the recursion to
\fIdepth\fR. A depth of \fB1\fR will display only the dataset and its direct
children.
.RE

.sp
.ne 2
.na
\fB\fB-H\fR\fR
.ad
.sp .6
.RS 4n
Display output in a form more easily parsed by scripts. Any headers are
omitted, and fields are explicitly separated by a single tab instead of an
arbitrary amount of space.
.RE

.sp
.ne 2
.na
\fB\fB-o\fR \fIfield\fR\fR
.ad
.sp .6
.RS 4n
A comma-separated list of columns to display. \fBname,property,value,source\fR
is the default value.
.RE

.sp
.ne 2
.na
\fB\fB-s\fR \fIsource\fR\fR
.ad
.sp .6
.RS 4n
A comma-separated list of sources to display. Those properties coming from a
source other than those in this list are ignored. Each source must be one of
the following: \fBlocal,default,inherited,temporary,none\fR. The default value
is all sources.
.RE

.sp
.ne 2
.na
\fB\fB-p\fR\fR
.ad
.sp .6
.RS 4n
Display numbers in parseable (exact) values.
.RE

.sp
.ne 2
.na
\fB\fB-c\fR\fR
.ad
.sp .6
.RS 4n
Only display properties which can be retrieved without issuing any I/O requests,
i.e. properties which are already cached.  Most properties are cached except for
create-time properties (normalization, utf8only, casesensitivity) as well as a
volume's size and block size.
.RE

.RE

.sp
.ne 2
.na
\fB\fBzfs inherit\fR [\fB-r\fR] \fIproperty\fR
\fIfilesystem\fR|\fIvolume\fR|\fIsnapshot\fR ...\fR
.ad
.sp .6
.RS 4n
Clears the specified property, causing it to be inherited from an ancestor. If
no ancestor has the property set, then the default value is used. See the
"Properties" section for a listing of default values, and details on which
properties can be inherited.
.sp
.ne 2
.na
\fB\fB-r\fR\fR
.ad
.sp .6
.RS 4n
Recursively inherit the given property for all children.
.RE

.RE

.sp
.ne 2
.na
\fB\fBzfs upgrade\fR [\fB-v\fR]\fR
.ad
.sp .6
.RS 4n
Displays a list of file systems that are not the most recent version.
.RE

.sp
.ne 2
.na
\fB\fBzfs upgrade\fR [\fB-r\fR] [\fB-V\fR \fIversion\fR] [\fB-a\fR |
\fIfilesystem\fR]\fR
.ad
.sp .6
.RS 4n
Upgrades file systems to a new on-disk version. Once this is done, the file
systems will no longer be accessible on systems running older versions of the
software. \fBzfs send\fR streams generated from new snapshots of these file
systems cannot be accessed on systems running older versions of the software.
.sp
In general, the file system version is independent of the pool version. See
\fBzpool\fR(1M) for information on the \fBzpool upgrade\fR command.
.sp
In some cases, the file system version and the pool version are interrelated
and the pool version must be upgraded before the file system version can be
upgraded.
.sp
.ne 2
.na
\fB\fB-a\fR\fR
.ad
.sp .6
.RS 4n
Upgrade all file systems on all imported pools.
.RE

.sp
.ne 2
.na
\fB\fIfilesystem\fR\fR
.ad
.sp .6
.RS 4n
Upgrade the specified file system.
.RE

.sp
.ne 2
.na
\fB\fB-r\fR\fR
.ad
.sp .6
.RS 4n
Upgrade the specified file system and all descendent file systems
.RE

.sp
.ne 2
.na
\fB\fB-V\fR \fIversion\fR\fR
.ad
.sp .6
.RS 4n
Upgrade to the specified \fIversion\fR. If the \fB-V\fR flag is not specified,
this command upgrades to the most recent version. This option can only be used
to increase the version number, and only up to the most recent version
supported by this software.
.RE

.RE

.sp
.ne 2
.na
\fBzfs\fR \fBuserspace\fR [\fB-Hinp\fR] [\fB-o\fR \fIfield\fR[,...]]
[\fB-s\fR \fIfield\fR] ...
[\fB-S\fR \fIfield\fR] ...
[\fB-t\fR \fItype\fR[,...]] \fIfilesystem\fR|\fIsnapshot\fR
.ad
.sp .6
.RS 4n
Displays space consumed by, and quotas on, each user in the specified
filesystem or snapshot. This corresponds to the \fBuserused@\fR\fIuser\fR and
\fBuserquota@\fR\fIuser\fR properties.
.sp
.ne 2
.na
\fB\fB-n\fR\fR
.ad
.sp .6
.RS 4n
Print numeric ID instead of user/group name.
.RE

.sp
.ne 2
.na
\fB\fB-H\fR\fR
.ad
.sp .6
.RS 4n
Do not print headers, use tab-delimited output.
.RE

.sp
.ne 2
.na
\fB\fB-p\fR\fR
.ad
.sp .6
.RS 4n
Use exact (parsable) numeric output.
.RE

.sp
.ne 2
.na
\fB\fB-o\fR \fIfield\fR[,...]\fR
.ad
.sp .6
.RS 4n
Display only the specified fields from the following
set: \fBtype, name, used, quota\fR. The default is to display all fields.
.RE

.sp
.ne 2
.na
\fB\fB-s\fR \fIfield\fR\fR
.ad
.sp .6
.RS 4n
Sort output by this field. The \fIs\fR and \fIS\fR flags may be specified
multiple times to sort first by one field, then by another. The default is
\fB-s type\fR \fB-s name\fR.
.RE

.sp
.ne 2
.na
\fB\fB-S\fR \fIfield\fR\fR
.ad
.sp .6
.RS 4n
Sort by this field in reverse order. See \fB-s\fR.
.RE

.sp
.ne 2
.na
\fB\fB-t\fR \fItype\fR[,...]\fR
.ad
.sp .6
.RS 4n
Print only the specified types from the following
set: \fBall, posixuser, smbuser, posixgroup, smbgroup\fR. The default
is \fB-t posixuser,smbuser\fR. The default can be changed to include group
types.
.RE

.sp
.ne 2
.na
\fB\fB-i\fR\fR
.ad
.sp .6
.RS 4n
Translate SID to POSIX ID. The POSIX ID may be ephemeral if no mapping exists.
Normal POSIX interfaces (for example, \fBstat\fR(2), \fBls\fR \fB-l\fR) perform
this translation, so the \fB-i\fR option allows the output from \fBzfs
userspace\fR to be compared directly with those utilities. However, \fB-i\fR
may lead to confusion if some files were created by an SMB user before a
SMB-to-POSIX name mapping was established. In such a case, some files will be owned
by the SMB entity and some by the POSIX entity. However, the \fB-i\fR option
will report that the POSIX entity has the total usage and quota for both.
.RE

.RE

.sp
.ne 2
.na
\fBzfs\fR \fBgroupspace\fR [\fB-Hinp\fR] [\fB-o\fR \fIfield\fR[,...]]
[\fB-s\fR \fIfield\fR] ...
[\fB-S\fR \fIfield\fR] ...
[\fB-t\fR \fItype\fR[,...]] \fIfilesystem\fR|\fIsnapshot\fR
.ad
.sp .6
.RS 4n
Displays space consumed by, and quotas on, each group in the specified
filesystem or snapshot. This subcommand is identical to \fBzfs userspace\fR,
except that the default types to display are \fB-t posixgroup,smbgroup\fR.
.RE

.sp
.ne 2
.na
\fB\fBzfs mount\fR\fR
.ad
.sp .6
.RS 4n
Displays all \fBZFS\fR file systems currently mounted.
.RE

.sp
.ne 2
.na
\fB\fBzfs mount\fR [\fB-vO\fR] [\fB-o\fR \fIoptions\fR] \fB-a\fR |
\fIfilesystem\fR\fR
.ad
.sp .6
.RS 4n
Mounts \fBZFS\fR file systems. Invoked automatically as part of the boot
process.
.sp
.ne 2
.na
\fB\fB-o\fR \fIoptions\fR\fR
.ad
.sp .6
.RS 4n
An optional, comma-separated list of mount options to use temporarily for the
duration of the mount. See the "Temporary Mount Point Properties" section for
details.
.RE

.sp
.ne 2
.na
\fB\fB-O\fR\fR
.ad
.sp .6
.RS 4n
Perform an overlay mount. See \fBmount\fR(1M) for more information.
.RE

.sp
.ne 2
.na
\fB\fB-v\fR\fR
.ad
.sp .6
.RS 4n
Report mount progress.
.RE

.sp
.ne 2
.na
\fB\fB-a\fR\fR
.ad
.sp .6
.RS 4n
Mount all available \fBZFS\fR file systems. Invoked automatically as part of
the boot process.
.RE

.sp
.ne 2
.na
\fB\fIfilesystem\fR\fR
.ad
.sp .6
.RS 4n
Mount the specified filesystem.
.RE

.RE

.sp
.ne 2
.na
\fB\fBzfs unmount\fR [\fB-f\fR] \fB-a\fR | \fIfilesystem\fR|\fImountpoint\fR\fR
.ad
.sp .6
.RS 4n
Unmounts currently mounted \fBZFS\fR file systems. Invoked automatically as
part of the shutdown process.
.sp
.ne 2
.na
\fB\fB-f\fR\fR
.ad
.sp .6
.RS 4n
Forcefully unmount the file system, even if it is currently in use.
.RE

.sp
.ne 2
.na
\fB\fB-a\fR\fR
.ad
.sp .6
.RS 4n
Unmount all available \fBZFS\fR file systems. Invoked automatically as part of
the boot process.
.RE

.sp
.ne 2
.na
\fB\fIfilesystem\fR|\fImountpoint\fR\fR
.ad
.sp .6
.RS 4n
Unmount the specified filesystem. The command can also be given a path to a
\fBZFS\fR file system mount point on the system.
.RE

.RE

.sp
.ne 2
.na
\fB\fBzfs share\fR \fB-a\fR | \fIfilesystem\fR\fR
.ad
.sp .6
.RS 4n
Shares available \fBZFS\fR file systems.
.sp
.ne 2
.na
\fB\fB-a\fR\fR
.ad
.sp .6
.RS 4n
Share all available \fBZFS\fR file systems. Invoked automatically as part of
the boot process.
.RE

.sp
.ne 2
.na
\fB\fIfilesystem\fR\fR
.ad
.sp .6
.RS 4n
Share the specified filesystem according to the \fBsharenfs\fR and
\fBsharesmb\fR properties. File systems are shared when the \fBsharenfs\fR or
\fBsharesmb\fR property is set.
.RE

.RE

.sp
.ne 2
.na
\fB\fBzfs unshare\fR \fB-a\fR | \fIfilesystem\fR|\fImountpoint\fR\fR
.ad
.sp .6
.RS 4n
Unshares currently shared \fBZFS\fR file systems. This is invoked automatically
as part of the shutdown process.
.sp
.ne 2
.na
\fB\fB-a\fR\fR
.ad
.sp .6
.RS 4n
Unshare all available \fBZFS\fR file systems. Invoked automatically as part of
the boot process.
.RE

.sp
.ne 2
.na
\fB\fIfilesystem\fR|\fImountpoint\fR\fR
.ad
.sp .6
.RS 4n
Unshare the specified filesystem. The command can also be given a path to a
\fBZFS\fR file system shared on the system.
.RE

.RE

.sp
.ne 2
.na
\fBzfs send\fR [\fB-DnPpRrv\fR] [\fB-\fR[\fBiI\fR] \fIsnapshot\fR] \fIsnapshot\fR
.ad
.sp .6
.RS 4n
Creates a stream representation of the second \fIsnapshot\fR, which is written
to standard output. The output can be redirected to a file or to a different
system (for example, using \fBssh\fR(1). By default, a full stream is
generated.
.sp
.ne 2
.na
\fB\fB-i\fR \fIsnapshot\fR\fR
.ad
.sp .6
.RS 4n
Generate an incremental stream from the first \fIsnapshot\fR to the second
\fIsnapshot\fR. The incremental source (the first \fIsnapshot\fR) can be
specified as the last component of the snapshot name (for example, the part
after the \fB@\fR), and it is assumed to be from the same file system as the
second \fIsnapshot\fR.
.sp
If the destination is a clone, the source may be the origin snapshot, which
must be fully specified (for example, \fBpool/fs@origin\fR, not just
\fB@origin\fR).
.RE

.sp
.ne 2
.na
\fB\fB-I\fR \fIsnapshot\fR\fR
.ad
.sp .6
.RS 4n
Generate a stream package that sends all intermediary snapshots from the first
snapshot to the second snapshot. For example, \fB-I @a fs@d\fR is similar to
\fB-i @a fs@b; -i @b fs@c; -i @c fs@d\fR. The incremental source snapshot may
be specified as with the \fB-i\fR option.
.RE

.sp
.ne 2
.na
\fB\fB-R\fR\fR
.ad
.sp .6
.RS 4n
Generate a replication stream package, which will replicate the specified
filesystem, and all descendent file systems, up to the named snapshot. When
received, all properties, snapshots, descendent file systems, and clones are
preserved.
.sp
If the \fB-i\fR or \fB-I\fR flags are used in conjunction with the \fB-R\fR
flag, an incremental replication stream is generated. The current values of
properties, and current snapshot and file system names are set when the stream
is received. If the \fB-F\fR flag is specified when this stream is received,
snapshots and file systems that do not exist on the sending side are destroyed.
.RE

.sp
.ne 2
.na
\fB\fB-D\fR\fR
.ad
.sp .6
.RS 4n
Generate a deduplicated stream.  Blocks which would have been sent multiple
times in the send stream will only be sent once.  The receiving system must
also support this feature to recieve a deduplicated stream.  This flag can
be used regardless of the dataset's \fBdedup\fR property, but performance
will be much better if the filesystem uses a dedup-capable checksum (eg.
\fBsha256\fR).
.RE

.sp
.ne 2
.na
\fB\fB-r\fR\fR
.ad
.sp .6
.RS 4n
Recursively send all descendant snapshots.  This is similar to the \fB-R\fR
flag, but information about deleted and renamed datasets is not included, and
property information is only included if the \fB-p\fR flag is specified.
.RE

.sp
.ne 2
.na
\fB\fB-p\fR\fR
.ad
.sp .6
.RS 4n
Include the dataset's properties in the stream.  This flag is implicit when
\fB-R\fR is specified.  The receiving system must also support this feature.
.RE

.sp
.ne 2
.na
\fB\fB-n\fR\fR
.ad
.sp .6
.RS 4n
Do a dry-run ("No-op") send.  Do not generate any actual send data.  This is
useful in conjunction with the \fB-v\fR or \fB-P\fR flags to determine what
data will be sent.
.RE

.sp
.ne 2
.na
\fB\fB-P\fR\fR
.ad
.sp .6
.RS 4n
Print machine-parsable verbose information about the stream package generated.
.RE

.sp
.ne 2
.na
\fB\fB-v\fR\fR
.ad
.sp .6
.RS 4n
Print verbose information about the stream package generated.  This information
includes a per-second report of how much data has been sent.
.RE

The format of the stream is committed. You will be able to receive your streams
on future versions of \fBZFS\fR.
.RE

.sp
.ne 2
.na
\fB\fBzfs receive\fR [\fB-vnFu\fR]
\fIfilesystem\fR|\fIvolume\fR|\fIsnapshot\fR\fR
.ad
.br
.na
\fB\fBzfs receive\fR [\fB-vnFu\fR] [\fB-d\fR|\fB-e\fR] \fIfilesystem\fR\fR
.ad
.sp .6
.RS 4n
Creates a snapshot whose contents are as specified in the stream provided on
standard input. If a full stream is received, then a new file system is created
as well. Streams are created using the \fBzfs send\fR subcommand, which by
default creates a full stream. \fBzfs recv\fR can be used as an alias for
\fBzfs receive\fR.
.sp
If an incremental stream is received, then the destination file system must
already exist, and its most recent snapshot must match the incremental stream's
source. For \fBzvols\fR, the destination device link is destroyed and
recreated, which means the \fBzvol\fR cannot be accessed during the
\fBreceive\fR operation.
.sp
When a snapshot replication package stream that is generated by using the
\fBzfs send\fR \fB-R\fR command is  received, any snapshots that do not exist
on the sending location are destroyed by using the \fBzfs destroy\fR \fB-d\fR
command.
.sp
The name of the snapshot (and file system, if a full stream is received) that
this subcommand creates depends on the argument type and the use of the
\fB-d\fR or \fB-e\fR options.
.sp
If the argument is a snapshot name, the specified \fIsnapshot\fR is created. If
the argument is a file system or volume name, a snapshot with the same name as
the sent snapshot is created within the specified \fIfilesystem\fR or
\fIvolume\fR.  If neither of the \fB-d\fR or \fB-e\fR options are specified,
the provided target snapshot name is used exactly as provided.
.sp
The \fB-d\fR and \fB-e\fR options cause the file system name of the target
snapshot to be determined by appending a portion of the sent snapshot's name to
the specified target \fIfilesystem\fR. If the \fB-d\fR option is specified, all
but the first element of the sent snapshot's file system path (usually the
pool name) is used and any required intermediate file systems within the
specified one are created.  If the \fB-e\fR option is specified, then only the
last element of the sent snapshot's file system name (i.e. the name of the
source file system itself) is used as the target file system name.
.sp
.ne 2
.na
\fB\fB-d\fR\fR
.ad
.sp .6
.RS 4n
Discard the first element of the sent snapshot's file system name, using
the remaining elements to determine the name of the target file system for
the new snapshot as described in the paragraph above.
.RE

.sp
.ne 2
.na
\fB\fB-e\fR\fR
.ad
.sp .6
.RS 4n
Discard all but the last element of the sent snapshot's file system name,
using that element to determine the name of the target file system for
the new snapshot as described in the paragraph above.
.RE

.sp
.ne 2
.na
\fB\fB-u\fR\fR
.ad
.sp .6
.RS 4n
File system that is associated with the received stream is not mounted.
.RE

.sp
.ne 2
.na
\fB\fB-v\fR\fR
.ad
.sp .6
.RS 4n
Print verbose information about the stream and the time required to perform the
receive operation.
.RE

.sp
.ne 2
.na
\fB\fB-n\fR\fR
.ad
.sp .6
.RS 4n
Do not actually receive the stream. This can be useful in conjunction with the
\fB-v\fR option to verify the name the receive operation would use.
.RE

.sp
.ne 2
.na
\fB\fB-F\fR\fR
.ad
.sp .6
.RS 4n
Force a rollback of the file system to the most recent snapshot before
performing the receive operation. If receiving an incremental replication
stream (for example, one generated by \fBzfs send -R -[iI]\fR), destroy
snapshots and file systems that do not exist on the sending side.
.RE

.RE

.sp
.ne 2
.na
\fB\fBzfs allow\fR \fIfilesystem\fR | \fIvolume\fR\fR
.ad
.sp .6
.RS 4n
Displays permissions that have been delegated on the specified filesystem or
volume. See the other forms of \fBzfs allow\fR for more information.
.RE

.sp
.ne 2
.na
\fB\fBzfs allow\fR [\fB-ldug\fR] "\fIeveryone\fR"|\fIuser\fR|\fIgroup\fR[,...]
\fIperm\fR|@\fIsetname\fR[,...] \fIfilesystem\fR| \fIvolume\fR\fR
.ad
.br
.na
\fB\fBzfs allow\fR [\fB-ld\fR] \fB-e\fR \fIperm\fR|@\fIsetname\fR[,...]
\fIfilesystem\fR | \fIvolume\fR\fR
.ad
.sp .6
.RS 4n
Delegates \fBZFS\fR administration permission for the file systems to
non-privileged users.
.sp
.ne 2
.na
\fB[\fB-ug\fR] "\fIeveryone\fR"|\fIuser\fR|\fIgroup\fR[,...]\fR
.ad
.sp .6
.RS 4n
Specifies to whom the permissions are delegated. Multiple entities can be
specified as a comma-separated list. If neither of the \fB-ug\fR options are
specified, then the argument is interpreted preferentially as the keyword
"everyone", then as a user name, and lastly as a group name. To specify a user
or group named "everyone", use the \fB-u\fR or \fB-g\fR options. To specify a
group with the same name as a user, use the \fB-g\fR options.
.RE

.sp
.ne 2
.na
\fB[\fB-e\fR] \fIperm\fR|@\fIsetname\fR[,...]\fR
.ad
.sp .6
.RS 4n
Specifies that the permissions be delegated to "everyone." Multiple permissions
may be specified as a comma-separated list. Permission names are the same as
\fBZFS\fR subcommand and property names. See the property list below. Property
set names, which begin with an at sign (\fB@\fR) , may be specified. See the
\fB-s\fR form below for details.
.RE

.sp
.ne 2
.na
\fB[\fB-ld\fR] \fIfilesystem\fR|\fIvolume\fR\fR
.ad
.sp .6
.RS 4n
Specifies where the permissions are delegated. If neither of the \fB-ld\fR
options are specified, or both are, then the permissions are allowed for the
file system or volume, and all of its descendents. If only the \fB-l\fR option
is used, then is allowed "locally" only for the specified file system. If only
the \fB-d\fR option is used, then is allowed only for the descendent file
systems.
.RE

.RE

.sp
.LP
Permissions are generally the ability to use a \fBZFS\fR subcommand or change a
\fBZFS\fR property. The following permissions are available:
.sp
.in +2
.nf
NAME             TYPE           NOTES
allow            subcommand     Must also have the permission that is being
                                allowed
clone            subcommand     Must also have the 'create' ability and 'mount'
                                ability in the origin file system
create           subcommand     Must also have the 'mount' ability
destroy          subcommand     Must also have the 'mount' ability
diff             subcommand     Allows lookup of paths within a dataset
                                given an object number, and the ability to
                                create snapshots necessary to 'zfs diff'.
mount            subcommand     Allows mount/umount of ZFS datasets
promote          subcommand     Must also have the 'mount'
                                and 'promote' ability in the origin file system
receive          subcommand     Must also have the 'mount' and 'create' ability
rename           subcommand     Must also have the 'mount' and 'create'
                                ability in the new parent
rollback         subcommand     Must also have the 'mount' ability
send             subcommand
share            subcommand     Allows sharing file systems over NFS or SMB
                                protocols
snapshot         subcommand     Must also have the 'mount' ability
groupquota       other          Allows accessing any groupquota@... property
groupused        other          Allows reading any groupused@... property
userprop         other          Allows changing any user property
userquota        other          Allows accessing any userquota@... property
userused         other          Allows reading any userused@... property

aclinherit       property
aclmode          property
atime            property
canmount         property
casesensitivity  property
checksum         property
compression      property
copies           property
devices          property
exec             property
mountpoint       property
nbmand           property
normalization    property
primarycache     property
quota            property
readonly         property
recordsize       property
refquota         property
refreservation   property
reservation      property
secondarycache   property
setuid           property
shareiscsi       property
sharenfs         property
sharesmb         property
snapdir          property
utf8only         property
version          property
volblocksize     property
volsize          property
vscan            property
xattr            property
zoned            property
.fi
.in -2
.sp

.sp
.ne 2
.na
\fB\fBzfs allow\fR \fB-c\fR \fIperm\fR|@\fIsetname\fR[,...]
\fIfilesystem\fR|\fIvolume\fR\fR
.ad
.sp .6
.RS 4n
Sets "create time" permissions. These permissions are granted (locally) to the
creator of any newly-created descendent file system.
.RE

.sp
.ne 2
.na
\fB\fBzfs allow\fR \fB-s\fR @\fIsetname\fR \fIperm\fR|@\fIsetname\fR[,...]
\fIfilesystem\fR|\fIvolume\fR\fR
.ad
.sp .6
.RS 4n
Defines or adds permissions to a permission set. The set can be used by other
\fBzfs allow\fR commands for the specified file system and its descendents.
Sets are evaluated dynamically, so changes to a set are immediately reflected.
Permission sets follow the same naming restrictions as ZFS file systems, but
the name must begin with an "at sign" (\fB@\fR), and can be no more than 64
characters long.
.RE

.sp
.ne 2
.na
\fB\fBzfs unallow\fR [\fB-rldug\fR]
"\fIeveryone\fR"|\fIuser\fR|\fIgroup\fR[,...]
[\fIperm\fR|@\fIsetname\fR[, ...]] \fIfilesystem\fR|\fIvolume\fR\fR
.ad
.br
.na
\fB\fBzfs unallow\fR [\fB-rld\fR] \fB-e\fR [\fIperm\fR|@\fIsetname\fR [,...]]
\fIfilesystem\fR|\fIvolume\fR\fR
.ad
.br
.na
\fB\fBzfs unallow\fR [\fB-r\fR] \fB-c\fR [\fIperm\fR|@\fIsetname\fR[,...]]\fR
.ad
.br
.na
\fB\fIfilesystem\fR|\fIvolume\fR\fR
.ad
.sp .6
.RS 4n
Removes permissions that were granted with the \fBzfs allow\fR command. No
permissions are explicitly denied, so other permissions granted are still in
effect. For example, if the permission is granted by an ancestor. If no
permissions are specified, then all permissions for the specified \fIuser\fR,
\fIgroup\fR, or \fIeveryone\fR are removed. Specifying "everyone" (or using the
\fB-e\fR option) only removes the permissions that were granted to "everyone",
not all permissions for every user and group. See the \fBzfs allow\fR command
for a description of the \fB-ldugec\fR options.
.sp
.ne 2
.na
\fB\fB-r\fR\fR
.ad
.sp .6
.RS 4n
Recursively remove the permissions from this file system and all descendents.
.RE

.RE

.sp
.ne 2
.na
\fB\fBzfs unallow\fR [\fB-r\fR] \fB-s\fR @\fIsetname\fR
[\fIperm\fR|@\fIsetname\fR[,...]]\fR
.ad
.br
.na
\fB\fIfilesystem\fR|\fIvolume\fR\fR
.ad
.sp .6
.RS 4n
Removes permissions from a permission set. If no permissions are specified,
then all permissions are removed, thus removing the set entirely.
.RE

.sp
.ne 2
.na
\fB\fBzfs hold\fR [\fB-r\fR] \fItag\fR \fIsnapshot\fR...\fR
.ad
.sp .6
.RS 4n
Adds a single reference, named with the \fItag\fR argument, to the specified
snapshot or snapshots. Each snapshot has its own tag namespace, and tags must
be unique within that space.
.sp
If a hold exists on a snapshot, attempts to destroy that snapshot by using the
\fBzfs destroy\fR command return \fBEBUSY\fR.
.sp
.ne 2
.na
\fB\fB-r\fR\fR
.ad
.sp .6
.RS 4n
Specifies that a hold with the given tag is applied recursively to the
snapshots of all descendent file systems.
.RE

.RE

.sp
.ne 2
.na
\fB\fBzfs holds\fR [\fB-r\fR] \fIsnapshot\fR...\fR
.ad
.sp .6
.RS 4n
Lists all existing user references for the given snapshot or snapshots.
.sp
.ne 2
.na
\fB\fB-r\fR\fR
.ad
.sp .6
.RS 4n
Lists the holds that are set on the named descendent snapshots, in addition to
listing the holds on the named snapshot.
.RE

.RE

.sp
.ne 2
.na
\fB\fBzfs release\fR [\fB-r\fR] \fItag\fR \fIsnapshot\fR...\fR
.ad
.sp .6
.RS 4n
Removes a single reference, named with the \fItag\fR argument, from the
specified snapshot or snapshots. The tag must already exist for each snapshot.
.sp
If a hold exists on a snapshot, attempts to destroy that snapshot by using the
\fBzfs destroy\fR command return \fBEBUSY\fR.
.sp
.ne 2
.na
\fB\fB-r\fR\fR
.ad
.sp .6
.RS 4n
Recursively releases a hold with the given tag on the snapshots of all
descendent file systems.
.RE

.sp
.ne 2
.na
\fBzfs diff\fR [\fB-FHt\fR] \fIsnapshot\fR \fIsnapshot|filesystem\fR
.ad
.sp .6
.RS 4n
Display the difference between a snapshot of a given filesystem and another
snapshot of that filesystem from a later time or the current contents of the
filesystem.  The first column is a character indicating the type of change,
the other columns indicate pathname, new pathname (in case of rename), change
in link count, and optionally file type and/or change time.

The types of change are:
.in +2
.nf
-       The path has been removed
+       The path has been created
M       The path has been modified
R       The path has been renamed
.fi
.in -2
.sp
.ne 2
.na
\fB-F\fR
.ad
.sp .6
.RS 4n
Display an indication of the type of file, in a manner similar to the \fB-F\fR
option of \fBls\fR(1).
.in +2
.nf
B       Block device
C       Character device
/       Directory
>       Door
|       Named pipe
@       Symbolic link
P       Event port
=       Socket
F       Regular file
.fi
.in -2
.RE
.sp
.ne 2
.na
\fB-H\fR
.ad
.sp .6
.RS 4n
Give more parseable tab-separated output, without header lines and without arrows.
.RE
.sp
.ne 2
.na
\fB-t\fR
.ad
.sp .6
.RS 4n
Display the path's inode change time as the first column of output.
.RE

.SH EXAMPLES
.LP
\fBExample 1 \fRCreating a ZFS File System Hierarchy
.sp
.LP
The following commands create a file system named \fBpool/home\fR and a file
system named \fBpool/home/bob\fR. The mount point \fB/export/home\fR is set for
the parent file system, and is automatically inherited by the child file
system.

.sp
.in +2
.nf
# \fBzfs create pool/home\fR
# \fBzfs set mountpoint=/export/home pool/home\fR
# \fBzfs create pool/home/bob\fR
.fi
.in -2
.sp

.LP
\fBExample 2 \fRCreating a ZFS Snapshot
.sp
.LP
The following command creates a snapshot named \fByesterday\fR. This snapshot
is mounted on demand in the \fB\&.zfs/snapshot\fR directory at the root of the
\fBpool/home/bob\fR file system.

.sp
.in +2
.nf
# \fBzfs snapshot pool/home/bob@yesterday\fR
.fi
.in -2
.sp

.LP
\fBExample 3 \fRCreating and Destroying Multiple Snapshots
.sp
.LP
The following command creates snapshots named \fByesterday\fR of
\fBpool/home\fR and all of its descendent file systems. Each snapshot is
mounted on demand in the \fB\&.zfs/snapshot\fR directory at the root of its
file system. The second command destroys the newly created snapshots.

.sp
.in +2
.nf
# \fBzfs snapshot -r pool/home@yesterday\fR
# \fBzfs destroy -r pool/home@yesterday\fR
.fi
.in -2
.sp

.LP
\fBExample 4 \fRDisabling and Enabling File System Compression
.sp
.LP
The following command disables the \fBcompression\fR property for all file
systems under \fBpool/home\fR. The next command explicitly enables
\fBcompression\fR for \fBpool/home/anne\fR.

.sp
.in +2
.nf
# \fBzfs set compression=off pool/home\fR
# \fBzfs set compression=on pool/home/anne\fR
.fi
.in -2
.sp

.LP
\fBExample 5 \fRListing ZFS Datasets
.sp
.LP
The following command lists all active file systems and volumes in the system.
Snapshots are displayed if the \fBlistsnaps\fR property is \fBon\fR. The
default is \fBoff\fR. See \fBzpool\fR(1M) for more information on pool
properties.

.sp
.in +2
.nf
# \fBzfs list\fR
   NAME                      USED  AVAIL  REFER  MOUNTPOINT
   pool                      450K   457G    18K  /pool
   pool/home                 315K   457G    21K  /export/home
   pool/home/anne             18K   457G    18K  /export/home/anne
   pool/home/bob             276K   457G   276K  /export/home/bob
.fi
.in -2
.sp

.LP
\fBExample 6 \fRSetting a Quota on a ZFS File System
.sp
.LP
The following command sets a quota of 50 Gbytes for \fBpool/home/bob\fR.

.sp
.in +2
.nf
# \fBzfs set quota=50G pool/home/bob\fR
.fi
.in -2
.sp

.LP
\fBExample 7 \fRListing ZFS Properties
.sp
.LP
The following command lists all properties for \fBpool/home/bob\fR.

.sp
.in +2
.nf
# \fBzfs get all pool/home/bob\fR
NAME           PROPERTY              VALUE                  SOURCE
pool/home/bob  type                  filesystem             -
pool/home/bob  creation              Tue Jul 21 15:53 2009  -
pool/home/bob  used                  21K                    -
pool/home/bob  available             20.0G                  -
pool/home/bob  referenced            21K                    -
pool/home/bob  compressratio         1.00x                  -
pool/home/bob  mounted               yes                    -
pool/home/bob  quota                 20G                    local
pool/home/bob  reservation           none                   default
pool/home/bob  recordsize            128K                   default
pool/home/bob  mountpoint            /pool/home/bob         default
pool/home/bob  sharenfs              off                    default
pool/home/bob  checksum              on                     default
pool/home/bob  compression           on                     local
pool/home/bob  atime                 on                     default
pool/home/bob  devices               on                     default
pool/home/bob  exec                  on                     default
pool/home/bob  setuid                on                     default
pool/home/bob  readonly              off                    default
pool/home/bob  zoned                 off                    default
pool/home/bob  snapdir               hidden                 default
pool/home/bob  aclmode               discard                default
pool/home/bob  aclinherit            restricted             default
pool/home/bob  canmount              on                     default
pool/home/bob  shareiscsi            off                    default
pool/home/bob  xattr                 on                     default
pool/home/bob  copies                1                      default
pool/home/bob  version               4                      -
pool/home/bob  utf8only              off                    -
pool/home/bob  normalization         none                   -
pool/home/bob  casesensitivity       sensitive              -
pool/home/bob  vscan                 off                    default
pool/home/bob  nbmand                off                    default
pool/home/bob  sharesmb              off                    default
pool/home/bob  refquota              none                   default
pool/home/bob  refreservation        none                   default
pool/home/bob  primarycache          all                    default
pool/home/bob  secondarycache        all                    default
pool/home/bob  usedbysnapshots       0                      -
pool/home/bob  usedbydataset         21K                    -
pool/home/bob  usedbychildren        0                      -
pool/home/bob  usedbyrefreservation  0                      -
.fi
.in -2
.sp

.sp
.LP
The following command gets a single property value.

.sp
.in +2
.nf
# \fBzfs get -H -o value compression pool/home/bob\fR
on
.fi
.in -2
.sp

.sp
.LP
The following command lists all properties with local settings for
\fBpool/home/bob\fR.

.sp
.in +2
.nf
# \fBzfs get -r -s local -o name,property,value all pool/home/bob\fR
NAME           PROPERTY              VALUE
pool/home/bob  quota                 20G
pool/home/bob  compression           on
.fi
.in -2
.sp

.LP
\fBExample 8 \fRRolling Back a ZFS File System
.sp
.LP
The following command reverts the contents of \fBpool/home/anne\fR to the
snapshot named \fByesterday\fR, deleting all intermediate snapshots.

.sp
.in +2
.nf
# \fBzfs rollback -r pool/home/anne@yesterday\fR
.fi
.in -2
.sp

.LP
\fBExample 9 \fRCreating a ZFS Clone
.sp
.LP
The following command creates a writable file system whose initial contents are
the same as \fBpool/home/bob@yesterday\fR.

.sp
.in +2
.nf
# \fBzfs clone pool/home/bob@yesterday pool/clone\fR
.fi
.in -2
.sp

.LP
\fBExample 10 \fRPromoting a ZFS Clone
.sp
.LP
The following commands illustrate how to test out changes to a file system, and
then replace the original file system with the changed one, using clones, clone
promotion, and renaming:

.sp
.in +2
.nf
# \fBzfs create pool/project/production\fR
  populate /pool/project/production with data
# \fBzfs snapshot pool/project/production@today\fR
# \fBzfs clone pool/project/production@today pool/project/beta\fR
make changes to /pool/project/beta and test them
# \fBzfs promote pool/project/beta\fR
# \fBzfs rename pool/project/production pool/project/legacy\fR
# \fBzfs rename pool/project/beta pool/project/production\fR
once the legacy version is no longer needed, it can be destroyed
# \fBzfs destroy pool/project/legacy\fR
.fi
.in -2
.sp

.LP
\fBExample 11 \fRInheriting ZFS Properties
.sp
.LP
The following command causes \fBpool/home/bob\fR and \fBpool/home/anne\fR to
inherit the \fBchecksum\fR property from their parent.

.sp
.in +2
.nf
# \fBzfs inherit checksum pool/home/bob pool/home/anne\fR
.fi
.in -2
.sp

.LP
\fBExample 12 \fRRemotely Replicating ZFS Data
.sp
.LP
The following commands send a full stream and then an incremental stream to a
remote machine, restoring them into \fBpoolB/received/fs@a\fRand
\fBpoolB/received/fs@b\fR, respectively. \fBpoolB\fR must contain the file
system \fBpoolB/received\fR, and must not initially contain
\fBpoolB/received/fs\fR.

.sp
.in +2
.nf
# \fBzfs send pool/fs@a | \e\fR
   \fBssh host zfs receive poolB/received/fs@a\fR
# \fBzfs send -i a pool/fs@b | ssh host \e\fR
   \fBzfs receive poolB/received/fs\fR
.fi
.in -2
.sp

.LP
\fBExample 13 \fRUsing the \fBzfs receive\fR \fB-d\fR Option
.sp
.LP
The following command sends a full stream of \fBpoolA/fsA/fsB@snap\fR to a
remote machine, receiving it into \fBpoolB/received/fsA/fsB@snap\fR. The
\fBfsA/fsB@snap\fR portion of the received snapshot's name is determined from
the name of the sent snapshot. \fBpoolB\fR must contain the file system
\fBpoolB/received\fR. If \fBpoolB/received/fsA\fR does not exist, it is created
as an empty file system.

.sp
.in +2
.nf
# \fBzfs send poolA/fsA/fsB@snap | \e
   ssh host zfs receive -d poolB/received\fR
.fi
.in -2
.sp

.LP
\fBExample 14 \fRSetting User Properties
.sp
.LP
The following example sets the user-defined \fBcom.example:department\fR
property for a dataset.

.sp
.in +2
.nf
# \fBzfs set com.example:department=12345 tank/accounting\fR
.fi
.in -2
.sp

.LP
\fBExample 15 \fRCreating a ZFS Volume as an iSCSI Target Device
.sp
.LP
The following example shows how to create a \fBZFS\fR volume as an \fBiSCSI\fR
target.

.sp
.in +2
.nf
# \fBzfs create -V 2g pool/volumes/vol1\fR
# \fBzfs set shareiscsi=on pool/volumes/vol1\fR
# \fBiscsitadm list target\fR
Target: pool/volumes/vol1
 iSCSI Name:
 iqn.1986-03.com.sun:02:7b4b02a6-3277-eb1b-e686-a24762c52a8c
 Connections: 0
.fi
.in -2
.sp

.sp
.LP
After the \fBiSCSI\fR target is created, set up the \fBiSCSI\fR initiator. For
more information about the Solaris \fBiSCSI\fR initiator, see
\fBiscsitadm\fR(1M).
.LP
\fBExample 16 \fRPerforming a Rolling Snapshot
.sp
.LP
The following example shows how to maintain a history of snapshots with a
consistent naming scheme. To keep a week's worth of snapshots, the user
destroys the oldest snapshot, renames the remaining snapshots, and then creates
a new snapshot, as follows:

.sp
.in +2
.nf
# \fBzfs destroy -r pool/users@7daysago\fR
# \fBzfs rename -r pool/users@6daysago @7daysago\fR
# \fBzfs rename -r pool/users@5daysago @6daysago\fR
# \fBzfs rename -r pool/users@yesterday @5daysago\fR
# \fBzfs rename -r pool/users@yesterday @4daysago\fR
# \fBzfs rename -r pool/users@yesterday @3daysago\fR
# \fBzfs rename -r pool/users@yesterday @2daysago\fR
# \fBzfs rename -r pool/users@today @yesterday\fR
# \fBzfs snapshot -r pool/users@today\fR
.fi
.in -2
.sp

.LP
\fBExample 17 \fRSetting \fBsharenfs\fR Property Options on a ZFS File System
.sp
.LP
The following commands show how to set \fBsharenfs\fR property options to
enable \fBrw\fR access for a set of \fBIP\fR addresses and to enable root
access for system \fBneo\fR on the \fBtank/home\fR file system.

.sp
.in +2
.nf
# \fBzfs set sharenfs='rw=@123.123.0.0/16,root=neo' tank/home\fR
.fi
.in -2
.sp

.sp
.LP
If you are using \fBDNS\fR for host name resolution, specify the fully
qualified hostname.

.LP
\fBExample 18 \fRDelegating ZFS Administration Permissions on a ZFS Dataset
.sp
.LP
The following example shows how to set permissions so that user \fBcindys\fR
can create, destroy, mount, and take snapshots on \fBtank/cindys\fR. The
permissions on \fBtank/cindys\fR are also displayed.

.sp
.in +2
.nf
# \fBzfs allow cindys create,destroy,mount,snapshot tank/cindys\fR
# \fBzfs allow tank/cindys\fR
-------------------------------------------------------------
Local+Descendent permissions on (tank/cindys)
          user cindys create,destroy,mount,snapshot
-------------------------------------------------------------
.fi
.in -2
.sp

.sp
.LP
Because the \fBtank/cindys\fR mount point permission is set to 755 by default,
user \fBcindys\fR will be unable to mount file systems under \fBtank/cindys\fR.
Set an \fBACL\fR similar to the following syntax to provide mount point access:
.sp
.in +2
.nf
# \fBchmod A+user:cindys:add_subdirectory:allow /tank/cindys\fR
.fi
.in -2
.sp

.LP
\fBExample 19 \fRDelegating Create Time Permissions on a ZFS Dataset
.sp
.LP
The following example shows how to grant anyone in the group \fBstaff\fR to
create file systems in \fBtank/users\fR. This syntax also allows staff members
to destroy their own file systems, but not destroy anyone else's file system.
The permissions on \fBtank/users\fR are also displayed.

.sp
.in +2
.nf
# \fBzfs allow staff create,mount tank/users\fR
# \fBzfs allow -c destroy tank/users\fR
# \fBzfs allow tank/users\fR
-------------------------------------------------------------
Create time permissions on (tank/users)
          create,destroy
Local+Descendent permissions on (tank/users)
          group staff create,mount
-------------------------------------------------------------
.fi
.in -2
.sp

.LP
\fBExample 20 \fRDefining and Granting a Permission Set on a ZFS Dataset
.sp
.LP
The following example shows how to define and grant a permission set on the
\fBtank/users\fR file system. The permissions on \fBtank/users\fR are also
displayed.

.sp
.in +2
.nf
# \fBzfs allow -s @pset create,destroy,snapshot,mount tank/users\fR
# \fBzfs allow staff @pset tank/users\fR
# \fBzfs allow tank/users\fR
-------------------------------------------------------------
Permission sets on (tank/users)
        @pset create,destroy,mount,snapshot
Create time permissions on (tank/users)
        create,destroy
Local+Descendent permissions on (tank/users)
        group staff @pset,create,mount
-------------------------------------------------------------
.fi
.in -2
.sp

.LP
\fBExample 21 \fRDelegating Property Permissions on a ZFS Dataset
.sp
.LP
The following example shows to grant the ability to set quotas and reservations
on the \fBusers/home\fR file system. The permissions on \fBusers/home\fR are
also displayed.

.sp
.in +2
.nf
# \fBzfs allow cindys quota,reservation users/home\fR
# \fBzfs allow users/home\fR
-------------------------------------------------------------
Local+Descendent permissions on (users/home)
        user cindys quota,reservation
-------------------------------------------------------------
cindys% \fBzfs set quota=10G users/home/marks\fR
cindys% \fBzfs get quota users/home/marks\fR
NAME              PROPERTY  VALUE             SOURCE
users/home/marks  quota     10G               local
.fi
.in -2
.sp

.LP
\fBExample 22 \fRRemoving ZFS Delegated Permissions on a ZFS Dataset
.sp
.LP
The following example shows how to remove the snapshot permission from the
\fBstaff\fR group on the \fBtank/users\fR file system. The permissions on
\fBtank/users\fR are also displayed.

.sp
.in +2
.nf
# \fBzfs unallow staff snapshot tank/users\fR
# \fBzfs allow tank/users\fR
-------------------------------------------------------------
Permission sets on (tank/users)
        @pset create,destroy,mount,snapshot
Create time permissions on (tank/users)
        create,destroy
Local+Descendent permissions on (tank/users)
        group staff @pset,create,mount
-------------------------------------------------------------
.fi
.in -2
.sp

.LP
\fBExample 23\fR Showing the differences between a snapshot and a ZFS Dataset
.sp
.LP
The following example shows how to see what has changed between a prior
snapshot of a ZFS Dataset and its current state.  The \fB-F\fR option is used
to indicate type information for the files affected.

.sp
.in +2
.nf
# zfs diff -F tank/test@before tank/test
M       /       /tank/test/
M       F       /tank/test/linked      (+1)
R       F       /tank/test/oldname -> /tank/test/newname
-       F       /tank/test/deleted
+       F       /tank/test/created
M       F       /tank/test/modified
.fi
.in -2
.sp

.SH EXIT STATUS
.sp
.LP
The following exit values are returned:
.sp
.ne 2
.na
\fB\fB0\fR\fR
.ad
.sp .6
.RS 4n
Successful completion.
.RE

.sp
.ne 2
.na
\fB\fB1\fR\fR
.ad
.sp .6
.RS 4n
An error occurred.
.RE

.sp
.ne 2
.na
\fB\fB2\fR\fR
.ad
.sp .6
.RS 4n
Invalid command line options were specified.
.RE

.SH ATTRIBUTES
.sp
.LP
See \fBattributes\fR(5) for descriptions of the following attributes:
.sp

.sp
.TS
box;
c | c
l | l .
ATTRIBUTE TYPE	ATTRIBUTE VALUE
_
Interface Stability	Committed
.TE

.SH SEE ALSO
.sp
.LP
\fBssh\fR(1), \fBiscsitadm\fR(1M), \fBmount\fR(1M), \fBshare\fR(1M),
\fBsharemgr\fR(1M), \fBunshare\fR(1M), \fBzonecfg\fR(1M), \fBzpool\fR(1M),
\fBchmod\fR(2), \fBstat\fR(2), \fBwrite\fR(2), \fBfsync\fR(3C),
\fBdfstab\fR(4), \fBattributes\fR(5)
.sp
.LP
See the \fBgzip\fR(1) man page, which is not part of the SunOS man page
collection.
.sp
.LP
For information about using the \fBZFS\fR web-based management tool and other
\fBZFS\fR features, see the \fISolaris ZFS Administration Guide\fR.<|MERGE_RESOLUTION|>--- conflicted
+++ resolved
@@ -23,11 +23,6 @@
 .\" Copyright (c) 2009 Sun Microsystems, Inc. All Rights Reserved.
 .\" Copyright 2011 Joshua M. Clulow <josh@sysmgr.org>
 .\" Copyright (c) 2012 by Delphix. All rights reserved.
-<<<<<<< HEAD
-.\" Copyright (c) 2011 Joyent, Inc. All Rights Reserved.
-.\" Copyright (c) 2012 Nexenta Systems, Inc. All Rights Reserved.
-=======
->>>>>>> 70f56fa6
 .\" Copyright (c) 2012, Joyent, Inc. All rights reserved.
 .\" Copyright 2012 Nexenta Systems, Inc. All Rights Reserved.
 .\"
