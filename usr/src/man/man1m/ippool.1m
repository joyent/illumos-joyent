'\" te
.\" To view license terms, attribution, and copyright for IP Filter, the default path is /usr/lib/ipf/IPFILTER.LICENCE. If the Solaris operating environment has been installed anywhere other than the default, modify the given path to access the file at the installed
.\" location.
.\" Portions Copyright (c) 2008, Sun Microsystems Inc. All Rights Reserved.
.\" Portions Copyright (c) 2012, Joyent, Inc. All Rights Reserved.
.TH IPPOOL 1M "Nov 26, 2012"
.SH NAME
ippool \- user interface to the IP Filter pools
.SH SYNOPSIS
.LP
.nf
\fBippool\fR \fB-a\fR [\fB-dnv\fR] [\fB-G\fR | \fB-z\fR \fIzonename\fR] [\fB-m\fR \fIpoolname\fR] [\fB-o\fR \fIrole\fR] \fB-i\fR \fIipaddr\fR
     [/\fInetmask\fR]
.fi

.LP
.nf
\fBippool\fR \fB-A\fR [\fB-dnv\fR] [\fB-G\fR | \fB-z\fR \fIzonename\fR] [\fB-m\fR \fIpoolname\fR] [\fB-o\fR \fIrole\fR] [\fB-S\fR \fIseed\fR]
     [\fB-t\fR \fItype\fR]
.fi

.LP
.nf
\fBippool\fR \fB-f\fR \fIfile\fR [\fB-G\fR | \fB-z\fR \fIzonename\fR] [\fB-dnuv\fR]
.fi

.LP
.nf
\fBippool\fR \fB-F\fR [\fB-dv\fR] [\fB-G\fR | \fB-z\fR \fIzonename\fR] [\fB-o\fR \fIrole\fR] [\fB-t\fR \fItype\fR]
.fi

.LP
.nf
\fBippool\fR \fB-h\fR [\fB-dv\fR] [\fB-G\fR | \fB-z\fR \fIzonename\fR] [\fB-m\fR \fIpoolname\fR] [\fB-t\fR \fItype\fR]
.fi

.LP
.nf
\fBippool\fR \fB-l\fR [\fB-dv\fR] [\fB-G\fR | \fB-z\fR \fIzonename\fR] [\fB-m\fR \fIpoolname\fR] [\fB-t\fR \fItype\fR]
.fi

.LP
.nf
\fBippool\fR \fB-r\fR [\fB-dnv\fR] [\fB-G\fR | \fB-z\fR \fIzonename\fR] [\fB-m\fR \fIpoolname\fR] [\fB-o\fR \fIrole\fR] \fB-i\fR \fIipaddr\fR
     [/\fInetmask\fR]
.fi

.LP
.nf
\fBippool\fR \fB-R\fR [\fB-dnv\fR] [\fB-G\fR | \fB-z\fR \fIzonename\fR] [\fB-m\fR \fIpoolname\fR] [\fB-o\fR \fIrole\fR] [\fB-t\fR \fItype\fR]
.fi

.LP
.nf
\fBippool\fR \fB-s\fR [\fB-dtv\fR] [\fB-G\fR | \fB-z\fR \fIzonename\fR] [\fB-M\fR \fIcore\fR] [\fB-N\fR \fInamelist\fR]
.fi

.SH DESCRIPTION
.LP
The \fBippool\fR utility is used to manage information stored in the IP pools
subsystem of IP Filter software. Configuration file information can be parsed
and loaded into the kernel and currently configured pools can be removed,
changed, or inspected.
.sp
.LP
\fBippool\fR's use is restricted through access to \fB/dev/ippool\fR. The
default permissions of \fB/dev/ippool\fR require \fBippool\fR to be run as root
for all operations.
.sp
.LP
The command line options used are divided into two sections: the global options
and the instance-specific options.
.sp
.LP
\fBippool\fR's use is restricted through access to \fB/dev/ipauth\fR,
\fB/dev/ipl\fR, and \fB/dev/ipstate\fR. The default permissions of these files
require \fBippool\fR to be run as root for all operations.
.SH OPTIONS
.LP
\fBippool\fR supports the option categories described below.
.SS "Global Options"
.LP
The following global options are supported:
.sp
.ne 2
.na
\fB\fB-d\fR\fR
.ad
.RS 6n
Toggle debugging of processing the configuration file.
.RE

.sp
.ne 2
.na
\fB\fB-n\fR\fR
.ad
.RS 6n
Prevents \fBippool\fR from doing anything, such as making ioctl calls, that
would alter the currently running kernel.
.RE

.sp
.ne 2
.na
\fB\fB-v\fR\fR
.ad
.RS 6n
Turn verbose mode on.
.RE

<<<<<<< HEAD
.sp
.ne 2
.na
\fB\fB-z\fR \fIzonename\fR\fR
.ad
.RS 6n
Manage the specified zone's in-zone IP pools. If neither this option nor
\fB-G\fR is specified, the current zone is used. This command is only
available in the Global Zone. See \fBZONES\fR in \fBipf\fR(1m) for more
information.
.RE

.sp
.ne 2
.na
\fB\fB-G\fR \fIzonename\fR\fR
.ad
.RS 6n
Manage the specified zone's global zone controlled IP pools. If neither this
option nor \fB-z\fR is specified, the current zone is used. This command is
only available in the Global Zone. See \fBZONES\fR in \fBipf\fR(1m) for more
information.
.RE

.SS "Instance-Specific Options"
=======
>>>>>>> b7070b7d
.sp
.ne 2
.na
\fB\fB-z\fR \fIzonename\fR\fR
.ad
.RS 6n
Manage the specified zone's in-zone IP pools. If neither this option nor
\fB-G\fR is specified, the current zone is used. This command is only
available in the Global Zone. See \fBZONES\fR in \fBipf\fR(1m) for more
information.
.RE

.sp
.ne 2
.na
\fB\fB-G\fR \fIzonename\fR\fR
.ad
.RS 6n
Manage the specified zone's global zone controlled IP pools. If neither this
option nor \fB-z\fR is specified, the current zone is used. This command is
only available in the Global Zone. See \fBZONES\fR in \fBipf\fR(1m) for more
information.
.RE

.SS "Instance-Specific Options"
.LP
The following instance-specific options are supported:
.sp
.ne 2
.na
\fB\fB-a\fR\fR
.ad
.RS 11n
Add a new data node to an existing pool in the kernel.
.RE

.sp
.ne 2
.na
\fB\fB-A\fR\fR
.ad
.RS 11n
Add a new (empty) pool to the kernel.
.RE

.sp
.ne 2
.na
\fB\fB-f\fR \fIfile\fR\fR
.ad
.RS 11n
Read in IP pool configuration information from \fIfile\fR and load it into the
kernel.
.RE

.sp
.ne 2
.na
\fB\fB-F\fR\fR
.ad
.RS 11n
Flush loaded pools from the kernel.
.RE

.sp
.ne 2
.na
\fB\fB-h\fR\fR
.ad
.RS 11n
Display a list of pools of the type: hash loaded in the kernel.
.RE

.sp
.ne 2
.na
\fB\fB-l\fR\fR
.ad
.RS 11n
Display a list of pools of the type: tree loaded in the kernel.
.RE

.sp
.ne 2
.na
\fB\fB-r\fR\fR
.ad
.RS 11n
Remove an existing data node from a pool in the kernel.
.RE

.sp
.ne 2
.na
\fB\fB-R\fR\fR
.ad
.RS 11n
Remove an existing pool from within the kernel.
.RE

.sp
.ne 2
.na
\fB\fB-s\fR\fR
.ad
.RS 11n
Display IP pool statistical information.
.RE

.SS "Other Options"
.LP
The following, additional options are supported:
.sp
.ne 2
.na
\fB\fB-i\fR \fIipaddr\fR[/\fInetmask\fR]\fR
.ad
.RS 23n
Sets the IP address for the operation being undertaken with an all-one's mask
or, optionally, a specific netmask, given in either dotted-quad notation or as
a single integer.
.RE

.sp
.ne 2
.na
\fB\fB-m\fR \fIpoolname\fR\fR
.ad
.RS 23n
Sets the pool name for the current operation.
.RE

.sp
.ne 2
.na
\fB\fB-M\fR \fIcore\fR\fR
.ad
.RS 23n
Specify an alternative path to \fB/dev/kmem\fR from which to retrieve
statistical information.
.RE

.sp
.ne 2
.na
\fB\fB-N\fR \fInamelist\fR\fR
.ad
.RS 23n
Specify an alternative path to lookup symbol name information when retrieving
statistical information.
.RE

.sp
.ne 2
.na
\fB\fB-o\fR \fIrole\fR\fR
.ad
.RS 23n
Sets the role with which this pool is to be used. Currently only \fBipf\fR,
\fBauth\fR, and \fBcount\fR are accepted as arguments to this option.
.RE

.sp
.ne 2
.na
\fB\fB-S\fR \fIseed\fR\fR
.ad
.RS 23n
Sets the hashing seed to the number specified. For use with hash-type pools
only.
.RE

.sp
.ne 2
.na
\fB\fB-t\fR \fItype\fR\fR
.ad
.RS 23n
Sets the type of pool being defined. Must be one of \fBpool\fR, \fBhash\fR, or
\fBgroup-map\fR.
.RE

.sp
.ne 2
.na
\fB\fB-u\fR\fR
.ad
.RS 23n
When parsing a configuration file, rather than load new pool data into the
kernel, unload it.
.RE

.SH FILES
.ne 2
.na
\fB\fB/dev/ippool\fR\fR
.ad
.RS 24n
Link to IP Filter pseudo device.
.RE

.sp
.ne 2
.na
\fB\fB/dev/kmem\fR\fR
.ad
.RS 24n
Special file that provides access to virtual address space.
.RE

.sp
.ne 2
.na
\fB\fB/etc/ipf/ippool.conf\fR\fR
.ad
.RS 24n
Location of \fBippool\fR startup configuration file.
.RE

.SH ATTRIBUTES
.LP
See \fBattributes\fR(5) for descriptions of the following attributes:
.sp

.sp
.TS
box;
c | c
l | l .
ATTRIBUTE TYPE	ATTRIBUTE VALUE
_
Interface Stability	Committed
.TE

.SH SEE ALSO
.LP
\fBipf\fR(1M), \fBipfstat\fR(1M), \fBippool\fR(4), \fBattributes\fR(5),
\fBzones(5)\fR<|MERGE_RESOLUTION|>--- conflicted
+++ resolved
@@ -109,34 +109,6 @@
 Turn verbose mode on.
 .RE
 
-<<<<<<< HEAD
-.sp
-.ne 2
-.na
-\fB\fB-z\fR \fIzonename\fR\fR
-.ad
-.RS 6n
-Manage the specified zone's in-zone IP pools. If neither this option nor
-\fB-G\fR is specified, the current zone is used. This command is only
-available in the Global Zone. See \fBZONES\fR in \fBipf\fR(1m) for more
-information.
-.RE
-
-.sp
-.ne 2
-.na
-\fB\fB-G\fR \fIzonename\fR\fR
-.ad
-.RS 6n
-Manage the specified zone's global zone controlled IP pools. If neither this
-option nor \fB-z\fR is specified, the current zone is used. This command is
-only available in the Global Zone. See \fBZONES\fR in \fBipf\fR(1m) for more
-information.
-.RE
-
-.SS "Instance-Specific Options"
-=======
->>>>>>> b7070b7d
 .sp
 .ne 2
 .na
