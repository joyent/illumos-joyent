--- conflicted
+++ resolved
@@ -59,17 +59,10 @@
 .LP
 With the \fB-aS\fR option, simultaneous multi-threading is disabled. The -a
 option means "apply to every core" and is currently required. Each CPU core has
-<<<<<<< HEAD
-its SMT siblings in the \fBdisabled\fR state, and will effectively stay unused.
-That is, only one CPU in each core will be processing I/O, scheduling processes,
-etc. A CPU can only be moved back out of the \fBdisabled\fR state with the
-\fB-F\fR option.
-=======
 its SMT siblings placed in the \fBdisabled\fR state, and they will effectively
 stay unused. That is, only one CPU in each core will be processing I/O,
 scheduling processes, etc. A CPU can only be moved back out of the
 \fBdisabled\fR state with the \fB-F\fR option.
->>>>>>> ebe61a78
 .sp
 .LP
 A processor can not be taken \fBoff-line\fR, \fBdisabled\fR, or made \fBspare\fR
