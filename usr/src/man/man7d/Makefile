#
# This file and its contents are supplied under the terms of the
# Common Development and Distribution License ("CDDL"), version 1.0.
# You may only use this file in accordance with the terms of version
# 1.0 of the CDDL.
#
# A full copy of the text of the CDDL should have accompanied this
# source.  A copy of the CDDL is also available via the Internet
# at http://www.illumos.org/license/CDDL.
#

#
# Copyright 2011, Richard Lowe
# Copyright 2016 Garrett D'Amore <garrett@damore.org>
# Copyright 2019 Joyent, Inc.
# Copyright 2016 Hans Rosenfeld <rosenfeld@grumpf.hope-2000.org>
# Copyright 2018 Nexenta Systems, Inc.
# Copyright 2020 Peter Tribble
#

include		$(SRC)/Makefile.master

MANSECT=	7d

_MANFILES=	aac.7d		\
		afe.7d		\
		audio.7d	\
		audio1575.7d	\
		audioens.7d	\
		audiols.7d	\
		audiop16x.7d	\
		audiopci.7d	\
		audiots.7d	\
		av1394.7d	\
		bge.7d		\
		blkdev.7d	\
		bnxe.7d		\
<<<<<<< HEAD
		bscv.7d		\
		ccid.7d		\
=======
>>>>>>> 66582b60
		chxge.7d	\
		console.7d	\
		cpuid.7d	\
		dca.7d		\
		dcam1394.7d	\
		devinfo.7d	\
		dmfe.7d		\
		dtrace.7d	\
		ehci.7d		\
		fasttrap.7d	\
		fbt.7d		\
		fcip.7d		\
		fcoe.7d		\
		fcoei.7d	\
		fcoet.7d	\
		fcp.7d		\
		fctl.7d		\
		fd.7d		\
		fp.7d		\
		full.7d		\
		gld.7d		\
		hci1394.7d	\
		hermon.7d	\
		hid.7d		\
		hme.7d		\
		hubd.7d		\
		hxge.7d		\
		ib.7d		\
		ibcm.7d		\
		ibd.7d		\
		ibdm.7d		\
		ibdma.7d	\
		ibtl.7d		\
		ieee1394.7d	\
		igb.7d		\
		ipnet.7d	\
		iscsi.7d	\
		iser.7d		\
		ixgbe.7d	\
		kmdb.7d		\
		kstat.7d	\
		ksyms.7d	\
		llc1.7d		\
		lockstat.7d	\
		lofi.7d		\
		log.7d		\
		mem.7d		\
		mpt_sas.7d	\
		mr_sas.7d	\
		msglog.7d	\
		mt.7d		\
		mxfe.7d		\
		myri10ge.7d	\
		null.7d		\
		nulldriver.7d	\
		nxge.7d		\
		ohci.7d		\
		openprom.7d	\
		pcic.7d		\
		pcmcia.7d	\
		physmem.7d	\
		pm.7d		\
		poll.7d		\
		profile.7d	\
		ptm.7d		\
		pts.7d		\
		pty.7d		\
		qlc.7d		\
		ramdisk.7d	\
		random.7d	\
		rge.7d		\
		rtls.7d		\
		sad.7d		\
		sata.7d		\
		scsa1394.7d	\
		scsa2usb.7d	\
		sd.7d		\
		sdp.7d		\
		sdt.7d		\
		ses.7d		\
		sfe.7d		\
		sgen.7d		\
		srpt.7d		\
		st.7d		\
		sysmsg.7d	\
		systrace.7d	\
		ticlts.7d	\
		tty.7d		\
		tzmon.7d	\
		ufm.7d		\
		ugen.7d		\
		uhci.7d		\
		usb_ac.7d	\
		usb_as.7d	\
		usb_ia.7d	\
		usb_mid.7d	\
		usba.7d		\
		usbftdi.7d	\
		usbprn.7d	\
		usbsacm.7d	\
		usbsksp.7d	\
		usbsprl.7d	\
		usbvc.7d	\
		virtualkm.7d	\
		vni.7d		\
		vr.7d		\
		vnd.7d		\
		wscons.7d	\
		xge.7d		\
		yge.7d		\
		zcons.7d	\
		zero.7d		\
		zfd.7d

sparc_MANFILES=	audiocs.7d	\
		bbc_beep.7d	\
		dad.7d		\
		dm2s.7d		\
		dr.7d		\
		eri.7d		\
		fas.7d		\
		gpio_87317.7d	\
		grbeep.7d	\
		mc-opl.7d	\
		n2rng.7d	\
		ntwdt.7d	\
		oplkmdrv.7d	\
		oplmsu.7d	\
		oplpanel.7d	\
		pcicmu.7d	\
		pcipsy.7d	\
		pcisch.7d	\
		sf.7d		\
		smbus.7d	\
		socal.7d	\
		ssd.7d		\
		su.7d		\
		todopl.7d	\
		tsalarm.7d	\
		zs.7d		\
		zsh.7d

i386_MANFILES=	ahci.7d		\
		amd8111s.7d	\
		amdf17nbdf.7d	\
		amdnbtemp.7d	\
		amr.7d		\
		arcmsr.7d	\
		arn.7d		\
		asy.7d		\
		ata.7d		\
		atge.7d		\
		ath.7d		\
		atu.7d		\
		audio810.7d	\
		audiocmi.7d	\
		audiocmihd.7d	\
		audioemu10k.7d	\
		audiohd.7d	\
		audioixp.7d	\
		audiosolo.7d	\
		audiovia823x.7d \
		bcm_sata.7d	\
		bfe.7d		\
		cmdk.7d		\
		coretemp.7d	\
		cpqary3.7d	\
		dnet.7d		\
		ecpp.7d		\
		elxl.7d		\
		i40e.7d		\
		imc.7d		\
		imcstub.7d	\
		ipmi.7d		\
		iprb.7d		\
		ipw.7d		\
		iwh.7d		\
		iwi.7d		\
		iwn.7d		\
		mega_sas.7d	\
		npe.7d		\
		ntxn.7d		\
		nv_sata.7d	\
		nvme.7d		\
		pchtemp.7d	\
		pcn.7d		\
		qede.7d		\
		ral.7d		\
		rtw.7d		\
		rum.7d		\
		rwd.7d		\
		rwn.7d		\
		sda.7d		\
		sdhost.7d	\
		sfxge.7d	\
		si3124.7d	\
		skd.7d		\
		smbios.7d	\
		uath.7d		\
		ural.7d		\
		urtw.7d		\
		wpi.7d		\
		xhci.7d		\
		zyd.7d

_MANLINKS=	1394.7d		\
		allkmem.7d	\
		fdc.7d		\
		firewire.7d	\
		kmem.7d		\
		lo0.7d		\
		ticots.7d	\
		ticotsord.7d	\
		urandom.7d	\
		usb.7d

sparc_MANLINKS=	drmach.7d

MANFILES =	$(_MANFILES) $($(MACH)_MANFILES)
MANLINKS =	$(_MANLINKS) $($(MACH)_MANLINKS)

drmach.7d	:= LINKSRC = dr.7d

fdc.7d		:= LINKSRC = fd.7d

1394.7d		:= LINKSRC = ieee1394.7d
firewire.7d	:= LINKSRC = ieee1394.7d

lo0.7d		:= LINKSRC = ipnet.7d

allkmem.7d	:= LINKSRC = mem.7d
kmem.7d		:= LINKSRC = mem.7d

urandom.7d	:= LINKSRC = random.7d

ticots.7d	:= LINKSRC = ticlts.7d
ticotsord.7d	:= LINKSRC = ticlts.7d

usb.7d		:= LINKSRC = usba.7d

.KEEP_STATE:

include		$(SRC)/man/Makefile.man

install:	$(ROOTMANFILES) $(ROOTMANLINKS)<|MERGE_RESOLUTION|>--- conflicted
+++ resolved
@@ -35,11 +35,7 @@
 		bge.7d		\
 		blkdev.7d	\
 		bnxe.7d		\
-<<<<<<< HEAD
-		bscv.7d		\
 		ccid.7d		\
-=======
->>>>>>> 66582b60
 		chxge.7d	\
 		console.7d	\
 		cpuid.7d	\
