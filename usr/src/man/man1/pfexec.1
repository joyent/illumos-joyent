'\" te
.\" Copyright (c) 2003, Sun Microsystems, Inc.  All Rights Reserved
.\" The contents of this file are subject to the terms of the Common Development and Distribution License (the "License").  You may not use this file except in compliance with the License.
.\" You can obtain a copy of the license at usr/src/OPENSOLARIS.LICENSE or http://www.opensolaris.org/os/licensing.  See the License for the specific language governing permissions and limitations under the License.
.\" When distributing Covered Code, include this CDDL HEADER in each file and include the License file at usr/src/OPENSOLARIS.LICENSE.  If applicable, add the following below this CDDL HEADER, with the fields enclosed by brackets "[]" replaced with your own identifying information: Portions Copyright [yyyy] [name of copyright owner]
.TH PFEXEC 1 "Jul 8, 2016"
.SH NAME
pfexec, pfsh, pfcsh, pfksh \- execute a command in a profile
.SH SYNOPSIS
.LP
.nf
\fB/usr/bin/pfexec\fR \fIcommand\fR
.fi

.LP
.nf
\fB/usr/bin/pfexec\fR \fB-P\fR \fIprivspec\fR \fIcommand\fR [ \fIarg\fR ]...
.fi

.LP
.nf
\fB/usr/bin/pfsh\fR [ \fIoptions\fR ] [ \fIargument\fR ]...
.fi

.LP
.nf
\fB/usr/bin/pfcsh\fR [ \fIoptions\fR ] [ \fIargument\fR ]...
.fi

.LP
.nf
\fB/usr/bin/pfksh\fR [ \fIoptions\fR ] [ \fIargument\fR ]...
.fi

.SH DESCRIPTION
.LP
The \fBpfexec\fR program is used to execute commands with the attributes
specified by the user's profiles in the \fBexec_attr\fR(4) database. It is
invoked by the profile shells, \fBpfsh\fR, \fBpfcsh\fR, and \fBpfksh\fR which
are linked to the Bourne shell, C shell, and Korn shell, respectively.
.sp
.LP
Profiles are searched in the order specified in the user's entry in the
\fBuser_attr\fR(4) database. If the same command appears in more than one
profile, the profile shell uses the first matching entry.
.sp
.LP
The second form, \fBpfexec\fR \fB-P\fR \fIprivspec\fR, allows a user to obtain
the additional privileges awarded to the user's profiles in \fBprof_attr\fR(4).
The privileges specification on the commands line is parsed using
\fBpriv_str_to_set\fR(3C). The resulting privileges are intersected with the
union of the privileges specified using the "\fBprivs\fR" keyword in
\fBprof_attr\fR(4) for all the user's profiles and added to the inheritable set
before executing the command.
<<<<<<< HEAD
.sp
.LP
For \fBpfexec\fR to function correctly, the \fBpfexecd\fR daemon must be running
in the current zone. This is normally managed by the
"\fBsvc:/system/pfexec:default\fR" SMF service (see \fBsmf\fR(5)).
.SH USAGE
=======
>>>>>>> 7d8cb570
.sp
.LP
For \fBpfexec\fR to function correctly, the \fBpfexecd\fR daemon must be running
in the current zone. This is normally managed by the
"\fBsvc:/system/pfexec:default\fR" SMF service (see \fBsmf\fR(5)).
.SH USAGE
.LP
\fBpfexec\fR is used to execute commands with predefined process attributes,
such as specific user or group \fBID\fRs.
.sp
.LP
Refer to the \fBsh\fR(1), \fBcsh\fR(1), and \fBksh\fR(1) man pages for complete
usage descriptions of the profile shells.
.SH EXAMPLES
.LP
\fBExample 1 \fRObtaining additional user privileges
.sp
.in +2
.nf
example% \fBpfexec -P all chown user file\fR
.fi
.in -2
.sp

.sp
.LP
This command runs \fBchown user file\fR with all privileges assigned to the
current user, not necessarily all privileges.

.SH EXIT STATUS
.LP
The following exit values are returned:
.sp
.ne 2
.na
\fB\fB0\fR \fR
.ad
.RS 6n
Successful completion.
.RE

.sp
.ne 2
.na
\fB\fB1\fR \fR
.ad
.RS 6n
An error occurred.
.RE

.SH SEE ALSO
.LP
\fBcsh\fR(1), \fBksh\fR(1), \fBprofiles\fR(1), \fBsh\fR(1), \fBexec_attr\fR(4),
\fBprof_attr\fR(4), \fBuser_attr\fR(4), \fBattributes\fR(5), \fBsmf\fR(5)<|MERGE_RESOLUTION|>--- conflicted
+++ resolved
@@ -52,15 +52,12 @@
 union of the privileges specified using the "\fBprivs\fR" keyword in
 \fBprof_attr\fR(4) for all the user's profiles and added to the inheritable set
 before executing the command.
-<<<<<<< HEAD
 .sp
 .LP
 For \fBpfexec\fR to function correctly, the \fBpfexecd\fR daemon must be running
 in the current zone. This is normally managed by the
 "\fBsvc:/system/pfexec:default\fR" SMF service (see \fBsmf\fR(5)).
 .SH USAGE
-=======
->>>>>>> 7d8cb570
 .sp
 .LP
 For \fBpfexec\fR to function correctly, the \fBpfexecd\fR daemon must be running
