--- conflicted
+++ resolved
@@ -20,214 +20,6 @@
 MANSECT= 	1
 
 MANFILES=	acctcom.1			\
-<<<<<<< HEAD
-	 	adb.1				\
-	 	addbib.1			\
-	 	alias.1				\
-	 	allocate.1			\
-	 	amt.1				\
-	 	appcert.1			\
-	 	apptrace.1			\
-	 	apropos.1			\
-	 	ar.1				\
-	 	arch.1				\
-	 	asa.1				\
-	 	at.1				\
-	 	atq.1				\
-	 	atrm.1				\
-	 	audioconvert.1			\
-	 	audioctl.1			\
-	 	audioplay.1			\
-	 	audiorecord.1			\
-	 	audiotest.1			\
-	 	auths.1				\
-	 	awk.1				\
-	 	banner.1			\
-	 	basename.1			\
-	 	bc.1				\
-	 	bdiff.1				\
-	 	break.1				\
-	 	builtin.1			\
-	 	cal.1				\
-	 	cancel.1			\
-	 	cat.1				\
-	 	cd.1				\
-	 	cdrw.1				\
-	 	checknr.1			\
-	 	chgrp.1				\
-	 	chkey.1				\
-	 	chmod.1				\
-	 	chown.1				\
-	 	ckdate.1			\
-	 	ckgid.1				\
-	 	ckint.1				\
-	 	ckitem.1			\
-	 	ckkeywd.1			\
-	 	ckpath.1			\
-	 	ckrange.1			\
-	 	ckstr.1				\
-	 	cksum.1				\
-	 	cktime.1			\
-	 	ckuid.1				\
-	 	ckyorn.1			\
-	 	clear.1				\
-	 	cmp.1				\
-	 	col.1				\
-	 	column.1			\
-	 	comm.1				\
-	 	command.1			\
-	 	compress.1			\
-	 	cp.1				\
-	 	cpio.1				\
-	 	cputrack.1			\
-	 	crle.1				\
-	 	crontab.1			\
-	 	crypt.1				\
-	 	csh.1				\
-	 	csplit.1			\
-	 	ctags.1				\
-		ctfdiff.1			\
-		ctfdump.1			\
-	 	ctrun.1				\
-	 	ctstat.1			\
-	 	ctwatch.1			\
-	 	cut.1				\
-	 	date.1				\
-	 	dc.1				\
-	 	deallocate.1			\
-	 	deroff.1			\
-	 	dhcpinfo.1			\
-	 	diff.1				\
-	 	diff3.1				\
-	 	diffmk.1			\
-	 	digest.1			\
-	 	dircmp.1			\
-	 	dis.1				\
-	 	disown.1			\
-	 	dispgid.1			\
-	 	dispuid.1			\
-	 	dos2unix.1			\
-	 	download.1			\
-	 	dpost.1				\
-	 	du.1				\
-	 	dump.1				\
-	 	dumpcs.1			\
-	 	echo.1				\
-	 	ed.1				\
-	 	egrep.1				\
-	 	eject.1				\
-	 	elfdump.1			\
-	 	elfedit.1			\
-	 	elfsign.1			\
-	 	elfwrap.1			\
-	 	enable.1			\
-	 	encrypt.1			\
-	 	enhance.1			\
-	 	env.1				\
-	 	eqn.1				\
-	 	exec.1				\
-	 	exit.1				\
-	 	expand.1			\
-	 	expr.1				\
-	 	exstr.1				\
-	 	factor.1			\
-	 	fdformat.1			\
-	 	fgrep.1				\
-	 	file.1				\
-	 	filesync.1			\
-	 	find.1				\
-	 	finger.1			\
-	 	fmt.1				\
-	 	fmtmsg.1			\
-	 	fold.1				\
-	 	ftp.1				\
-	 	gcore.1				\
-	 	gencat.1			\
-	 	genmsg.1			\
-	 	getconf.1			\
-	 	getfacl.1			\
-	 	getlabel.1			\
-	 	getopt.1			\
-	 	getoptcvt.1			\
-	 	getopts.1			\
-	 	gettext.1			\
-	 	gettxt.1			\
-	 	getzonepath.1			\
-	 	glob.1				\
-	 	gprof.1				\
-	 	grep.1				\
-	 	groups.1			\
-	 	hash.1				\
-	 	head.1				\
-	 	history.1			\
-	 	hostid.1			\
-	 	hostname.1			\
-	 	iconv.1				\
-	 	indxbib.1			\
-	 	Intro.1				\
-	 	ipcrm.1				\
-	 	ipcs.1				\
-	 	isainfo.1			\
-	 	isalist.1			\
-	 	jobs.1				\
-	 	join.1				\
-	 	kbd.1				\
-	 	kdestroy.1			\
-	 	keylogin.1			\
-	 	keylogout.1			\
-	 	kill.1				\
-	 	kinit.1				\
-	 	klist.1				\
-	 	kmdb.1				\
-	 	kmfcfg.1			\
-	 	kpasswd.1			\
-	 	krb5-config.1			\
-	 	ksh93.1				\
-	 	ktutil.1			\
-		kvmstat.1			\
-	 	lari.1				\
-	 	last.1				\
-	 	lastcomm.1			\
-	 	ld.1				\
-	 	ldap.1				\
-	 	ldapdelete.1			\
-	 	ldaplist.1			\
-	 	ldapmodify.1			\
-	 	ldapmodrdn.1			\
-	 	ldapsearch.1			\
-	 	ldd.1				\
-	 	ld.so.1.1			\
-	 	let.1				\
-	 	lex.1				\
-	 	lgrpinfo.1			\
-	 	limit.1				\
-	 	line.1				\
-	 	list_devices.1			\
-	 	listusers.1			\
-	 	ln.1				\
-	 	loadkeys.1			\
-	 	locale.1			\
-	 	localedef.1			\
-	 	logger.1			\
-	 	login.1				\
-	 	logname.1			\
-	 	logout.1			\
-	 	look.1				\
-	 	lookbib.1			\
-	 	lorder.1			\
-	 	lp.1				\
-	 	lpstat.1			\
-	 	ls.1				\
-	 	m4.1				\
-	 	mac.1				\
-	 	mach.1				\
-		machid.1			\
-	 	madv.so.1.1			\
-	 	mail.1				\
-	 	mailcompat.1			\
-	 	mailstats.1			\
-	 	mailx.1				\
-=======
 		adb.1				\
 		addbib.1			\
 		alias.1				\
@@ -292,6 +84,7 @@
 		csh.1				\
 		csplit.1			\
 		ctags.1				\
+		ctfdiff.1			\
 		ctrun.1				\
 		ctstat.1			\
 		ctwatch.1			\
@@ -428,7 +221,6 @@
 		mailcompat.1			\
 		mailstats.1			\
 		mailx.1				\
->>>>>>> 7ac713f3
 		make.1				\
 		makekey.1			\
 		man.1				\
