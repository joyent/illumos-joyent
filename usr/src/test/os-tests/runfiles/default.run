#
# This file and its contents are supplied under the terms of the
# Common Development and Distribution License ("CDDL"), version 1.0.
# You may only use this file in accordance with the terms of version
# 1.0 of the CDDL.
#
# A full copy of the text of the CDDL should have accompanied this
# source.  A copy of the CDDL is also available via the Internet at
# http://www.illumos.org/license/CDDL.
#

#
# Copyright (c) 2012 by Delphix. All rights reserved.
# Copyright 2017 Joyent, Inc.
#

[DEFAULT]
pre =
verbose = False
quiet = False
timeout = 60
post =
outputdir = /var/tmp/test_results

[/opt/os-tests/tests/poll]
user = root
tests = ['poll_test', 'epoll_test']

[/opt/os-tests/tests/secflags]
user = root
tests = ['secflags_aslr',
         'secflags_core',
         'secflags_dts',
         'secflags_elfdump',
         'secflags_forbidnullmap',
         'secflags_limits',
         'secflags_noexecstack',
         'secflags_proc',
         'secflags_psecflags',
         'secflags_syscall',
         'secflags_truss',
         'secflags_zonecfg']

[/opt/os-tests/tests/sigqueue]
tests = ['sigqueue_queue_size']

[/opt/os-tests/tests/sdevfs]
user = root
tests = ['sdevfs_eisdir']

<<<<<<< HEAD
[/opt/os-tests/tests/timer]
user = root
tests = ['timer_limit']

[/opt/os-tests/tests/tmpfs]
user = root
tests = ['tmpfs_badmount', 'tmpfs_enospc']
=======
[/opt/os-tests/tests/stress]
user = root
tests = ['dladm-kstat']
>>>>>>> ade42b55

[/opt/os-tests/tests/file-locking]
tests = ['runtests.32', 'runtests.64']

[/opt/os-tests/tests/OS-6097.32]
[/opt/os-tests/tests/OS-6097.64]<|MERGE_RESOLUTION|>--- conflicted
+++ resolved
@@ -48,7 +48,6 @@
 user = root
 tests = ['sdevfs_eisdir']
 
-<<<<<<< HEAD
 [/opt/os-tests/tests/timer]
 user = root
 tests = ['timer_limit']
@@ -56,11 +55,10 @@
 [/opt/os-tests/tests/tmpfs]
 user = root
 tests = ['tmpfs_badmount', 'tmpfs_enospc']
-=======
+
 [/opt/os-tests/tests/stress]
 user = root
 tests = ['dladm-kstat']
->>>>>>> ade42b55
 
 [/opt/os-tests/tests/file-locking]
 tests = ['runtests.32', 'runtests.64']
