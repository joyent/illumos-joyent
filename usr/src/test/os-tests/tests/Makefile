#
# This file and its contents are supplied under the terms of the
# Common Development and Distribution License ("CDDL"), version 1.0.
# You may only use this file in accordance with the terms of version
# 1.0 of the CDDL.
#
# A full copy of the text of the CDDL should have accompanied this
# source.  A copy of the CDDL is also available via the Internet at
# http://www.illumos.org/license/CDDL.
#

#
# Copyright (c) 2012 by Delphix. All rights reserved.
#

<<<<<<< HEAD
SUBDIRS = poll sigqueue spoof-ras tmpfs file-locking
=======
SUBDIRS = poll secflags sigqueue spoof-ras
>>>>>>> d2a70789

include $(SRC)/test/Makefile.com<|MERGE_RESOLUTION|>--- conflicted
+++ resolved
@@ -13,10 +13,6 @@
 # Copyright (c) 2012 by Delphix. All rights reserved.
 #
 
-<<<<<<< HEAD
-SUBDIRS = poll sigqueue spoof-ras tmpfs file-locking
-=======
-SUBDIRS = poll secflags sigqueue spoof-ras
->>>>>>> d2a70789
+SUBDIRS = poll secflags sigqueue spoof-ras tmpfs file-locking
 
 include $(SRC)/test/Makefile.com