--- conflicted
+++ resolved
@@ -33,44 +33,30 @@
 		$(SUBDIRS_$(MACH))
 
 PROGS = \
-<<<<<<< HEAD
+	odirectory \
 	OS-6097
-
-PROGS32 = $(PROGS:%=%.32)
-PROGS64 = $(PROGS:%=%.64)
-
-OS-6097.32 :=	LDLIBS += -ldlpi
-OS-6097.64 :=	LDLIBS64 += -ldlpi
-
-=======
-	odirectory
 
 CPPFLAGS += -D_REENTRANT
 PROGS32 = $(PROGS:%=%.32)
 PROGS64 = $(PROGS:%=%.64)
 
->>>>>>> 7484d76e
 ROOTOPTDIR = $(ROOT)/opt/os-tests/tests
 ROOTOPTPROGS = $(PROGS32:%=$(ROOTOPTDIR)/%) \
 	$(PROGS64:%=$(ROOTOPTDIR)/%) \
 	$(SCRIPTS:%=$(ROOTOPTDIR)/%)
 
-<<<<<<< HEAD
-=======
 odirectory.32 :=	LDLIBS += -lsocket
 odirectory.64 :=	LDLIBS64 += -lsocket
 
->>>>>>> 7484d76e
+OS-6097.32 :=	LDLIBS += -ldlpi
+OS-6097.64 :=	LDLIBS64 += -ldlpi
+
 include $(SRC)/cmd/Makefile.cmd
 
 all     :=      TARGET = all
 install :=      TARGET = install
 clean   :=      TARGET = clean
 clobber :=      TARGET = clobber
-<<<<<<< HEAD
-lint    :=      TARGET = lint
-=======
->>>>>>> 7484d76e
 
 .KEEP_STATE:
 
@@ -78,11 +64,7 @@
 
 all: $(SUBDIRS) $(PROGS32) $(PROGS64)
 
-<<<<<<< HEAD
-clean lint: $(SUBDIRS)
-=======
 clean: $(SUBDIRS)
->>>>>>> 7484d76e
 
 $(ROOTOPTPROGS): $(PROGS32) $(PROGS64) $(ROOTOPTDIR)
 
