/*
 * Copyright (c) 1991, 1993
 *	The Regents of the University of California.  All rights reserved.
 *
 * Redistribution and use in source and binary forms, with or without
 * modification, are permitted provided that the following conditions
 * are met:
 * 1. Redistributions of source code must retain the above copyright
 *    notice, this list of conditions and the following disclaimer.
 * 2. Redistributions in binary form must reproduce the above copyright
 *    notice, this list of conditions and the following disclaimer in the
 *    documentation and/or other materials provided with the distribution.
 * 4. Neither the name of the University nor the names of its contributors
 *    may be used to endorse or promote products derived from this software
 *    without specific prior written permission.
 *
 * THIS SOFTWARE IS PROVIDED BY THE REGENTS AND CONTRIBUTORS ``AS IS'' AND
 * ANY EXPRESS OR IMPLIED WARRANTIES, INCLUDING, BUT NOT LIMITED TO, THE
 * IMPLIED WARRANTIES OF MERCHANTABILITY AND FITNESS FOR A PARTICULAR PURPOSE
 * ARE DISCLAIMED.  IN NO EVENT SHALL THE REGENTS OR CONTRIBUTORS BE LIABLE
 * FOR ANY DIRECT, INDIRECT, INCIDENTAL, SPECIAL, EXEMPLARY, OR CONSEQUENTIAL
 * DAMAGES (INCLUDING, BUT NOT LIMITED TO, PROCUREMENT OF SUBSTITUTE GOODS
 * OR SERVICES; LOSS OF USE, DATA, OR PROFITS; OR BUSINESS INTERRUPTION)
 * HOWEVER CAUSED AND ON ANY THEORY OF LIABILITY, WHETHER IN CONTRACT, STRICT
 * LIABILITY, OR TORT (INCLUDING NEGLIGENCE OR OTHERWISE) ARISING IN ANY WAY
 * OUT OF THE USE OF THIS SOFTWARE, EVEN IF ADVISED OF THE POSSIBILITY OF
 * SUCH DAMAGE.
 *
 */

<<<<<<< HEAD
#include <sys/types.h>
#include <sys/stat.h>
#include <port.h>

=======
#ifndef	_TAIL_EXTERN_H
#define	_TAIL_EXTERN_H

#include <sys/types.h>
#include <sys/stat.h>
#include <port.h>
>>>>>>> dfdb2065

#define	WR(p, size) do { \
	if (write(STDOUT_FILENO, p, size) != (ssize_t)size) \
		oerr(); \
	} while (0)

#define	TAILMAPLEN (4<<20)

struct mapinfo {
	off_t	mapoff;
	off_t	maxoff;
	size_t	maplen;
	char	*start;
	int	fd;
};

struct file_info {
	FILE *fp;
	char *file_name;
	struct stat st;
	file_obj_t fobj[2];
};

typedef struct file_info file_info_t;

enum STYLE { NOTSET = 0, FBYTES, FLINES, RBYTES, RLINES, REVERSE };

void follow(file_info_t *, enum STYLE, off_t);
void forward(FILE *, const char *, enum STYLE, off_t, struct stat *);
void reverse(FILE *, const char *, enum STYLE, off_t, struct stat *);

int bytes(FILE *, const char *, off_t);
int lines(FILE *, const char *, off_t);

void ierr(const char *);
void oerr(void);
int mapprint(struct mapinfo *, off_t, off_t);
int maparound(struct mapinfo *, off_t);

extern int Fflag, fflag, qflag, rflag, rval, no_files;

#endif	/* _TAIL_EXTERN_H */<|MERGE_RESOLUTION|>--- conflicted
+++ resolved
@@ -28,19 +28,12 @@
  *
  */
 
-<<<<<<< HEAD
-#include <sys/types.h>
-#include <sys/stat.h>
-#include <port.h>
-
-=======
 #ifndef	_TAIL_EXTERN_H
 #define	_TAIL_EXTERN_H
 
 #include <sys/types.h>
 #include <sys/stat.h>
 #include <port.h>
->>>>>>> dfdb2065
 
 #define	WR(p, size) do { \
 	if (write(STDOUT_FILENO, p, size) != (ssize_t)size) \
