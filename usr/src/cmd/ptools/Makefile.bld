--- conflicted
+++ resolved
@@ -104,27 +104,6 @@
 OBJS_pmadvise =		pmap_common.o $(COBJS)
 SRCS_pmadvise =		$(PMAP)/pmap_common.c
 
-<<<<<<< HEAD
-CPPFLAGS_preap =	$(CINC)
-OBJS_preap =		$(COBJS)
-
-CPPFLAGS_psig =		$(CINC)
-OBJS_psig =		$(COBJS)
-
-CPPFLAGS_ptime =	$(CINC)
-OBJS_ptime =		$(COBJS)
-
-CPPFLAGS_ptree =	$(CINC)
-OBJS_ptree =		$(COBJS)
-
-CPPFLAGS_pwait =	$(CINC)
-OBJS_pwait =		$(COBJS)
-
-CPPFLAGS_pwdx =		$(CINC)
-OBJS_pwdx =		$(COBJS)
-
-=======
->>>>>>> 14d22e96
 LN_pargs =		penv pauxv
 
 CPPFLAGS +=	$(CPPFLAGS_$(PROG))
@@ -167,11 +146,7 @@
 # Install the ptool, symlinking it into /usr/proc/bin if PTOOL_TYPE is set
 # to LEGACY.
 #
-<<<<<<< HEAD
-install: all $(ROOTISAPROG) $(ROOTISALN)
-=======
 install: all $(ROOTISAPROG) $(ROOTISALN) $(ROOTBINLN)
->>>>>>> 14d22e96
 	-$(RM) $(ROOTBINPROG)
 	-$(LN) $(ISAEXEC) $(ROOTBINPROG)
 	-$(INSTALL_$(PTOOL_TYPE))
