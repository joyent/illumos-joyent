/*
 * CDDL HEADER START
 *
 * The contents of this file are subject to the terms of the
 * Common Development and Distribution License (the "License").
 * You may not use this file except in compliance with the License.
 *
 * You can obtain a copy of the license at usr/src/OPENSOLARIS.LICENSE
 * or http://www.opensolaris.org/os/licensing.
 * See the License for the specific language governing permissions
 * and limitations under the License.
 *
 * When distributing Covered Code, include this CDDL HEADER in each
 * file and include the License file at usr/src/OPENSOLARIS.LICENSE.
 * If applicable, add the following below this CDDL HEADER, with the
 * fields enclosed by brackets "[]" replaced with your own identifying
 * information: Portions Copyright [yyyy] [name of copyright owner]
 *
 * CDDL HEADER END
 */
/*
 * Copyright 2007 Sun Microsystems, Inc.  All rights reserved.
 * Use is subject to license terms.
 * Copyright 2019 Joyent, Inc.
 */

/*
 * ptree -- print family tree of processes
 */

#include <assert.h>
#include <stdio.h>
#include <string.h>
#include <errno.h>
#include <err.h>
#include <fcntl.h>
#include <sys/debug.h>
#include <sys/types.h>
#include <sys/termios.h>
#include <unistd.h>
#include <stdlib.h>
#include <dirent.h>
#include <pwd.h>
#include <libproc.h>
#include <libzonecfg.h>
#include <limits.h>
#include <libcontract.h>
#include <locale.h>
#include <sys/contract.h>
#include <sys/ctfs.h>
#include <libcontract_priv.h>
#include <sys/stat.h>
#include <stdbool.h>

<<<<<<< HEAD
#include "ptools_common.h"

=======
#define	COLUMN_DEFAULT	80
#define	CHUNK_SIZE	256 /* Arbitrary amount */
>>>>>>> fec66293
#define	FAKEDPID0(p)	(p->pid == 0 && p->psargs[0] == '\0')
#define	HAS_SIBLING(p)	((p)->sp != NULL && (p)->sp->done != 0)

typedef struct ps {
	int	done;
	uid_t	uid;
	uid_t	gid;
	pid_t	pid;		/* pid == -1 indicates this is a contract */
	pid_t	ppid;
	pid_t	pgrp;
	pid_t	sid;
	zoneid_t zoneid;
	ctid_t	ctid;
	char *svc_fmri;
	timestruc_t start;
	char	psargs[PRARGSZ];
	struct ps *pp;		/* parent */
	struct ps *sp;		/* sibling */
	struct ps *cp;		/* child */
} ps_t;

enum { DASH = 0, BAR, CORNER, VRIGHT };

static	ps_t	**ps;		/* array of ps_t's */
static	unsigned psize;		/* size of array */
static	int	nps;		/* number of ps_t's */
static	ps_t	**ctps;		/* array of contract ps_t's */
static	unsigned ctsize;	/* size of contract array */
static	int	nctps;		/* number of contract ps_t's */
static	ps_t	*proc0;		/* process 0 */
static	ps_t	*proc1;		/* process 1 */

static	int	aflag = 0;
static	int	cflag = 0;
static	int	gflag = 0;
static	int	sflag = 0;
static	int	zflag = 0;
static	zoneid_t zoneid;
static	char *match_svc;
static	char *match_inst;
static	int	columns;

static const char *box_ascii[] = {
	[DASH] =	"-",
	[BAR] =		"|",
	[CORNER] =	"`",
	[VRIGHT] =	"+"
};

static const char *box_utf8[] = {
	[DASH] =	"\xe2\x94\x80", /* \u2500 */
	[BAR] =		"\xe2\x94\x82", /* \u2502 */
	[CORNER] =	"\xe2\x94\x94", /* \u2514 */
	[VRIGHT] =	"\xe2\x94\x9c", /* \u251c */
};

static const char **box;

static size_t get_termwidth(void);
static const char **get_boxchars(void);
static int add_proc(psinfo_t *, lwpsinfo_t *, void *);
static bool match_proc(ps_t *);
static void markprocs(ps_t *);
static int printone(ps_t *, int);
static void insertchild(ps_t *, ps_t *);
static void prsort(ps_t *);
static void printsubtree(ps_t *, int);
static void p_get_svc_fmri(ps_t *, ct_stathdl_t);
static char *parse_svc(const char *, char **);
static zoneid_t getzone(const char *);
static ps_t *fakepid0(void);

static void *zalloc(size_t);
static void *xreallocarray(void *, size_t, size_t);
static char *xstrdup(const char *);

static void __NORETURN
usage(void)
{
	(void) fprintf(stderr,
	    "usage:\t%s [-ac] [-s svc] [-z zone] [ {pid|user} ... ]\n",
	    getprogname());
	(void) fprintf(stderr,
	    "  (show process trees)\n");
	(void) fprintf(stderr,
	    "  list can include process-ids and user names\n");
	(void) fprintf(stderr,
	    "  -a : include children of process 0\n");
	(void) fprintf(stderr,
	    "  -c : show contracts\n");
	(void) fprintf(stderr,
	    "  -g : use line drawing characters in output\n");
	(void) fprintf(stderr,
	    "  -s : print only processes with given service FMRI\n");
	(void) fprintf(stderr,
	    "  -z : print only processes in given zone\n");
	exit(2);
}

int
main(int argc, char **argv)
{
	int opt;
	int errflg = 0;
	int n;
	int retc = 0;
	char ppath[PATH_MAX];

<<<<<<< HEAD
	DIR *dirp;
	struct dirent *dentp;
	char	pname[PATH_MAX];
	int	pdlen;

=======
>>>>>>> fec66293
	ps_t *p;

	/* options */
	while ((opt = getopt(argc, argv, "acgs:z:")) != EOF) {
		switch (opt) {
		case 'a':		/* include children of process 0 */
			aflag = 1;
			break;
		case 'c':		/* display contract ownership */
			aflag = cflag = 1;
			break;
		case 'g':
			gflag = 1;
			box = get_boxchars();
			break;
		case 's':
			sflag = 1;
			match_svc = parse_svc(optarg, &match_inst);
			break;
		case 'z':		/* only processes in given zone */
			zflag = 1;
			zoneid = getzone(optarg);
			break;
		default:
			errflg = 1;
			break;
		}
	}

	argc -= optind;
	argv += optind;

	if (errflg)
		usage();

	columns = get_termwidth();
	VERIFY3S(columns, >, 0);

	nps = 0;
	psize = 0;
	ps = NULL;

<<<<<<< HEAD
	(void) proc_snprintf(ppath, sizeof (ppath), "/proc");

	/*
	 * Search the /proc directory for all processes.
	 */
	if ((dirp = opendir(ppath)) == NULL) {
		(void) fprintf(stderr, "%s: cannot open %s directory\n",
		    command, ppath);
		return (1);
	}

	(void) strcpy(pname, ppath);
	pdlen = strlen(pname);
	pname[pdlen++] = '/';

	/* for each active process --- */
	while (dentp = readdir(dirp)) {
		int	procfd;	/* filedescriptor for /proc/nnnnn/psinfo */

		if (dentp->d_name[0] == '.')		/* skip . and .. */
			continue;
		(void) strcpy(pname + pdlen, dentp->d_name);
		(void) strcpy(pname + strlen(pname), "/psinfo");
retry:
		if ((procfd = open(pname, O_RDONLY)) == -1)
			continue;

		/*
		 * Get the info structure for the process and close quickly.
		 */
		if (read(procfd, &info, sizeof (info)) != sizeof (info)) {
			int	saverr = errno;

			(void) close(procfd);
			if (saverr == EAGAIN)
				goto retry;
			if (saverr != ENOENT)
				perror(pname);
			continue;
		}
		(void) close(procfd);

		/*
		 * We make sure there's always a free slot in the table
		 * in case we need to add a fake p0.
		 */
		if (nps + 1 >= psize) {
			if ((psize *= 2) == 0)
				psize = 20;
			if ((ps = realloc(ps, psize*sizeof (ps_t *))) == NULL) {
				perror("realloc()");
				return (1);
			}
		}
		if ((p = calloc(1, sizeof (ps_t))) == NULL) {
			perror("calloc()");
			return (1);
		}
		ps[nps++] = p;
		p->done = 0;
		p->uid = info.pr_uid;
		p->gid = info.pr_gid;
		p->pid = info.pr_pid;
		p->ppid = info.pr_ppid;
		p->pgrp = info.pr_pgid;
		p->sid = info.pr_sid;
		p->zoneid = info.pr_zoneid;
		p->ctid = info.pr_contract;
		p->start = info.pr_start;
		proc_unctrl_psinfo(&info);
		if (info.pr_nlwp == 0)
			(void) strcpy(p->psargs, "<defunct>");
		else if (info.pr_psargs[0] == '\0')
			(void) strncpy(p->psargs, info.pr_fname,
			    sizeof (p->psargs));
		else
			(void) strncpy(p->psargs, info.pr_psargs,
			    sizeof (p->psargs));
		p->psargs[sizeof (p->psargs)-1] = '\0';
		p->pp = NULL;
		p->sp = NULL;
		p->cp = NULL;

		if (sflag)
			p_get_svc_fmri(p, NULL);

		if (p->pid == p->ppid)
			proc0 = p;
		if (p->pid == 1)
			proc1 = p;
	}

	(void) closedir(dirp);
=======
	/* Currently, this can only fail if the 3rd argument is invalid */
	VERIFY0(proc_walk(add_proc, NULL, PR_WALK_PROC));

>>>>>>> fec66293
	if (proc0 == NULL)
		proc0 = fakepid0();
	if (proc1 == NULL)
		proc1 = proc0;

	for (n = 0; n < nps; n++) {
		p = ps[n];
		if (p->pp == NULL)
			prsort(p);
	}

	if (cflag)
		/* Parent all orphan contracts to process 0. */
		for (n = 0; n < nctps; n++) {
			p = ctps[n];
			if (p->pp == NULL)
				insertchild(proc0, p);
		}

	if (argc == 0) {
		for (p = aflag ? proc0->cp : proc1->cp; p != NULL; p = p->sp) {
			markprocs(p);
			printsubtree(p, 0);
		}
		return (0);
	}

	/*
	 * Initially, assume we're not going to find any processes.  If we do
	 * mark any, then set this to 0 to indicate no error.
	 */
	errflg = 1;

	while (argc-- > 0) {
		char *arg;
		char *next;
		pid_t pid;
		uid_t uid;
		int n;

		/* in case some silly person said 'ptree /proc/[0-9]*' */
		arg = strrchr(*argv, '/');
		if (arg++ == NULL)
			arg = *argv;
		argv++;
		uid = (uid_t)-1;
		errno = 0;
		pid = strtoul(arg, &next, 10);
		if (errno != 0 || *next != '\0') {
			struct passwd *pw = getpwnam(arg);
			if (pw == NULL) {
				warnx("invalid username: %s", arg);
				retc = 1;
				continue;
			}
			uid = pw->pw_uid;
			pid = -1;
		}

		for (n = 0; n < nps; n++) {
			ps_t *p = ps[n];

			/*
			 * A match on pid causes the subtree starting at pid
			 * to be printed, regardless of the -a flag.
			 * For uid matches, we never include pid 0 and only
			 * include the children of pid 0 if -a was specified.
			 */
			if (p->pid == pid || (p->uid == uid && p->pid != 0 &&
			    (p->ppid != 0 || aflag))) {
				errflg = 0;
				markprocs(p);
				if (p->pid != 0)
					for (p = p->pp; p != NULL &&
					    p->done != 1 && p->pid != 0;
					    p = p->pp)
						if ((p->ppid != 0 || aflag) &&
						    match_proc(p))
							p->done = 1;
				if (uid == (uid_t)-1)
					break;
			}
		}
	}

	printsubtree(proc0, 0);
	/*
	 * retc = 1 if an invalid username was supplied.
	 * errflg = 1 if no matching processes were found.
	 */
	return (retc || errflg);
}


#define	PIDWIDTH	6

static void
printlines(ps_t *p, int level)
{
	if (level == 0)
		return;

	if (!gflag) {
		(void) printf("%*s", level * 2, "");
		return;
	}

	for (int i = 1; i < level; i++) {
		ps_t *ancestor = p;

		/* Find our ancestor at depth 'i' */
		for (int j = i; j < level; j++)
			ancestor = ancestor->pp;

		(void) printf("%s ", HAS_SIBLING(ancestor) ? box[BAR] : " ");
	}

	(void) printf("%s%s", HAS_SIBLING(p) ? box[VRIGHT] : box[CORNER],
	    box[DASH]);
}

static int
printone(ps_t *p, int level)
{
	int n, indent;

	if (p->done && !FAKEDPID0(p)) {
		indent = level * 2;
		if ((n = columns - PIDWIDTH - indent - 2) < 0)
			n = 0;
		printlines(p, level);
		if (p->pid >= 0) {
			(void) printf("%-*d %.*s\n", PIDWIDTH, (int)p->pid, n,
			    p->psargs);
		} else {
			assert(cflag != 0);
			(void) printf("[process contract %d: %s]\n",
			    (int)p->ctid,
			    p->svc_fmri == NULL ? "?" : p->svc_fmri);
		}
		return (1);
	}
	return (0);
}

static void
insertchild(ps_t *pp, ps_t *cp)
{
	/* insert as child process of p */
	ps_t **here;
	ps_t *sp;

	/* sort by start time */
	for (here = &pp->cp, sp = pp->cp;
	    sp != NULL;
	    here = &sp->sp, sp = sp->sp) {
		if (cp->start.tv_sec < sp->start.tv_sec)
			break;
		if (cp->start.tv_sec == sp->start.tv_sec &&
		    cp->start.tv_nsec < sp->start.tv_nsec)
			break;
	}
	cp->pp = pp;
	cp->sp = sp;
	*here = cp;
}

static ct_stathdl_t
ct_status_open(ctid_t ctid, struct stat64 *stp)
{
	ct_stathdl_t hdl;
	int fd;

	if ((fd = contract_open(ctid, "process", "status", O_RDONLY)) == -1)
		return (NULL);

	if (fstat64(fd, stp) == -1 || ct_status_read(fd, CTD_FIXED, &hdl)) {
		(void) close(fd);
		return (NULL);
	}

	(void) close(fd);

	return (hdl);
}

/*
 * strdup() failure is OK - better to report something than fail totally.
 */
static void
p_get_svc_fmri(ps_t *p, ct_stathdl_t inhdl)
{
	ct_stathdl_t hdl = inhdl;
	struct stat64 st;
	char *fmri;

	if (hdl == NULL && (hdl = ct_status_open(p->ctid, &st)) == NULL)
		return;

	if (ct_pr_status_get_svc_fmri(hdl, &fmri) == 0)
		p->svc_fmri = strdup(fmri);

	if (inhdl == NULL)
		ct_status_free(hdl);
}

static void
ctsort(ctid_t ctid, ps_t *p)
{
	ps_t *pp;
	int n;
	ct_stathdl_t hdl;
	struct stat64 st;

	for (n = 0; n < nctps; n++)
		if (ctps[n]->ctid == ctid) {
			insertchild(ctps[n], p);
			return;
		}

	if ((hdl = ct_status_open(ctid, &st)) == NULL)
		return;

	if (nctps >= ctsize) {
		ctsize += CHUNK_SIZE;
		ctps = xreallocarray(ctps, ctsize, sizeof (ps_t *));
	}
	pp = zalloc(sizeof (*pp));
	ctps[nctps++] = pp;

	pp->pid = -1;
	pp->ctid = ctid;

	p_get_svc_fmri(pp, hdl);

	pp->start.tv_sec = st.st_ctime;
	insertchild(pp, p);

	pp->zoneid = ct_status_get_zoneid(hdl);

	/*
	 * In a zlogin <zonename>, the contract belongs to the
	 * global zone and the shell opened belongs to <zonename>.
	 * If the -c and -z zonename flags are used together, then
	 * we need to adjust the zoneid in the contract's ps_t as
	 * follows:
	 *
	 * ptree -c -z <zonename> --> zoneid == p->zoneid
	 * ptree -c -z global	  --> zoneid == pp->zoneid
	 *
	 * The approach assumes that no tool can create processes in
	 * different zones under the same contract. If this is
	 * possible, ptree will need to refactor how it builds
	 * its internal tree of ps_t's
	 */
	if (zflag && p->zoneid != pp->zoneid &&
	    (zoneid == p->zoneid || zoneid == pp->zoneid))
		pp->zoneid = p->zoneid;
	if (ct_status_get_state(hdl) == CTS_OWNED) {
		pp->ppid = ct_status_get_holder(hdl);
		prsort(pp);
	} else if (ct_status_get_state(hdl) == CTS_INHERITED) {
		ctsort(ct_status_get_holder(hdl), pp);
	}
	ct_status_free(hdl);
}

static void
prsort(ps_t *p)
{
	int n;
	ps_t *pp;

	/* If this node already has a parent, it's sorted */
	if (p->pp != NULL)
		return;

	for (n = 0; n < nps; n++) {
		pp = ps[n];

		if (pp != NULL && p != pp && p->ppid == pp->pid) {
			if (cflag && p->pid >= 0 &&
			    p->ctid != -1 && p->ctid != pp->ctid) {
				ctsort(p->ctid, p);
			} else {
				insertchild(pp, p);
				prsort(pp);
			}
			return;
		}
	}

	/* File parentless processes under their contracts */
	if (cflag && p->pid >= 0)
		ctsort(p->ctid, p);
}

static void
printsubtree(ps_t *p, int level)
{
	int printed;

	printed = printone(p, level);
	if (level != 0 || printed == 1)
		level++;
	for (p = p->cp; p != NULL; p = p->sp)
		printsubtree(p, level);
}

/*
 * Match against the service name (and just the final component), and any
 * specified instance name.
 */
static bool
match_proc(ps_t *p)
{
	bool matched = false;
	const char *cp;
	char *p_inst;
	char *p_svc;

	if (zflag && p->zoneid != zoneid)
		return (false);

	if (!sflag)
		return (true);

	if (p->svc_fmri == NULL)
		return (false);

	p_svc = parse_svc(p->svc_fmri, &p_inst);

	if (strcmp(p_svc, match_svc) != 0 &&
	    ((cp = strrchr(p_svc, '/')) == NULL ||
	    strcmp(cp + 1, match_svc) != 0)) {
		goto out;
	}

	if (strlen(match_inst) == 0 ||
	    strcmp(p_inst, match_inst) == 0)
		matched = true;

out:
	free(p_svc);
	free(p_inst);
	return (matched);
}

static void
markprocs(ps_t *p)
{
	if (match_proc(p))
		p->done = 1;

	for (p = p->cp; p != NULL; p = p->sp)
		markprocs(p);
}

/*
 * If there's no "top" process, we fake one; it will be the parent of
 * all orphans.
 */
static ps_t *
fakepid0(void)
{
	ps_t *p0, *p;
	int n;

	p0 = zalloc(sizeof (*p0));

	/* First build all partial process trees. */
	for (n = 0; n < nps; n++) {
		p = ps[n];
		if (p->pp == NULL)
			prsort(p);
	}

	/* Then adopt all orphans. */
	for (n = 0; n < nps; n++) {
		p = ps[n];
		if (p->pp == NULL)
			insertchild(p0, p);
	}

	/* We've made sure earlier there's room for this. */
	ps[nps++] = p0;
	return (p0);
}

/* convert string containing zone name or id to a numeric id */
static zoneid_t
getzone(const char *arg)
{
	zoneid_t zoneid;

	if (zone_get_id(arg, &zoneid) != 0)
		err(EXIT_FAILURE, "unknown zone: %s", arg);

	return (zoneid);
}

/* svc:/mysvc:default ->  mysvc, default */
static char *
parse_svc(const char *arg, char **instp)
{
	const char *p = arg;
	char *ret;
	char *cp;

	if (strncmp(p, "svc:/", strlen("svc:/")) == 0)
		p += strlen("svc:/");

	ret = xstrdup(p);

	if ((cp = strrchr(ret, ':')) != NULL &&
	    strcmp(cp, ":default") == 0)
		*cp = '\0';
	if ((cp = strrchr(ret, ':')) != NULL) {
		*cp = '\0';
		cp++;
	} else {
		cp = "";
	}

	*instp = xstrdup(cp);
	return (ret);
}

static int
add_proc(psinfo_t *info, lwpsinfo_t *lwp __unused, void *arg __unused)
{
	ps_t *p;

	/*
	 * We make sure there is always a free slot in the table
	 * in case we need to add a fake p0;
	 */
	if (nps + 1 >= psize) {
		psize += CHUNK_SIZE;
		ps = xreallocarray(ps, psize, sizeof (ps_t));
	}

	p = zalloc(sizeof (*p));
	ps[nps++] = p;
	p->done = 0;
	p->uid = info->pr_uid;
	p->gid = info->pr_gid;
	p->pid = info->pr_pid;
	p->ppid = info->pr_ppid;
	p->pgrp = info->pr_pgid;
	p->sid = info->pr_sid;
	p->zoneid = info->pr_zoneid;
	p->ctid = info->pr_contract;
	p->start = info->pr_start;
	proc_unctrl_psinfo(info);
	if (info->pr_nlwp == 0)
		(void) strcpy(p->psargs, "<defunct>");
	else if (info->pr_psargs[0] == '\0')
		(void) strncpy(p->psargs, info->pr_fname,
		    sizeof (p->psargs));
	else
		(void) strncpy(p->psargs, info->pr_psargs,
		    sizeof (p->psargs));
	p->psargs[sizeof (p->psargs)-1] = '\0';
	p->pp = NULL;
	p->sp = NULL;

	if (sflag)
		p_get_svc_fmri(p, NULL);

	if (p->pid == p->ppid)
		proc0 = p;
	if (p->pid == 1)
		proc1 = p;

	return (0);
}


static size_t
get_termwidth(void)
{
	char *s;

	if ((s = getenv("COLUMNS")) != NULL) {
		unsigned long n;

		errno = 0;
		n = strtoul(s, NULL, 10);
		if (n != 0 && errno == 0) {
			/* Sanity check on the range */
			if (n > INT_MAX)
				n = COLUMN_DEFAULT;
			return (n);
		}
	}

	struct winsize winsize;

	if (isatty(STDOUT_FILENO) &&
	    ioctl(STDOUT_FILENO, TIOCGWINSZ, &winsize) == 0 &&
	    winsize.ws_col != 0) {
		return (winsize.ws_col);
	}

	return (COLUMN_DEFAULT);
}

static const char **
get_boxchars(void)
{
	char *loc = setlocale(LC_ALL, "");

	if (loc == NULL)
		return (box_ascii);

	const char *p = strstr(loc, "UTF-8");

	/*
	 * Only use the UTF-8 box drawing characters if the locale ends
	 * with "UTF-8".
	 */
	if (p != NULL && p[5] == '\0')
		return (box_utf8);

	return (box_ascii);
}

static void *
zalloc(size_t len)
{
	void *p = calloc(1, len);

	if (p == NULL)
		err(EXIT_FAILURE, "calloc");
	return (p);
}

static void *
xreallocarray(void *ptr, size_t nelem, size_t elsize)
{
	void *p = reallocarray(ptr, nelem, elsize);

	if (p == NULL)
		err(EXIT_FAILURE, "reallocarray");
	return (p);
}

static char *
xstrdup(const char *s)
{
	char *news = strdup(s);

	if (news == NULL)
		err(EXIT_FAILURE, "strdup");
	return (news);
}<|MERGE_RESOLUTION|>--- conflicted
+++ resolved
@@ -52,13 +52,10 @@
 #include <sys/stat.h>
 #include <stdbool.h>
 
-<<<<<<< HEAD
 #include "ptools_common.h"
 
-=======
 #define	COLUMN_DEFAULT	80
 #define	CHUNK_SIZE	256 /* Arbitrary amount */
->>>>>>> fec66293
 #define	FAKEDPID0(p)	(p->pid == 0 && p->psargs[0] == '\0')
 #define	HAS_SIBLING(p)	((p)->sp != NULL && (p)->sp->done != 0)
 
@@ -167,14 +164,11 @@
 	int retc = 0;
 	char ppath[PATH_MAX];
 
-<<<<<<< HEAD
 	DIR *dirp;
 	struct dirent *dentp;
 	char	pname[PATH_MAX];
 	int	pdlen;
 
-=======
->>>>>>> fec66293
 	ps_t *p;
 
 	/* options */
@@ -217,7 +211,6 @@
 	psize = 0;
 	ps = NULL;
 
-<<<<<<< HEAD
 	(void) proc_snprintf(ppath, sizeof (ppath), "/proc");
 
 	/*
@@ -311,11 +304,6 @@
 	}
 
 	(void) closedir(dirp);
-=======
-	/* Currently, this can only fail if the 3rd argument is invalid */
-	VERIFY0(proc_walk(add_proc, NULL, PR_WALK_PROC));
-
->>>>>>> fec66293
 	if (proc0 == NULL)
 		proc0 = fakepid0();
 	if (proc1 == NULL)
