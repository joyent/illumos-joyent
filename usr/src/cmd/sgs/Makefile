--- conflicted
+++ resolved
@@ -125,12 +125,8 @@
 _msg_gettext: $(MSGDOMAIN)/$(POFILE)
 
 # $(MACH)/sgsmsg must be built before we can descend into $(MSGDIR)
-<<<<<<< HEAD
-_msg_sgsmsg: native-add .WAIT $(MSGDIR)
-=======
 $(MSGDIR): native-add
 _msg_sgsmsg: $(MSGDIR)
->>>>>>> 9a3f4540
 
 $(MSGDOMAIN)/$(POFILE): \
 		$(MSGDOMAIN) $(POFILE)
