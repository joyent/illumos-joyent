--- conflicted
+++ resolved
@@ -228,15 +228,11 @@
 	 * Handle ENOSYS in the case that the autofs kernel module is not
 	 * installed.
 	 */
-<<<<<<< HEAD
-	return (_autofssys(AUTOFS_UNMOUNTALL, (void *)((uintptr_t)zoneid)));
-=======
-	r = _autofssys(AUTOFS_UNMOUNTALL, (void *)zoneid);
+	r = _autofssys(AUTOFS_UNMOUNTALL, (void *)((uintptr_t)zoneid));
 	if (r != 0 && errno == ENOSYS) {
 		return (0);
 	}
 	return (r);
->>>>>>> 8af575c0
 }
 
 static void
