#
# CDDL HEADER START
#
# The contents of this file are subject to the terms of the
# Common Development and Distribution License (the "License").
# You may not use this file except in compliance with the License.
#
# You can obtain a copy of the license at usr/src/OPENSOLARIS.LICENSE
# or http://www.opensolaris.org/os/licensing.
# See the License for the specific language governing permissions
# and limitations under the License.
#
# When distributing Covered Code, include this CDDL HEADER in each
# file and include the License file at usr/src/OPENSOLARIS.LICENSE.
# If applicable, add the following below this CDDL HEADER, with the
# fields enclosed by brackets "[]" replaced with your own identifying
# information: Portions Copyright [yyyy] [name of copyright owner]
#
# CDDL HEADER END

#
# Copyright (c) 2010, Oracle and/or its affiliates. All rights reserved.
# Copyright 2014 Nexenta Systems, Inc. All rights reserved.
# Copyright (c) 2011, Joyent, Inc. All rights reserved.
#

PROG= zoneadmd

include ../Makefile.cmd
include ../Makefile.ctf

$(64ONLY)SUBDIRS= $(MACH)
$(BUILD64)SUBDIRS += $(MACH64)

<<<<<<< HEAD
all	:=	TARGET = all
install	:=	TARGET = install
clean	:=	TARGET = clean
clobber	:=	TARGET = clobber
lint	:=	TARGET = lint
=======
CFLAGS += $(CCVERBOSE)
CERRWARN += -_gcc=-Wno-switch
CERRWARN += -_gcc=-Wno-parentheses
CERRWARN += $(CNOWARN_UNINIT)
>>>>>>> d3b5f563

XGETFLAGS += -a -x zoneadmd.xcl

ROOTUSRLIBZONES			= $(ROOT)/usr/lib/zones

.KEEP_STATE:

.PARALLEL:

all: $(SUBDIRS)

$(PROG): $(OBJS)
	$(LINK.c) -o $@ $(OBJS) $(LDLIBS)
	$(POST_PROCESS)

install: $(SUBDIRS)
	-$(RM) $(ROOTUSRLIBZONES)/$(PROG)
	-$(LN) $(ISAEXEC) $(ROOTUSRLIBZONES)/$(PROG)

$(POFILE):

clean clobebr lint:	$(SUBDIRS)

check:
	$(CSTYLE) -p -P *.c

$(SUBDIRS):	FRC
	@cd $@; pwd; $(MAKE) $(TARGET)

FRC:

include ../Makefile.targ<|MERGE_RESOLUTION|>--- conflicted
+++ resolved
@@ -32,18 +32,10 @@
 $(64ONLY)SUBDIRS= $(MACH)
 $(BUILD64)SUBDIRS += $(MACH64)
 
-<<<<<<< HEAD
-all	:=	TARGET = all
-install	:=	TARGET = install
-clean	:=	TARGET = clean
-clobber	:=	TARGET = clobber
-lint	:=	TARGET = lint
-=======
 CFLAGS += $(CCVERBOSE)
 CERRWARN += -_gcc=-Wno-switch
 CERRWARN += -_gcc=-Wno-parentheses
 CERRWARN += $(CNOWARN_UNINIT)
->>>>>>> d3b5f563
 
 XGETFLAGS += -a -x zoneadmd.xcl
 
