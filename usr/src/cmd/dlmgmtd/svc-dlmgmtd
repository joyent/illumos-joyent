#!/sbin/sh
#
# CDDL HEADER START
#
# The contents of this file are subject to the terms of the
# Common Development and Distribution License (the "License").
# You may not use this file except in compliance with the License.
#
# You can obtain a copy of the license at usr/src/OPENSOLARIS.LICENSE
# or http://www.opensolaris.org/os/licensing.
# See the License for the specific language governing permissions
# and limitations under the License.
#
# When distributing Covered Code, include this CDDL HEADER in each
# file and include the License file at usr/src/OPENSOLARIS.LICENSE.
# If applicable, add the following below this CDDL HEADER, with the
# fields enclosed by brackets "[]" replaced with your own identifying
# information: Portions Copyright [yyyy] [name of copyright owner]
#
# CDDL HEADER END
#

#
# Copyright 2008 Sun Microsystems, Inc.  All rights reserved.
# Use is subject to license terms.
# Copyright 2012 Joyent, Inc.  All rights reserved.
#

. /lib/svc/share/smf_include.sh

# The real daemon is not started in a non-global zone. Exit to leave
# an empty contract.

if smf_is_nonglobalzone; then
<<<<<<< HEAD
	exit $SMF_EXIT_NODAEMON
=======
	[ -n "$SMF_EXIT_NODAEMON" ] && exit $SMF_EXIT_NODAEMON
	(while true ; do sleep 3600 ; done) &
	exit $SMF_EXIT_OK
>>>>>>> 6a1a5bb9
fi

# Start the dlmgmtd daemon.
/sbin/dlmgmtd
if [ $? = 0 ]; then
	exit $SMF_EXIT_OK
else
	exit $SMF_EXIT_ERR_FATAL
fi<|MERGE_RESOLUTION|>--- conflicted
+++ resolved
@@ -32,13 +32,9 @@
 # an empty contract.
 
 if smf_is_nonglobalzone; then
-<<<<<<< HEAD
-	exit $SMF_EXIT_NODAEMON
-=======
 	[ -n "$SMF_EXIT_NODAEMON" ] && exit $SMF_EXIT_NODAEMON
 	(while true ; do sleep 3600 ; done) &
 	exit $SMF_EXIT_OK
->>>>>>> 6a1a5bb9
 fi
 
 # Start the dlmgmtd daemon.
