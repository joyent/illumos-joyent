--- conflicted
+++ resolved
@@ -22,11 +22,7 @@
 /*
  * Copyright 2015 Nexenta Systems, Inc.  All rights reserved.
  * Copyright (c) 2010, Oracle and/or its affiliates. All rights reserved.
-<<<<<<< HEAD
- * Copyright 2011 Nexenta Systems, Inc.  All rights reserved.
  * Copyright (c) 2012, Joyent, Inc. All rights reserved.
-=======
->>>>>>> 54d34259
  */
 
 #include <stdio.h>
