/*
 * CDDL HEADER START
 *
 * The contents of this file are subject to the terms of the
 * Common Development and Distribution License (the "License").
 * You may not use this file except in compliance with the License.
 *
 * You can obtain a copy of the license at usr/src/OPENSOLARIS.LICENSE
 * or http://www.opensolaris.org/os/licensing.
 * See the License for the specific language governing permissions
 * and limitations under the License.
 *
 * When distributing Covered Code, include this CDDL HEADER in each
 * file and include the License file at usr/src/OPENSOLARIS.LICENSE.
 * If applicable, add the following below this CDDL HEADER, with the
 * fields enclosed by brackets "[]" replaced with your own identifying
 * information: Portions Copyright [yyyy] [name of copyright owner]
 *
 * CDDL HEADER END
 */

/*
 * Copyright (c) 2004, 2010, Oracle and/or its affiliates. All rights reserved.
<<<<<<< HEAD
 * Copyright (c) 2011, Joyent, Inc. All rights reserved.
=======
 * Copyright 2012 Milan Jurik. All rights reserved.
>>>>>>> 5ada8a07
 */


#include <alloca.h>
#include <assert.h>
#include <ctype.h>
#include <door.h>
#include <errno.h>
#include <fcntl.h>
#include <fnmatch.h>
#include <inttypes.h>
#include <libintl.h>
#include <libnvpair.h>
#include <libscf.h>
#include <libscf_priv.h>
#include <libtecla.h>
#include <libuutil.h>
#include <limits.h>
#include <locale.h>
#include <stdarg.h>
#include <string.h>
#include <strings.h>
#include <time.h>
#include <unistd.h>
#include <wait.h>
#include <poll.h>

#include <libxml/tree.h>

#include <sys/param.h>

#include <sys/stat.h>
#include <sys/mman.h>

#include "svccfg.h"
#include "notify_params.h"
#include "manifest_hash.h"
#include "manifest_find.h"

/* The colon namespaces in each entity (each followed by a newline). */
#define	COLON_NAMESPACES	":properties\n"

#define	TEMP_FILE_PATTERN	"/tmp/svccfg-XXXXXX"

/* These are characters which the lexer requires to be in double-quotes. */
#define	CHARS_TO_QUOTE		" \t\n\\>=\"()"

#define	HASH_SIZE		16
#define	HASH_PG_TYPE		"framework"
#define	HASH_PG_FLAGS		0
#define	HASH_PROP		"md5sum"

/*
 * Indentation used in the output of the describe subcommand.
 */
#define	TMPL_VALUE_INDENT	"  "
#define	TMPL_INDENT		"    "
#define	TMPL_INDENT_2X		"        "
#define	TMPL_CHOICE_INDENT	"      "

/*
 * Directory locations for manifests
 */
#define	VARSVC_DIR		"/var/svc/manifest"
#define	LIBSVC_DIR		"/lib/svc/manifest"
#define	VARSVC_PR		"var_svc_manifest"
#define	LIBSVC_PR		"lib_svc_manifest"
#define	MFSTFILEPR		"manifestfile"

#define	SUPPORTPROP		"support"

#define	MFSTHISTFILE		"/lib/svc/share/mfsthistory"

#define	MFSTFILE_MAX		16

/*
 * These are the classes of elements which may appear as children of service
 * or instance elements in XML manifests.
 */
struct entity_elts {
	xmlNodePtr	create_default_instance;
	xmlNodePtr	single_instance;
	xmlNodePtr	restarter;
	xmlNodePtr	dependencies;
	xmlNodePtr	dependents;
	xmlNodePtr	method_context;
	xmlNodePtr	exec_methods;
	xmlNodePtr	notify_params;
	xmlNodePtr	property_groups;
	xmlNodePtr	instances;
	xmlNodePtr	stability;
	xmlNodePtr	template;
};

/*
 * Likewise for property_group elements.
 */
struct pg_elts {
	xmlNodePtr	stability;
	xmlNodePtr	propvals;
	xmlNodePtr	properties;
};

/*
 * Likewise for template elements.
 */
struct template_elts {
	xmlNodePtr	common_name;
	xmlNodePtr	description;
	xmlNodePtr	documentation;
};

/*
 * Likewise for type (for notification parameters) elements.
 */
struct params_elts {
	xmlNodePtr	paramval;
	xmlNodePtr	parameter;
};

/*
 * This structure is for snaplevel lists.  They are convenient because libscf
 * only allows traversing snaplevels in one direction.
 */
struct snaplevel {
	uu_list_node_t	list_node;
	scf_snaplevel_t	*sl;
};

/*
 * This is used for communication between lscf_service_export and
 * export_callback.
 */
struct export_args {
	const char	*filename;
	int 		flags;
};

/*
 * The service_manifest structure is used by the upgrade process
 * to create a list of service to manifest linkages from the manifests
 * in a set of given directories.
 */
typedef struct service_manifest {
	const char 	*servicename;
	uu_list_t	*mfstlist;
	size_t	mfstlist_sz;

	uu_avl_node_t	svcmfst_node;
} service_manifest_t;

/*
 * Structure to track the manifest file property group
 * and the manifest file associated with that property
 * group.  Also, a flag to keep the access once it has
 * been checked.
 */
struct mpg_mfile {
	char	*mpg;
	char	*mfile;
	int	access;
};

const char * const scf_pg_general = SCF_PG_GENERAL;
const char * const scf_group_framework = SCF_GROUP_FRAMEWORK;
const char * const scf_property_enabled = SCF_PROPERTY_ENABLED;
const char * const scf_property_external = "external";

const char * const snap_initial = "initial";
const char * const snap_lastimport = "last-import";
const char * const snap_previous = "previous";
const char * const snap_running = "running";

scf_handle_t *g_hndl = NULL;	/* only valid after lscf_prep_hndl() */

ssize_t max_scf_fmri_len;
ssize_t max_scf_name_len;
ssize_t max_scf_pg_type_len;
ssize_t max_scf_value_len;
static size_t max_scf_len;

static scf_scope_t *cur_scope;
static scf_service_t *cur_svc = NULL;
static scf_instance_t *cur_inst = NULL;
static scf_snapshot_t *cur_snap = NULL;
static scf_snaplevel_t *cur_level = NULL;

static uu_list_pool_t *snaplevel_pool;
/* cur_levels is the snaplevels of cur_snap, from least specific to most. */
static uu_list_t *cur_levels;
static struct snaplevel *cur_elt;		/* cur_elt->sl == cur_level */

static FILE *tempfile = NULL;
static char tempfilename[sizeof (TEMP_FILE_PATTERN)] = "";

static const char *emsg_entity_not_selected;
static const char *emsg_permission_denied;
static const char *emsg_create_xml;
static const char *emsg_cant_modify_snapshots;
static const char *emsg_invalid_for_snapshot;
static const char *emsg_read_only;
static const char *emsg_deleted;
static const char *emsg_invalid_pg_name;
static const char *emsg_invalid_prop_name;
static const char *emsg_no_such_pg;
static const char *emsg_fmri_invalid_pg_name;
static const char *emsg_fmri_invalid_pg_name_type;
static const char *emsg_pg_added;
static const char *emsg_pg_changed;
static const char *emsg_pg_deleted;
static const char *emsg_pg_mod_perm;
static const char *emsg_pg_add_perm;
static const char *emsg_pg_del_perm;
static const char *emsg_snap_perm;
static const char *emsg_dpt_dangling;
static const char *emsg_dpt_no_dep;

static int li_only = 0;
static int no_refresh = 0;

/* how long in ns we should wait between checks for a pg */
static uint64_t pg_timeout = 100 * (NANOSEC / MILLISEC);

/* import globals, to minimize allocations */
static scf_scope_t *imp_scope = NULL;
static scf_service_t *imp_svc = NULL, *imp_tsvc = NULL;
static scf_instance_t *imp_inst = NULL, *imp_tinst = NULL;
static scf_snapshot_t *imp_snap = NULL, *imp_lisnap = NULL, *imp_tlisnap = NULL;
static scf_snapshot_t *imp_rsnap = NULL;
static scf_snaplevel_t *imp_snpl = NULL, *imp_rsnpl = NULL;
static scf_propertygroup_t *imp_pg = NULL, *imp_pg2 = NULL;
static scf_property_t *imp_prop = NULL;
static scf_iter_t *imp_iter = NULL;
static scf_iter_t *imp_rpg_iter = NULL;
static scf_iter_t *imp_up_iter = NULL;
static scf_transaction_t *imp_tx = NULL;	/* always reset this */
static char *imp_str = NULL;
static size_t imp_str_sz;
static char *imp_tsname = NULL;
static char *imp_fe1 = NULL;		/* for fmri_equal() */
static char *imp_fe2 = NULL;
static uu_list_t *imp_deleted_dpts = NULL;	/* pgroup_t's to refresh */

/* upgrade_dependents() globals */
static scf_instance_t *ud_inst = NULL;
static scf_snaplevel_t *ud_snpl = NULL;
static scf_propertygroup_t *ud_pg = NULL;
static scf_propertygroup_t *ud_cur_depts_pg = NULL;
static scf_propertygroup_t *ud_run_dpts_pg = NULL;
static int ud_run_dpts_pg_set = 0;
static scf_property_t *ud_prop = NULL;
static scf_property_t *ud_dpt_prop = NULL;
static scf_value_t *ud_val = NULL;
static scf_iter_t *ud_iter = NULL, *ud_iter2 = NULL;
static scf_transaction_t *ud_tx = NULL;
static char *ud_ctarg = NULL;
static char *ud_oldtarg = NULL;
static char *ud_name = NULL;

/* export globals */
static scf_instance_t *exp_inst;
static scf_propertygroup_t *exp_pg;
static scf_property_t *exp_prop;
static scf_value_t *exp_val;
static scf_iter_t *exp_inst_iter, *exp_pg_iter, *exp_prop_iter, *exp_val_iter;
static char *exp_str;
static size_t exp_str_sz;

/* cleanup globals */
static uu_avl_pool_t *service_manifest_pool = NULL;
static uu_avl_t *service_manifest_tree = NULL;

static void scfdie_lineno(int lineno) __NORETURN;

static char *start_method_names[] = {
	"start",
	"inetd_start",
	NULL
};

static struct uri_scheme {
	const char *scheme;
	const char *protocol;
} uri_scheme[] = {
	{ "mailto", "smtp" },
	{ "snmp", "snmp" },
	{ "syslog", "syslog" },
	{ NULL, NULL }
};
#define	URI_SCHEME_NUM ((sizeof (uri_scheme) / \
    sizeof (struct uri_scheme)) - 1)

static int
check_uri_scheme(const char *scheme)
{
	int i;

	for (i = 0; uri_scheme[i].scheme != NULL; ++i) {
		if (strcmp(scheme, uri_scheme[i].scheme) == 0)
			return (i);
	}

	return (-1);
}

static int
check_uri_protocol(const char *p)
{
	int i;

	for (i = 0; uri_scheme[i].protocol != NULL; ++i) {
		if (strcmp(p, uri_scheme[i].protocol) == 0)
			return (i);
	}

	return (-1);
}

/*
 * For unexpected libscf errors.
 */
#ifdef NDEBUG

static void scfdie(void) __NORETURN;

static void
scfdie(void)
{
	scf_error_t err = scf_error();

	if (err == SCF_ERROR_CONNECTION_BROKEN)
		uu_die(gettext("Repository connection broken.  Exiting.\n"));

	uu_die(gettext("Unexpected fatal libscf error: %s.  Exiting.\n"),
	    scf_strerror(err));
}

#else

#define	scfdie()	scfdie_lineno(__LINE__)

static void
scfdie_lineno(int lineno)
{
	scf_error_t err = scf_error();

	if (err == SCF_ERROR_CONNECTION_BROKEN)
		uu_die(gettext("Repository connection broken.  Exiting.\n"));

	uu_die(gettext("Unexpected libscf error on line %d of " __FILE__
	    ": %s.\n"), lineno, scf_strerror(err));
}

#endif

static void
scfwarn(void)
{
	warn(gettext("Unexpected libscf error: %s.\n"),
	    scf_strerror(scf_error()));
}

/*
 * Clear a field of a structure.
 */
static int
clear_int(void *a, void *b)
{
	/* LINTED */
	*(int *)((char *)a + (size_t)b) = 0;

	return (UU_WALK_NEXT);
}

static int
scferror2errno(scf_error_t err)
{
	switch (err) {
	case SCF_ERROR_BACKEND_ACCESS:
		return (EACCES);

	case SCF_ERROR_BACKEND_READONLY:
		return (EROFS);

	case SCF_ERROR_CONNECTION_BROKEN:
		return (ECONNABORTED);

	case SCF_ERROR_CONSTRAINT_VIOLATED:
	case SCF_ERROR_INVALID_ARGUMENT:
		return (EINVAL);

	case SCF_ERROR_DELETED:
		return (ECANCELED);

	case SCF_ERROR_EXISTS:
		return (EEXIST);

	case SCF_ERROR_NO_MEMORY:
		return (ENOMEM);

	case SCF_ERROR_NO_RESOURCES:
		return (ENOSPC);

	case SCF_ERROR_NOT_FOUND:
		return (ENOENT);

	case SCF_ERROR_PERMISSION_DENIED:
		return (EPERM);

	default:
#ifndef NDEBUG
		(void) fprintf(stderr, "%s:%d: Unknown libscf error %d.\n",
		    __FILE__, __LINE__, err);
#else
		(void) fprintf(stderr, "Unknown libscf error %d.\n", err);
#endif
		abort();
		/* NOTREACHED */
	}
}

static int
entity_get_pg(void *ent, int issvc, const char *name,
    scf_propertygroup_t *pg)
{
	if (issvc)
		return (scf_service_get_pg(ent, name, pg));
	else
		return (scf_instance_get_pg(ent, name, pg));
}

static void
entity_destroy(void *ent, int issvc)
{
	if (issvc)
		scf_service_destroy(ent);
	else
		scf_instance_destroy(ent);
}

static int
get_pg(const char *pg_name, scf_propertygroup_t *pg)
{
	int ret;

	if (cur_level != NULL)
		ret = scf_snaplevel_get_pg(cur_level, pg_name, pg);
	else if (cur_inst != NULL)
		ret = scf_instance_get_pg(cur_inst, pg_name, pg);
	else
		ret = scf_service_get_pg(cur_svc, pg_name, pg);

	return (ret);
}

/*
 * Find a snaplevel in a snapshot.  If get_svc is true, find the service
 * snaplevel.  Otherwise find the instance snaplevel.
 *
 * Returns
 *   0 - success
 *   ECONNABORTED - repository connection broken
 *   ECANCELED - instance containing snap was deleted
 *   ENOENT - snap has no snaplevels
 *	    - requested snaplevel not found
 */
static int
get_snaplevel(scf_snapshot_t *snap, int get_svc, scf_snaplevel_t *snpl)
{
	if (scf_snapshot_get_base_snaplevel(snap, snpl) != 0) {
		switch (scf_error()) {
		case SCF_ERROR_CONNECTION_BROKEN:
		case SCF_ERROR_DELETED:
		case SCF_ERROR_NOT_FOUND:
			return (scferror2errno(scf_error()));

		case SCF_ERROR_HANDLE_MISMATCH:
		case SCF_ERROR_NOT_BOUND:
		case SCF_ERROR_NOT_SET:
		default:
			bad_error("scf_snapshot_get_base_snaplevel",
			    scf_error());
		}
	}

	for (;;) {
		ssize_t ssz;

		ssz = scf_snaplevel_get_instance_name(snpl, NULL, 0);
		if (ssz >= 0) {
			if (!get_svc)
				return (0);
		} else {
			switch (scf_error()) {
			case SCF_ERROR_CONSTRAINT_VIOLATED:
				if (get_svc)
					return (0);
				break;

			case SCF_ERROR_DELETED:
			case SCF_ERROR_CONNECTION_BROKEN:
				return (scferror2errno(scf_error()));

			case SCF_ERROR_NOT_SET:
			case SCF_ERROR_NOT_BOUND:
			default:
				bad_error("scf_snaplevel_get_instance_name",
				    scf_error());
			}
		}

		if (scf_snaplevel_get_next_snaplevel(snpl, snpl) != 0) {
			switch (scf_error()) {
			case SCF_ERROR_NOT_FOUND:
			case SCF_ERROR_CONNECTION_BROKEN:
			case SCF_ERROR_DELETED:
				return (scferror2errno(scf_error()));

			case SCF_ERROR_HANDLE_MISMATCH:
			case SCF_ERROR_NOT_BOUND:
			case SCF_ERROR_NOT_SET:
			case SCF_ERROR_INVALID_ARGUMENT:
			default:
				bad_error("scf_snaplevel_get_next_snaplevel",
				    scf_error());
			}
		}
	}
}

/*
 * If issvc is 0, take ent to be a pointer to an scf_instance_t.  If it has
 * a running snapshot, and that snapshot has an instance snaplevel, set pg to
 * the property group named name in it.  If it doesn't have a running
 * snapshot, set pg to the instance's current property group named name.
 *
 * If issvc is nonzero, take ent to be a pointer to an scf_service_t, and walk
 * its instances.  If one has a running snapshot with a service snaplevel, set
 * pg to the property group named name in it.  If no such snaplevel could be
 * found, set pg to the service's current property group named name.
 *
 * iter, inst, snap, and snpl are required scratch objects.
 *
 * Returns
 *   0 - success
 *   ECONNABORTED - repository connection broken
 *   ECANCELED - ent was deleted
 *   ENOENT - no such property group
 *   EINVAL - name is an invalid property group name
 *   EBADF - found running snapshot is missing a snaplevel
 */
static int
entity_get_running_pg(void *ent, int issvc, const char *name,
    scf_propertygroup_t *pg, scf_iter_t *iter, scf_instance_t *inst,
    scf_snapshot_t *snap, scf_snaplevel_t *snpl)
{
	int r;

	if (issvc) {
		/* Search for an instance with a running snapshot. */
		if (scf_iter_service_instances(iter, ent) != 0) {
			switch (scf_error()) {
			case SCF_ERROR_DELETED:
			case SCF_ERROR_CONNECTION_BROKEN:
				return (scferror2errno(scf_error()));

			case SCF_ERROR_NOT_SET:
			case SCF_ERROR_NOT_BOUND:
			case SCF_ERROR_HANDLE_MISMATCH:
			default:
				bad_error("scf_iter_service_instances",
				    scf_error());
			}
		}

		for (;;) {
			r = scf_iter_next_instance(iter, inst);
			if (r == 0) {
				if (scf_service_get_pg(ent, name, pg) == 0)
					return (0);

				switch (scf_error()) {
				case SCF_ERROR_DELETED:
				case SCF_ERROR_NOT_FOUND:
				case SCF_ERROR_INVALID_ARGUMENT:
				case SCF_ERROR_CONNECTION_BROKEN:
					return (scferror2errno(scf_error()));

				case SCF_ERROR_NOT_BOUND:
				case SCF_ERROR_HANDLE_MISMATCH:
				case SCF_ERROR_NOT_SET:
				default:
					bad_error("scf_service_get_pg",
					    scf_error());
				}
			}
			if (r != 1) {
				switch (scf_error()) {
				case SCF_ERROR_DELETED:
				case SCF_ERROR_CONNECTION_BROKEN:
					return (scferror2errno(scf_error()));

				case SCF_ERROR_INVALID_ARGUMENT:
				case SCF_ERROR_NOT_SET:
				case SCF_ERROR_NOT_BOUND:
				case SCF_ERROR_HANDLE_MISMATCH:
				default:
					bad_error("scf_iter_next_instance",
					    scf_error());
				}
			}

			if (scf_instance_get_snapshot(inst, snap_running,
			    snap) == 0)
				break;

			switch (scf_error()) {
			case SCF_ERROR_NOT_FOUND:
			case SCF_ERROR_DELETED:
				continue;

			case SCF_ERROR_CONNECTION_BROKEN:
				return (ECONNABORTED);

			case SCF_ERROR_HANDLE_MISMATCH:
			case SCF_ERROR_INVALID_ARGUMENT:
			case SCF_ERROR_NOT_SET:
			case SCF_ERROR_NOT_BOUND:
			default:
				bad_error("scf_instance_get_snapshot",
				    scf_error());
			}
		}
	} else {
		if (scf_instance_get_snapshot(ent, snap_running, snap) != 0) {
			switch (scf_error()) {
			case SCF_ERROR_NOT_FOUND:
				break;

			case SCF_ERROR_DELETED:
			case SCF_ERROR_CONNECTION_BROKEN:
				return (scferror2errno(scf_error()));

			case SCF_ERROR_NOT_BOUND:
			case SCF_ERROR_HANDLE_MISMATCH:
			case SCF_ERROR_INVALID_ARGUMENT:
			case SCF_ERROR_NOT_SET:
			default:
				bad_error("scf_instance_get_snapshot",
				    scf_error());
			}

			if (scf_instance_get_pg(ent, name, pg) == 0)
				return (0);

			switch (scf_error()) {
			case SCF_ERROR_DELETED:
			case SCF_ERROR_NOT_FOUND:
			case SCF_ERROR_INVALID_ARGUMENT:
			case SCF_ERROR_CONNECTION_BROKEN:
				return (scferror2errno(scf_error()));

			case SCF_ERROR_NOT_BOUND:
			case SCF_ERROR_HANDLE_MISMATCH:
			case SCF_ERROR_NOT_SET:
			default:
				bad_error("scf_instance_get_pg", scf_error());
			}
		}
	}

	r = get_snaplevel(snap, issvc, snpl);
	switch (r) {
	case 0:
		break;

	case ECONNABORTED:
	case ECANCELED:
		return (r);

	case ENOENT:
		return (EBADF);

	default:
		bad_error("get_snaplevel", r);
	}

	if (scf_snaplevel_get_pg(snpl, name, pg) == 0)
		return (0);

	switch (scf_error()) {
	case SCF_ERROR_DELETED:
	case SCF_ERROR_INVALID_ARGUMENT:
	case SCF_ERROR_CONNECTION_BROKEN:
	case SCF_ERROR_NOT_FOUND:
		return (scferror2errno(scf_error()));

	case SCF_ERROR_NOT_BOUND:
	case SCF_ERROR_HANDLE_MISMATCH:
	case SCF_ERROR_NOT_SET:
	default:
		bad_error("scf_snaplevel_get_pg", scf_error());
		/* NOTREACHED */
	}
}

/*
 * To be registered with atexit().
 */
static void
remove_tempfile(void)
{
	int ret;

	if (tempfile != NULL) {
		if (fclose(tempfile) == EOF)
			(void) warn(gettext("Could not close temporary file"));
		tempfile = NULL;
	}

	if (tempfilename[0] != '\0') {
		do {
			ret = remove(tempfilename);
		} while (ret == -1 && errno == EINTR);
		if (ret == -1)
			warn(gettext("Could not remove temporary file"));
		tempfilename[0] = '\0';
	}
}

/*
 * Launch private svc.configd(1M) for manipulating alternate repositories.
 */
static void
start_private_repository(engine_state_t *est)
{
	int fd, stat;
	struct door_info info;
	pid_t pid;

	/*
	 * 1.  Create a temporary file for the door.
	 */
	if (est->sc_repo_doorname != NULL)
		free((void *)est->sc_repo_doorname);

	est->sc_repo_doorname = tempnam(est->sc_repo_doordir, "scfdr");
	if (est->sc_repo_doorname == NULL)
		uu_die(gettext("Could not acquire temporary filename"));

	fd = open(est->sc_repo_doorname, O_CREAT | O_EXCL | O_RDWR, 0600);
	if (fd < 0)
		uu_die(gettext("Could not create temporary file for "
		    "repository server"));

	(void) close(fd);

	/*
	 * 2.  Launch a configd with that door, using the specified
	 * repository.
	 */
	if ((est->sc_repo_pid = fork()) == 0) {
		(void) execlp(est->sc_repo_server, est->sc_repo_server, "-p",
		    "-d", est->sc_repo_doorname, "-r", est->sc_repo_filename,
		    NULL);
		uu_die(gettext("Could not execute %s"), est->sc_repo_server);
	} else if (est->sc_repo_pid == -1)
		uu_die(gettext("Attempt to fork failed"));

	do {
		pid = waitpid(est->sc_repo_pid, &stat, 0);
	} while (pid == -1 && errno == EINTR);

	if (pid == -1)
		uu_die(gettext("Could not waitpid() for repository server"));

	if (!WIFEXITED(stat)) {
		uu_die(gettext("Repository server failed (status %d).\n"),
		    stat);
	} else if (WEXITSTATUS(stat) != 0) {
		uu_die(gettext("Repository server failed (exit %d).\n"),
		    WEXITSTATUS(stat));
	}

	/*
	 * See if it was successful by checking if the door is a door.
	 */

	fd = open(est->sc_repo_doorname, O_RDWR);
	if (fd < 0)
		uu_die(gettext("Could not open door \"%s\""),
		    est->sc_repo_doorname);

	if (door_info(fd, &info) < 0)
		uu_die(gettext("Unexpected door_info() error"));

	if (close(fd) == -1)
		warn(gettext("Could not close repository door"),
		    strerror(errno));

	est->sc_repo_pid = info.di_target;
}

void
lscf_cleanup(void)
{
	/*
	 * In the case where we've launched a private svc.configd(1M)
	 * instance, we must terminate our child and remove the temporary
	 * rendezvous point.
	 */
	if (est->sc_repo_pid > 0) {
		(void) kill(est->sc_repo_pid, SIGTERM);
		(void) waitpid(est->sc_repo_pid, NULL, 0);
		(void) unlink(est->sc_repo_doorname);

		est->sc_repo_pid = 0;
	}
}

void
unselect_cursnap(void)
{
	void *cookie;

	cur_level = NULL;

	cookie = NULL;
	while ((cur_elt = uu_list_teardown(cur_levels, &cookie)) != NULL) {
		scf_snaplevel_destroy(cur_elt->sl);
		free(cur_elt);
	}

	scf_snapshot_destroy(cur_snap);
	cur_snap = NULL;
}

void
lscf_prep_hndl(void)
{
	if (g_hndl != NULL)
		return;

	g_hndl = scf_handle_create(SCF_VERSION);
	if (g_hndl == NULL)
		scfdie();

	if (est->sc_repo_filename != NULL)
		start_private_repository(est);

	if (est->sc_repo_doorname != NULL) {
		scf_value_t *repo_value;
		int ret;

		repo_value = scf_value_create(g_hndl);
		if (repo_value == NULL)
			scfdie();

		ret = scf_value_set_astring(repo_value, est->sc_repo_doorname);
		assert(ret == SCF_SUCCESS);

		if (scf_handle_decorate(g_hndl, "door_path", repo_value) !=
		    SCF_SUCCESS)
			scfdie();

		scf_value_destroy(repo_value);
	}

	if (scf_handle_bind(g_hndl) != 0)
		uu_die(gettext("Could not connect to repository server: %s.\n"),
		    scf_strerror(scf_error()));

	cur_scope = scf_scope_create(g_hndl);
	if (cur_scope == NULL)
		scfdie();

	if (scf_handle_get_local_scope(g_hndl, cur_scope) != 0)
		scfdie();
}

static void
repository_teardown(void)
{
	if (g_hndl != NULL) {
		if (cur_snap != NULL)
			unselect_cursnap();
		scf_instance_destroy(cur_inst);
		scf_service_destroy(cur_svc);
		scf_scope_destroy(cur_scope);
		scf_handle_destroy(g_hndl);
		cur_inst = NULL;
		cur_svc = NULL;
		cur_scope = NULL;
		g_hndl = NULL;
		lscf_cleanup();
	}
}

void
lscf_set_repository(const char *repfile, int force)
{
	repository_teardown();

	if (est->sc_repo_filename != NULL) {
		free((void *)est->sc_repo_filename);
		est->sc_repo_filename = NULL;
	}

	if ((force == 0) && (access(repfile, R_OK) != 0)) {
		/*
		 * Repository file does not exist
		 * or has no read permission.
		 */
		warn(gettext("Cannot access \"%s\": %s\n"),
		    repfile, strerror(errno));
	} else {
		est->sc_repo_filename = safe_strdup(repfile);
	}

	lscf_prep_hndl();
}

void
lscf_init()
{
	if ((max_scf_fmri_len = scf_limit(SCF_LIMIT_MAX_FMRI_LENGTH)) < 0 ||
	    (max_scf_name_len = scf_limit(SCF_LIMIT_MAX_NAME_LENGTH)) < 0 ||
	    (max_scf_pg_type_len = scf_limit(SCF_LIMIT_MAX_PG_TYPE_LENGTH)) <
	    0 ||
	    (max_scf_value_len = scf_limit(SCF_LIMIT_MAX_VALUE_LENGTH)) < 0)
		scfdie();

	max_scf_len = max_scf_fmri_len;
	if (max_scf_name_len > max_scf_len)
		max_scf_len = max_scf_name_len;
	if (max_scf_pg_type_len > max_scf_len)
		max_scf_len = max_scf_pg_type_len;
	/*
	 * When a value of type opaque is represented as a string, the
	 * string contains 2 characters for every byte of data.  That is
	 * because the string contains the hex representation of the opaque
	 * value.
	 */
	if (2 * max_scf_value_len > max_scf_len)
		max_scf_len = 2 * max_scf_value_len;

	if (atexit(remove_tempfile) != 0)
		uu_die(gettext("Could not register atexit() function"));

	emsg_entity_not_selected = gettext("An entity is not selected.\n");
	emsg_permission_denied = gettext("Permission denied.\n");
	emsg_create_xml = gettext("Could not create XML node.\n");
	emsg_cant_modify_snapshots = gettext("Cannot modify snapshots.\n");
	emsg_invalid_for_snapshot =
	    gettext("Invalid operation on a snapshot.\n");
	emsg_read_only = gettext("Backend read-only.\n");
	emsg_deleted = gettext("Current selection has been deleted.\n");
	emsg_invalid_pg_name =
	    gettext("Invalid property group name \"%s\".\n");
	emsg_invalid_prop_name = gettext("Invalid property name \"%s\".\n");
	emsg_no_such_pg = gettext("No such property group \"%s\".\n");
	emsg_fmri_invalid_pg_name = gettext("Service %s has property group "
	    "with invalid name \"%s\".\n");
	emsg_fmri_invalid_pg_name_type = gettext("Service %s has property "
	    "group with invalid name \"%s\" or type \"%s\".\n");
	emsg_pg_added = gettext("%s changed unexpectedly "
	    "(property group \"%s\" added).\n");
	emsg_pg_changed = gettext("%s changed unexpectedly "
	    "(property group \"%s\" changed).\n");
	emsg_pg_deleted = gettext("%s changed unexpectedly "
	    "(property group \"%s\" or an ancestor was deleted).\n");
	emsg_pg_mod_perm = gettext("Could not modify property group \"%s\" "
	    "in %s (permission denied).\n");
	emsg_pg_add_perm = gettext("Could not create property group \"%s\" "
	    "in %s (permission denied).\n");
	emsg_pg_del_perm = gettext("Could not delete property group \"%s\" "
	    "in %s (permission denied).\n");
	emsg_snap_perm = gettext("Could not take \"%s\" snapshot of %s "
	    "(permission denied).\n");
	emsg_dpt_dangling = gettext("Conflict upgrading %s (not importing "
	    "new dependent \"%s\" because it already exists).  Warning: The "
	    "current dependent's target (%s) does not exist.\n");
	emsg_dpt_no_dep = gettext("Conflict upgrading %s (not importing new "
	    "dependent \"%s\" because it already exists).  Warning: The "
	    "current dependent's target (%s) does not have a dependency named "
	    "\"%s\" as expected.\n");

	string_pool = uu_list_pool_create("strings", sizeof (string_list_t),
	    offsetof(string_list_t, node), NULL, 0);
	snaplevel_pool = uu_list_pool_create("snaplevels",
	    sizeof (struct snaplevel), offsetof(struct snaplevel, list_node),
	    NULL, 0);
}


static const char *
prop_to_typestr(const scf_property_t *prop)
{
	scf_type_t ty;

	if (scf_property_type(prop, &ty) != SCF_SUCCESS)
		scfdie();

	return (scf_type_to_string(ty));
}

static scf_type_t
string_to_type(const char *type)
{
	size_t len = strlen(type);
	char *buf;

	if (len == 0 || type[len - 1] != ':')
		return (SCF_TYPE_INVALID);

	buf = (char *)alloca(len + 1);
	(void) strlcpy(buf, type, len + 1);
	buf[len - 1] = 0;

	return (scf_string_to_type(buf));
}

static scf_value_t *
string_to_value(const char *str, scf_type_t ty, boolean_t require_quotes)
{
	scf_value_t *v;
	char *dup, *nstr;
	size_t len;

	v = scf_value_create(g_hndl);
	if (v == NULL)
		scfdie();

	len = strlen(str);
	if (require_quotes &&
	    (len < 2 || str[0] != '\"' || str[len - 1] != '\"')) {
		semerr(gettext("Multiple string values or string values "
		    "with spaces must be quoted with '\"'.\n"));
		scf_value_destroy(v);
		return (NULL);
	}

	nstr = dup = safe_strdup(str);
	if (dup[0] == '\"') {
		/*
		 * Strip out the first and the last quote.
		 */
		dup[len - 1] = '\0';
		nstr = dup + 1;
	}

	if (scf_value_set_from_string(v, ty, (const char *)nstr) != 0) {
		assert(scf_error() == SCF_ERROR_INVALID_ARGUMENT);
		semerr(gettext("Invalid \"%s\" value \"%s\".\n"),
		    scf_type_to_string(ty), nstr);
		scf_value_destroy(v);
		v = NULL;
	}
	free(dup);
	return (v);
}

/*
 * Print str to strm, quoting double-quotes and backslashes with backslashes.
 * Optionally append a comment prefix ('#') to newlines ('\n').
 */
static int
quote_and_print(const char *str, FILE *strm, int commentnl)
{
	const char *cp;

	for (cp = str; *cp != '\0'; ++cp) {
		if (*cp == '"' || *cp == '\\')
			(void) putc('\\', strm);

		(void) putc(*cp, strm);

		if (commentnl && *cp == '\n') {
			(void) putc('#', strm);
		}
	}

	return (ferror(strm));
}

/*
 * These wrappers around lowlevel functions provide consistent error checking
 * and warnings.
 */
static int
pg_get_prop(scf_propertygroup_t *pg, const char *propname, scf_property_t *prop)
{
	if (scf_pg_get_property(pg, propname, prop) == SCF_SUCCESS)
		return (0);

	if (scf_error() != SCF_ERROR_NOT_FOUND)
		scfdie();

	if (g_verbose) {
		ssize_t len;
		char *fmri;

		len = scf_pg_to_fmri(pg, NULL, 0);
		if (len < 0)
			scfdie();

		fmri = safe_malloc(len + 1);

		if (scf_pg_to_fmri(pg, fmri, len + 1) < 0)
			scfdie();

		warn(gettext("Expected property %s of property group %s is "
		    "missing.\n"), propname, fmri);

		free(fmri);
	}

	return (-1);
}

static int
prop_check_type(scf_property_t *prop, scf_type_t ty)
{
	scf_type_t pty;

	if (scf_property_type(prop, &pty) != SCF_SUCCESS)
		scfdie();

	if (ty == pty)
		return (0);

	if (g_verbose) {
		ssize_t len;
		char *fmri;
		const char *tystr;

		len = scf_property_to_fmri(prop, NULL, 0);
		if (len < 0)
			scfdie();

		fmri = safe_malloc(len + 1);

		if (scf_property_to_fmri(prop, fmri, len + 1) < 0)
			scfdie();

		tystr = scf_type_to_string(ty);
		if (tystr == NULL)
			tystr = "?";

		warn(gettext("Property %s is not of expected type %s.\n"),
		    fmri, tystr);

		free(fmri);
	}

	return (-1);
}

static int
prop_get_val(scf_property_t *prop, scf_value_t *val)
{
	scf_error_t err;

	if (scf_property_get_value(prop, val) == SCF_SUCCESS)
		return (0);

	err = scf_error();

	if (err != SCF_ERROR_NOT_FOUND &&
	    err != SCF_ERROR_CONSTRAINT_VIOLATED &&
	    err != SCF_ERROR_PERMISSION_DENIED)
		scfdie();

	if (g_verbose) {
		ssize_t len;
		char *fmri, *emsg;

		len = scf_property_to_fmri(prop, NULL, 0);
		if (len < 0)
			scfdie();

		fmri = safe_malloc(len + 1);

		if (scf_property_to_fmri(prop, fmri, len + 1) < 0)
			scfdie();

		if (err == SCF_ERROR_NOT_FOUND)
			emsg = gettext("Property %s has no values; expected "
			    "one.\n");
		else if (err == SCF_ERROR_CONSTRAINT_VIOLATED)
			emsg = gettext("Property %s has multiple values; "
			    "expected one.\n");
		else
			emsg = gettext("No permission to read property %s.\n");

		warn(emsg, fmri);

		free(fmri);
	}

	return (-1);
}


static boolean_t
snaplevel_is_instance(const scf_snaplevel_t *level)
{
	if (scf_snaplevel_get_instance_name(level, NULL, 0) < 0) {
		if (scf_error() != SCF_ERROR_CONSTRAINT_VIOLATED)
			scfdie();
		return (0);
	} else {
		return (1);
	}
}

/*
 * Decode FMRI into a service or instance, and put the result in *ep.  If
 * memory cannot be allocated, return SCF_ERROR_NO_MEMORY.  If the FMRI is
 * invalid, return SCF_ERROR_INVALID_ARGUMENT.  If the FMRI does not specify
 * an entity, return SCF_ERROR_CONSTRAINT_VIOLATED.  If the entity cannot be
 * found, return SCF_ERROR_NOT_FOUND.  Otherwise return SCF_ERROR_NONE, point
 * *ep to a valid scf_service_t or scf_instance_t, and set *isservice to
 * whether *ep is a service.
 */
static scf_error_t
fmri_to_entity(scf_handle_t *h, const char *fmri, void **ep, int *isservice)
{
	char *fmri_copy;
	const char *sstr, *istr, *pgstr;
	scf_service_t *svc;
	scf_instance_t *inst;

	fmri_copy = strdup(fmri);
	if (fmri_copy == NULL)
		return (SCF_ERROR_NO_MEMORY);

	if (scf_parse_svc_fmri(fmri_copy, NULL, &sstr, &istr, &pgstr, NULL) !=
	    SCF_SUCCESS) {
		free(fmri_copy);
		return (SCF_ERROR_INVALID_ARGUMENT);
	}

	free(fmri_copy);

	if (sstr == NULL || pgstr != NULL)
		return (SCF_ERROR_CONSTRAINT_VIOLATED);

	if (istr == NULL) {
		svc = scf_service_create(h);
		if (svc == NULL)
			return (SCF_ERROR_NO_MEMORY);

		if (scf_handle_decode_fmri(h, fmri, NULL, svc, NULL, NULL, NULL,
		    SCF_DECODE_FMRI_EXACT) != SCF_SUCCESS) {
			if (scf_error() != SCF_ERROR_NOT_FOUND)
				scfdie();

			return (SCF_ERROR_NOT_FOUND);
		}

		*ep = svc;
		*isservice = 1;
	} else {
		inst = scf_instance_create(h);
		if (inst == NULL)
			return (SCF_ERROR_NO_MEMORY);

		if (scf_handle_decode_fmri(h, fmri, NULL, NULL, inst, NULL,
		    NULL, SCF_DECODE_FMRI_EXACT) != SCF_SUCCESS) {
			if (scf_error() != SCF_ERROR_NOT_FOUND)
				scfdie();

			return (SCF_ERROR_NOT_FOUND);
		}

		*ep = inst;
		*isservice = 0;
	}

	return (SCF_ERROR_NONE);
}

/*
 * Create the entity named by fmri.  Place a pointer to its libscf handle in
 * *ep, and set or clear *isservicep if it is a service or an instance.
 * Returns
 *   SCF_ERROR_NONE - success
 *   SCF_ERROR_NO_MEMORY - scf_*_create() failed
 *   SCF_ERROR_INVALID_ARGUMENT - fmri is invalid
 *   SCF_ERROR_CONSTRAINT_VIOLATED - fmri is not a service or instance
 *   SCF_ERROR_NOT_FOUND - no such scope
 *   SCF_ERROR_PERMISSION_DENIED
 *   SCF_ERROR_BACKEND_READONLY
 *   SCF_ERROR_BACKEND_ACCESS
 */
static scf_error_t
create_entity(scf_handle_t *h, const char *fmri, void **ep, int *isservicep)
{
	char *fmri_copy;
	const char *scstr, *sstr, *istr, *pgstr;
	scf_scope_t *scope = NULL;
	scf_service_t *svc = NULL;
	scf_instance_t *inst = NULL;
	scf_error_t scfe;

	fmri_copy = safe_strdup(fmri);

	if (scf_parse_svc_fmri(fmri_copy, &scstr, &sstr, &istr, &pgstr, NULL) !=
	    0) {
		free(fmri_copy);
		return (SCF_ERROR_INVALID_ARGUMENT);
	}

	if (scstr == NULL || sstr == NULL || pgstr != NULL) {
		free(fmri_copy);
		return (SCF_ERROR_CONSTRAINT_VIOLATED);
	}

	*ep = NULL;

	if ((scope = scf_scope_create(h)) == NULL ||
	    (svc = scf_service_create(h)) == NULL ||
	    (inst = scf_instance_create(h)) == NULL) {
		scfe = SCF_ERROR_NO_MEMORY;
		goto out;
	}

get_scope:
	if (scf_handle_get_scope(h, scstr, scope) != 0) {
		switch (scf_error()) {
		case SCF_ERROR_CONNECTION_BROKEN:
			scfdie();
			/* NOTREACHED */

		case SCF_ERROR_NOT_FOUND:
			scfe = SCF_ERROR_NOT_FOUND;
			goto out;

		case SCF_ERROR_HANDLE_MISMATCH:
		case SCF_ERROR_NOT_BOUND:
		case SCF_ERROR_INVALID_ARGUMENT:
		default:
			bad_error("scf_handle_get_scope", scf_error());
		}
	}

get_svc:
	if (scf_scope_get_service(scope, sstr, svc) != 0) {
		switch (scf_error()) {
		case SCF_ERROR_CONNECTION_BROKEN:
			scfdie();
			/* NOTREACHED */

		case SCF_ERROR_DELETED:
			goto get_scope;

		case SCF_ERROR_NOT_FOUND:
			break;

		case SCF_ERROR_HANDLE_MISMATCH:
		case SCF_ERROR_INVALID_ARGUMENT:
		case SCF_ERROR_NOT_BOUND:
		case SCF_ERROR_NOT_SET:
		default:
			bad_error("scf_scope_get_service", scf_error());
		}

		if (scf_scope_add_service(scope, sstr, svc) != 0) {
			switch (scf_error()) {
			case SCF_ERROR_CONNECTION_BROKEN:
				scfdie();
				/* NOTREACHED */

			case SCF_ERROR_DELETED:
				goto get_scope;

			case SCF_ERROR_PERMISSION_DENIED:
			case SCF_ERROR_BACKEND_READONLY:
			case SCF_ERROR_BACKEND_ACCESS:
				scfe = scf_error();
				goto out;

			case SCF_ERROR_HANDLE_MISMATCH:
			case SCF_ERROR_INVALID_ARGUMENT:
			case SCF_ERROR_NOT_BOUND:
			case SCF_ERROR_NOT_SET:
			default:
				bad_error("scf_scope_get_service", scf_error());
			}
		}
	}

	if (istr == NULL) {
		scfe = SCF_ERROR_NONE;
		*ep = svc;
		*isservicep = 1;
		goto out;
	}

get_inst:
	if (scf_service_get_instance(svc, istr, inst) != 0) {
		switch (scf_error()) {
		case SCF_ERROR_CONNECTION_BROKEN:
			scfdie();
			/* NOTREACHED */

		case SCF_ERROR_DELETED:
			goto get_svc;

		case SCF_ERROR_NOT_FOUND:
			break;

		case SCF_ERROR_HANDLE_MISMATCH:
		case SCF_ERROR_INVALID_ARGUMENT:
		case SCF_ERROR_NOT_BOUND:
		case SCF_ERROR_NOT_SET:
		default:
			bad_error("scf_service_get_instance", scf_error());
		}

		if (scf_service_add_instance(svc, istr, inst) != 0) {
			switch (scf_error()) {
			case SCF_ERROR_CONNECTION_BROKEN:
				scfdie();
				/* NOTREACHED */

			case SCF_ERROR_DELETED:
				goto get_svc;

			case SCF_ERROR_PERMISSION_DENIED:
			case SCF_ERROR_BACKEND_READONLY:
			case SCF_ERROR_BACKEND_ACCESS:
				scfe = scf_error();
				goto out;

			case SCF_ERROR_HANDLE_MISMATCH:
			case SCF_ERROR_INVALID_ARGUMENT:
			case SCF_ERROR_NOT_BOUND:
			case SCF_ERROR_NOT_SET:
			default:
				bad_error("scf_service_add_instance",
				    scf_error());
			}
		}
	}

	scfe = SCF_ERROR_NONE;
	*ep = inst;
	*isservicep = 0;

out:
	if (*ep != inst)
		scf_instance_destroy(inst);
	if (*ep != svc)
		scf_service_destroy(svc);
	scf_scope_destroy(scope);
	free(fmri_copy);
	return (scfe);
}

/*
 * Create or update a snapshot of inst.  snap is a required scratch object.
 *
 * Returns
 *   0 - success
 *   ECONNABORTED - repository connection broken
 *   EPERM - permission denied
 *   ENOSPC - configd is out of resources
 *   ECANCELED - inst was deleted
 *   -1 - unknown libscf error (message printed)
 */
static int
take_snap(scf_instance_t *inst, const char *name, scf_snapshot_t *snap)
{
again:
	if (scf_instance_get_snapshot(inst, name, snap) == 0) {
		if (_scf_snapshot_take_attach(inst, snap) != 0) {
			switch (scf_error()) {
			case SCF_ERROR_CONNECTION_BROKEN:
			case SCF_ERROR_PERMISSION_DENIED:
			case SCF_ERROR_NO_RESOURCES:
				return (scferror2errno(scf_error()));

			case SCF_ERROR_NOT_SET:
			case SCF_ERROR_INVALID_ARGUMENT:
			default:
				bad_error("_scf_snapshot_take_attach",
				    scf_error());
			}
		}
	} else {
		switch (scf_error()) {
		case SCF_ERROR_NOT_FOUND:
			break;

		case SCF_ERROR_DELETED:
		case SCF_ERROR_CONNECTION_BROKEN:
			return (scferror2errno(scf_error()));

		case SCF_ERROR_HANDLE_MISMATCH:
		case SCF_ERROR_NOT_BOUND:
		case SCF_ERROR_INVALID_ARGUMENT:
		case SCF_ERROR_NOT_SET:
		default:
			bad_error("scf_instance_get_snapshot", scf_error());
		}

		if (_scf_snapshot_take_new(inst, name, snap) != 0) {
			switch (scf_error()) {
			case SCF_ERROR_EXISTS:
				goto again;

			case SCF_ERROR_CONNECTION_BROKEN:
			case SCF_ERROR_NO_RESOURCES:
			case SCF_ERROR_PERMISSION_DENIED:
				return (scferror2errno(scf_error()));

			default:
				scfwarn();
				return (-1);

			case SCF_ERROR_NOT_SET:
			case SCF_ERROR_INTERNAL:
			case SCF_ERROR_INVALID_ARGUMENT:
			case SCF_ERROR_HANDLE_MISMATCH:
				bad_error("_scf_snapshot_take_new",
				    scf_error());
			}
		}
	}

	return (0);
}

static int
refresh_running_snapshot(void *entity)
{
	scf_snapshot_t *snap;
	int r;

	if ((snap = scf_snapshot_create(g_hndl)) == NULL)
		scfdie();
	r = take_snap(entity, snap_running, snap);
	scf_snapshot_destroy(snap);

	return (r);
}

/*
 * Refresh entity.  If isservice is zero, take entity to be an scf_instance_t *.
 * Otherwise take entity to be an scf_service_t * and refresh all of its child
 * instances.  fmri is used for messages.  inst, iter, and name_buf are used
 * for scratch space.  Returns
 *   0 - success
 *   ECONNABORTED - repository connection broken
 *   ECANCELED - entity was deleted
 *   EACCES - backend denied access
 *   EPERM - permission denied
 *   ENOSPC - repository server out of resources
 *   -1 - _smf_refresh_instance_i() failed.  scf_error() should be set.
 */
static int
refresh_entity(int isservice, void *entity, const char *fmri,
    scf_instance_t *inst, scf_iter_t *iter, char *name_buf)
{
	scf_error_t scfe;
	int r;

	if (!isservice) {
		/*
		 * Let restarter handles refreshing and making new running
		 * snapshot only if operating on a live repository and not
		 * running in early import.
		 */
		if (est->sc_repo_filename == NULL &&
		    est->sc_repo_doorname == NULL &&
		    est->sc_in_emi == 0) {
			if (_smf_refresh_instance_i(entity) == 0) {
				if (g_verbose)
					warn(gettext("Refreshed %s.\n"), fmri);
				return (0);
			}

			switch (scf_error()) {
			case SCF_ERROR_BACKEND_ACCESS:
				return (EACCES);

			case SCF_ERROR_PERMISSION_DENIED:
				return (EPERM);

			default:
				return (-1);
			}
		} else {
			r = refresh_running_snapshot(entity);
			switch (r) {
			case 0:
				break;

			case ECONNABORTED:
			case ECANCELED:
			case EPERM:
			case ENOSPC:
				break;

			default:
				bad_error("refresh_running_snapshot",
				    scf_error());
			}

			return (r);
		}
	}

	if (scf_iter_service_instances(iter, entity) != 0) {
		switch (scf_error()) {
		case SCF_ERROR_CONNECTION_BROKEN:
			return (ECONNABORTED);

		case SCF_ERROR_DELETED:
			return (ECANCELED);

		case SCF_ERROR_HANDLE_MISMATCH:
		case SCF_ERROR_NOT_BOUND:
		case SCF_ERROR_NOT_SET:
		default:
			bad_error("scf_iter_service_instances", scf_error());
		}
	}

	for (;;) {
		r = scf_iter_next_instance(iter, inst);
		if (r == 0)
			break;
		if (r != 1) {
			switch (scf_error()) {
			case SCF_ERROR_CONNECTION_BROKEN:
				return (ECONNABORTED);

			case SCF_ERROR_DELETED:
				return (ECANCELED);

			case SCF_ERROR_HANDLE_MISMATCH:
			case SCF_ERROR_NOT_BOUND:
			case SCF_ERROR_NOT_SET:
			case SCF_ERROR_INVALID_ARGUMENT:
			default:
				bad_error("scf_iter_next_instance",
				    scf_error());
			}
		}

		/*
		 * Similarly, just take a new running snapshot if operating on
		 * a non-live repository or running during early import.
		 */
		if (est->sc_repo_filename != NULL ||
		    est->sc_repo_doorname != NULL ||
		    est->sc_in_emi == 1) {
			r = refresh_running_snapshot(inst);
			switch (r) {
			case 0:
				continue;

			case ECONNABORTED:
			case ECANCELED:
			case EPERM:
			case ENOSPC:
				break;
			default:
				bad_error("refresh_running_snapshot",
				    scf_error());
			}

			return (r);

		}

		if (_smf_refresh_instance_i(inst) == 0) {
			if (g_verbose) {
				if (scf_instance_get_name(inst, name_buf,
				    max_scf_name_len + 1) < 0)
					(void) strcpy(name_buf, "?");

				warn(gettext("Refreshed %s:%s.\n"),
				    fmri, name_buf);
			}
		} else {
			if (scf_error() != SCF_ERROR_BACKEND_ACCESS ||
			    g_verbose) {
				scfe = scf_error();

				if (scf_instance_to_fmri(inst, name_buf,
				    max_scf_name_len + 1) < 0)
					(void) strcpy(name_buf, "?");

				warn(gettext(
				    "Refresh of %s:%s failed: %s.\n"), fmri,
				    name_buf, scf_strerror(scfe));
			}
		}
	}

	return (0);
}

static void
private_refresh(void)
{
	scf_instance_t *pinst = NULL;
	scf_iter_t *piter = NULL;
	ssize_t fmrilen;
	size_t bufsz;
	char *fmribuf;
	void *ent;
	int issvc;
	int r;

	if (est->sc_repo_filename == NULL && est->sc_repo_doorname == NULL)
		return;

	assert(cur_svc != NULL);

	bufsz = max_scf_fmri_len + 1;
	fmribuf = safe_malloc(bufsz);
	if (cur_inst) {
		issvc = 0;
		ent = cur_inst;
		fmrilen = scf_instance_to_fmri(ent, fmribuf, bufsz);
	} else {
		issvc = 1;
		ent = cur_svc;
		fmrilen = scf_service_to_fmri(ent, fmribuf, bufsz);
		if ((pinst = scf_instance_create(g_hndl)) == NULL)
			scfdie();

		if ((piter = scf_iter_create(g_hndl)) == NULL)
			scfdie();
	}
	if (fmrilen < 0) {
		free(fmribuf);
		if (scf_error() != SCF_ERROR_DELETED)
			scfdie();

		warn(emsg_deleted);
		return;
	}
	assert(fmrilen < bufsz);

	r = refresh_entity(issvc, ent, fmribuf, pinst, piter, NULL);
	switch (r) {
	case 0:
		break;

	case ECONNABORTED:
		warn(gettext("Could not refresh %s "
		    "(repository connection broken).\n"), fmribuf);
		break;

	case ECANCELED:
		warn(emsg_deleted);
		break;

	case EPERM:
		warn(gettext("Could not refresh %s "
		    "(permission denied).\n"), fmribuf);
		break;

	case ENOSPC:
		warn(gettext("Could not refresh %s "
		    "(repository server out of resources).\n"),
		    fmribuf);
		break;

	case EACCES:
	default:
		bad_error("refresh_entity", scf_error());
	}

	if (issvc) {
		scf_instance_destroy(pinst);
		scf_iter_destroy(piter);
	}

	free(fmribuf);
}


static int
stash_scferror_err(scf_callback_t *cbp, scf_error_t err)
{
	cbp->sc_err = scferror2errno(err);
	return (UU_WALK_ERROR);
}

static int
stash_scferror(scf_callback_t *cbp)
{
	return (stash_scferror_err(cbp, scf_error()));
}

static int select_inst(const char *);
static int select_svc(const char *);

/*
 * Take a property that does not have a type and check to see if a type
 * exists or can be gleened from the current data.  Set the type.
 *
 * Check the current level (instance) and then check the higher level
 * (service).  This could be the case for adding a new property to
 * the instance that's going to "override" a service level property.
 *
 * For a property :
 * 1. Take the type from an existing property
 * 2. Take the type from a template entry
 *
 * If the type can not be found, then leave the type as is, and let the import
 * report the problem of the missing type.
 */
static int
find_current_prop_type(void *p, void *g)
{
	property_t *prop = p;
	scf_callback_t *lcb = g;
	pgroup_t *pg = NULL;

	const char *fmri = NULL;
	char *lfmri = NULL;
	char *cur_selection = NULL;

	scf_propertygroup_t *sc_pg = NULL;
	scf_property_t *sc_prop = NULL;
	scf_pg_tmpl_t *t_pg = NULL;
	scf_prop_tmpl_t *t_prop = NULL;
	scf_type_t prop_type;

	value_t *vp;
	int issvc = lcb->sc_service;
	int r = UU_WALK_ERROR;

	if (prop->sc_value_type != SCF_TYPE_INVALID)
		return (UU_WALK_NEXT);

	t_prop = scf_tmpl_prop_create(g_hndl);
	sc_prop = scf_property_create(g_hndl);
	if (sc_prop == NULL || t_prop == NULL) {
		warn(gettext("Unable to create the property to attempt and "
		    "find a missing type.\n"));

		scf_property_destroy(sc_prop);
		scf_tmpl_prop_destroy(t_prop);

		return (UU_WALK_ERROR);
	}

	if (lcb->sc_flags == 1) {
		pg = lcb->sc_parent;
		issvc = (pg->sc_parent->sc_etype == SVCCFG_SERVICE_OBJECT);
		fmri = pg->sc_parent->sc_fmri;
retry_pg:
		if (cur_svc && cur_selection == NULL) {
			cur_selection = safe_malloc(max_scf_fmri_len + 1);
			lscf_get_selection_str(cur_selection,
			    max_scf_fmri_len + 1);

			if (strcmp(cur_selection, fmri) != 0) {
				lscf_select(fmri);
			} else {
				free(cur_selection);
				cur_selection = NULL;
			}
		} else {
			lscf_select(fmri);
		}

		if (sc_pg == NULL && (sc_pg = scf_pg_create(g_hndl)) == NULL) {
			warn(gettext("Unable to create property group to "
			    "find a missing property type.\n"));

			goto out;
		}

		if (get_pg(pg->sc_pgroup_name, sc_pg) != SCF_SUCCESS) {
			/*
			 * If this is the sc_pg from the parent
			 * let the caller clean up the sc_pg,
			 * and just throw it away in this case.
			 */
			if (sc_pg != lcb->sc_parent)
				scf_pg_destroy(sc_pg);

			sc_pg = NULL;
			if ((t_pg = scf_tmpl_pg_create(g_hndl)) == NULL) {
				warn(gettext("Unable to create template "
				    "property group to find a property "
				    "type.\n"));

				goto out;
			}

			if (scf_tmpl_get_by_pg_name(fmri, NULL,
			    pg->sc_pgroup_name, NULL, t_pg,
			    SCF_PG_TMPL_FLAG_EXACT) != SCF_SUCCESS) {
				/*
				 * if instance get service and jump back
				 */
				scf_tmpl_pg_destroy(t_pg);
				t_pg = NULL;
				if (issvc == 0) {
					entity_t *e = pg->sc_parent->sc_parent;

					fmri = e->sc_fmri;
					issvc = 1;
					goto retry_pg;
				} else {
					goto out;
				}
			}
		}
	} else {
		sc_pg = lcb->sc_parent;
	}

	/*
	 * Attempt to get the type from an existing property.  If the property
	 * cannot be found then attempt to get the type from a template entry
	 * for the property.
	 *
	 * Finally, if at the instance level look at the service level.
	 */
	if (sc_pg != NULL &&
	    pg_get_prop(sc_pg, prop->sc_property_name,
	    sc_prop) == SCF_SUCCESS &&
	    scf_property_type(sc_prop, &prop_type) == SCF_SUCCESS) {
		prop->sc_value_type = prop_type;

		/*
		 * Found a type, update the value types and validate
		 * the actual value against this type.
		 */
		for (vp = uu_list_first(prop->sc_property_values);
		    vp != NULL;
		    vp = uu_list_next(prop->sc_property_values, vp)) {
			vp->sc_type = prop->sc_value_type;
			lxml_store_value(vp, 0, NULL);
		}

		r = UU_WALK_NEXT;
		goto out;
	}

	/*
	 * If we get here with t_pg set to NULL then we had to have
	 * gotten an sc_pg but that sc_pg did not have the property
	 * we are looking for.   So if the t_pg is not null look up
	 * the template entry for the property.
	 *
	 * If the t_pg is null then need to attempt to get a matching
	 * template entry for the sc_pg, and see if there is a property
	 * entry for that template entry.
	 */
do_tmpl :
	if (t_pg != NULL &&
	    scf_tmpl_get_by_prop(t_pg, prop->sc_property_name,
	    t_prop, 0) == SCF_SUCCESS) {
		if (scf_tmpl_prop_type(t_prop, &prop_type) == SCF_SUCCESS) {
			prop->sc_value_type = prop_type;

			/*
			 * Found a type, update the value types and validate
			 * the actual value against this type.
			 */
			for (vp = uu_list_first(prop->sc_property_values);
			    vp != NULL;
			    vp = uu_list_next(prop->sc_property_values, vp)) {
				vp->sc_type = prop->sc_value_type;
				lxml_store_value(vp, 0, NULL);
			}

			r = UU_WALK_NEXT;
			goto out;
		}
	} else {
		if (t_pg == NULL && sc_pg) {
			if ((t_pg = scf_tmpl_pg_create(g_hndl)) == NULL) {
				warn(gettext("Unable to create template "
				    "property group to find a property "
				    "type.\n"));

				goto out;
			}

			if (scf_tmpl_get_by_pg(sc_pg, t_pg, 0) != SCF_SUCCESS) {
				scf_tmpl_pg_destroy(t_pg);
				t_pg = NULL;
			} else {
				goto do_tmpl;
			}
		}
	}

	if (issvc == 0) {
		scf_instance_t *i;
		scf_service_t *s;

		issvc = 1;
		if (lcb->sc_flags == 1) {
			entity_t *e = pg->sc_parent->sc_parent;

			fmri = e->sc_fmri;
			goto retry_pg;
		}

		/*
		 * because lcb->sc_flags was not set then this means
		 * the pg was not used and can be used here.
		 */
		if ((pg = internal_pgroup_new()) == NULL) {
			warn(gettext("Could not create internal property group "
			    "to find a missing type."));

			goto out;
		}

		pg->sc_pgroup_name = safe_malloc(max_scf_name_len + 1);
		if (scf_pg_get_name(sc_pg, (char *)pg->sc_pgroup_name,
		    max_scf_name_len + 1) < 0)
				goto out;

		i = scf_instance_create(g_hndl);
		s = scf_service_create(g_hndl);
		if (i == NULL || s == NULL ||
		    scf_pg_get_parent_instance(sc_pg, i) != SCF_SUCCESS) {
			warn(gettext("Could not get a service for the instance "
			    "to find a missing type."));

			goto out;
		}

		/*
		 * Check to see truly at the instance level.
		 */
		lfmri = safe_malloc(max_scf_fmri_len + 1);
		if (scf_instance_get_parent(i, s) == SCF_SUCCESS &&
		    scf_service_to_fmri(s, lfmri, max_scf_fmri_len + 1) < 0)
			goto out;
		else
			fmri = (const char *)lfmri;

		goto retry_pg;
	}

out :
	if (sc_pg != lcb->sc_parent) {
		scf_pg_destroy(sc_pg);
	}

	/*
	 * If this is true then the pg was allocated
	 * here, and the name was set so need to free
	 * the name and the pg.
	 */
	if (pg != NULL && pg != lcb->sc_parent) {
		free((char *)pg->sc_pgroup_name);
		internal_pgroup_free(pg);
	}

	if (cur_selection) {
		lscf_select(cur_selection);
		free(cur_selection);
	}

	scf_tmpl_pg_destroy(t_pg);
	scf_tmpl_prop_destroy(t_prop);
	scf_property_destroy(sc_prop);

	if (r != UU_WALK_NEXT)
		warn(gettext("Could not find property type for \"%s\" "
		    "from \"%s\"\n"), prop->sc_property_name,
		    fmri != NULL ? fmri : lcb->sc_source_fmri);

	free(lfmri);

	return (r);
}

/*
 * Take a property group that does not have a type and check to see if a type
 * exists or can be gleened from the current data.  Set the type.
 *
 * Check the current level (instance) and then check the higher level
 * (service).  This could be the case for adding a new property to
 * the instance that's going to "override" a service level property.
 *
 * For a property group
 * 1. Take the type from an existing property group
 * 2. Take the type from a template entry
 *
 * If the type can not be found, then leave the type as is, and let the import
 * report the problem of the missing type.
 */
static int
find_current_pg_type(void *p, void *sori)
{
	entity_t *si = sori;
	pgroup_t *pg = p;

	const char *ofmri, *fmri;
	char *cur_selection = NULL;
	char *pg_type = NULL;

	scf_propertygroup_t *sc_pg = NULL;
	scf_pg_tmpl_t *t_pg = NULL;

	int issvc = (si->sc_etype == SVCCFG_SERVICE_OBJECT);
	int r = UU_WALK_ERROR;

	ofmri = fmri = si->sc_fmri;
	if (pg->sc_pgroup_type != NULL) {
		r = UU_WALK_NEXT;

		goto out;
	}

	sc_pg = scf_pg_create(g_hndl);
	if (sc_pg == NULL) {
		warn(gettext("Unable to create property group to attempt "
		    "and find a missing type.\n"));

		return (UU_WALK_ERROR);
	}

	/*
	 * Using get_pg() requires that the cur_svc/cur_inst be
	 * via lscf_select.  Need to preserve the current selection
	 * if going to use lscf_select() to set up the cur_svc/cur_inst
	 */
	if (cur_svc) {
		cur_selection = safe_malloc(max_scf_fmri_len + 1);
		lscf_get_selection_str(cur_selection, max_scf_fmri_len + 1);
	}

	/*
	 * If the property group exists get the type, and set
	 * the pgroup_t type of that type.
	 *
	 * If not the check for a template pg_pattern entry
	 * and take the type from that.
	 */
retry_svc:
	lscf_select(fmri);

	if (get_pg(pg->sc_pgroup_name, sc_pg) == SCF_SUCCESS) {
		pg_type = safe_malloc(max_scf_pg_type_len + 1);
		if (pg_type != NULL && scf_pg_get_type(sc_pg, pg_type,
		    max_scf_pg_type_len + 1) != -1) {
			pg->sc_pgroup_type = pg_type;

			r = UU_WALK_NEXT;
			goto out;
		} else {
			free(pg_type);
		}
	} else {
		if ((t_pg == NULL) &&
		    (t_pg = scf_tmpl_pg_create(g_hndl)) == NULL)
			goto out;

		if (scf_tmpl_get_by_pg_name(fmri, NULL, pg->sc_pgroup_name,
		    NULL, t_pg, SCF_PG_TMPL_FLAG_EXACT) == SCF_SUCCESS &&
		    scf_tmpl_pg_type(t_pg, &pg_type) != -1) {
			pg->sc_pgroup_type = pg_type;

			r = UU_WALK_NEXT;
			goto out;
		}
	}

	/*
	 * If type is not found at the instance level then attempt to
	 * find the type at the service level.
	 */
	if (!issvc) {
		si = si->sc_parent;
		fmri = si->sc_fmri;
		issvc = (si->sc_etype == SVCCFG_SERVICE_OBJECT);
		goto retry_svc;
	}

out :
	if (cur_selection) {
		lscf_select(cur_selection);
		free(cur_selection);
	}

	/*
	 * Now walk the properties of the property group to make sure that
	 * all properties have the correct type and values are valid for
	 * those types.
	 */
	if (r == UU_WALK_NEXT) {
		scf_callback_t cb;

		cb.sc_service = issvc;
		cb.sc_source_fmri = ofmri;
		if (sc_pg != NULL) {
			cb.sc_parent = sc_pg;
			cb.sc_flags = 0;
		} else {
			cb.sc_parent = pg;
			cb.sc_flags = 1;
		}

		if (uu_list_walk(pg->sc_pgroup_props, find_current_prop_type,
		    &cb, UU_DEFAULT) != 0) {
			if (uu_error() != UU_ERROR_CALLBACK_FAILED)
				bad_error("uu_list_walk", uu_error());

			r = UU_WALK_ERROR;
		}
	} else {
		warn(gettext("Could not find property group type for "
		    "\"%s\" from \"%s\"\n"), pg->sc_pgroup_name, fmri);
	}

	scf_tmpl_pg_destroy(t_pg);
	scf_pg_destroy(sc_pg);

	return (r);
}

/*
 * Import.  These functions import a bundle into the repository.
 */

/*
 * Add a transaction entry to lcbdata->sc_trans for this property_t.  Uses
 * sc_handle, sc_trans, and sc_flags (SCI_NOENABLED) in lcbdata.  On success,
 * returns UU_WALK_NEXT.  On error returns UU_WALK_ERROR and sets
 * lcbdata->sc_err to
 *   ENOMEM - out of memory
 *   ECONNABORTED - repository connection broken
 *   ECANCELED - sc_trans's property group was deleted
 *   EINVAL - p's name is invalid (error printed)
 *	    - p has an invalid value (error printed)
 */
static int
lscf_property_import(void *v, void *pvt)
{
	property_t *p = v;
	scf_callback_t *lcbdata = pvt;
	value_t *vp;
	scf_transaction_t *trans = lcbdata->sc_trans;
	scf_transaction_entry_t *entr;
	scf_value_t *val;
	scf_type_t tp;

	if ((lcbdata->sc_flags & SCI_NOENABLED ||
	    lcbdata->sc_flags & SCI_DELAYENABLE) &&
	    strcmp(p->sc_property_name, SCF_PROPERTY_ENABLED) == 0) {
		lcbdata->sc_enable = p;
		return (UU_WALK_NEXT);
	}

	entr = scf_entry_create(lcbdata->sc_handle);
	if (entr == NULL) {
		switch (scf_error()) {
		case SCF_ERROR_NO_MEMORY:
			return (stash_scferror(lcbdata));

		case SCF_ERROR_INVALID_ARGUMENT:
		default:
			bad_error("scf_entry_create", scf_error());
		}
	}

	tp = p->sc_value_type;

	if (scf_transaction_property_new(trans, entr,
	    p->sc_property_name, tp) != 0) {
		switch (scf_error()) {
		case SCF_ERROR_INVALID_ARGUMENT:
			semerr(emsg_invalid_prop_name, p->sc_property_name);
			scf_entry_destroy(entr);
			return (stash_scferror(lcbdata));

		case SCF_ERROR_EXISTS:
			break;

		case SCF_ERROR_DELETED:
		case SCF_ERROR_CONNECTION_BROKEN:
			scf_entry_destroy(entr);
			return (stash_scferror(lcbdata));

		case SCF_ERROR_NOT_BOUND:
		case SCF_ERROR_HANDLE_MISMATCH:
		case SCF_ERROR_NOT_SET:
		default:
			bad_error("scf_transaction_property_new", scf_error());
		}

		if (scf_transaction_property_change_type(trans, entr,
		    p->sc_property_name, tp) != 0) {
			switch (scf_error()) {
			case SCF_ERROR_DELETED:
			case SCF_ERROR_CONNECTION_BROKEN:
				scf_entry_destroy(entr);
				return (stash_scferror(lcbdata));

			case SCF_ERROR_INVALID_ARGUMENT:
				semerr(emsg_invalid_prop_name,
				    p->sc_property_name);
				scf_entry_destroy(entr);
				return (stash_scferror(lcbdata));

			case SCF_ERROR_NOT_FOUND:
			case SCF_ERROR_NOT_SET:
			case SCF_ERROR_HANDLE_MISMATCH:
			case SCF_ERROR_NOT_BOUND:
			default:
				bad_error(
				    "scf_transaction_property_change_type",
				    scf_error());
			}
		}
	}

	for (vp = uu_list_first(p->sc_property_values);
	    vp != NULL;
	    vp = uu_list_next(p->sc_property_values, vp)) {
		val = scf_value_create(g_hndl);
		if (val == NULL) {
			switch (scf_error()) {
			case SCF_ERROR_NO_MEMORY:
				return (stash_scferror(lcbdata));

			case SCF_ERROR_INVALID_ARGUMENT:
			default:
				bad_error("scf_value_create", scf_error());
			}
		}

		switch (tp) {
		case SCF_TYPE_BOOLEAN:
			scf_value_set_boolean(val, vp->sc_u.sc_count);
			break;
		case SCF_TYPE_COUNT:
			scf_value_set_count(val, vp->sc_u.sc_count);
			break;
		case SCF_TYPE_INTEGER:
			scf_value_set_integer(val, vp->sc_u.sc_integer);
			break;
		default:
			assert(vp->sc_u.sc_string != NULL);
			if (scf_value_set_from_string(val, tp,
			    vp->sc_u.sc_string) != 0) {
				if (scf_error() != SCF_ERROR_INVALID_ARGUMENT)
					bad_error("scf_value_set_from_string",
					    scf_error());

				warn(gettext("Value \"%s\" is not a valid "
				    "%s.\n"), vp->sc_u.sc_string,
				    scf_type_to_string(tp));
				scf_value_destroy(val);
				return (stash_scferror(lcbdata));
			}
			break;
		}

		if (scf_entry_add_value(entr, val) != 0)
			bad_error("scf_entry_add_value", scf_error());
	}

	return (UU_WALK_NEXT);
}

/*
 * Import a pgroup_t into the repository.  Uses sc_handle, sc_parent,
 * sc_service, sc_flags (SCI_GENERALLAST, SCI_FORCE, & SCI_KEEP),
 * sc_source_fmri, and sc_target_fmri in lcbdata, and uses imp_pg and imp_tx.
 * On success, returns UU_WALK_NEXT.  On error returns UU_WALK_ERROR and sets
 * lcbdata->sc_err to
 *   ECONNABORTED - repository connection broken
 *   ENOMEM - out of memory
 *   ENOSPC - svc.configd is out of resources
 *   ECANCELED - sc_parent was deleted
 *   EPERM - could not create property group (permission denied) (error printed)
 *	   - could not modify property group (permission denied) (error printed)
 *	   - could not delete property group (permission denied) (error	printed)
 *   EROFS - could not create property group (repository is read-only)
 *	   - could not delete property group (repository is read-only)
 *   EACCES - could not create property group (backend access denied)
 *	    - could not delete property group (backend access denied)
 *   EEXIST - could not create property group (already exists)
 *   EINVAL - invalid property group name (error printed)
 *	    - invalid property name (error printed)
 *	    - invalid value (error printed)
 *   EBUSY - new property group deleted (error printed)
 *	   - new property group changed (error printed)
 *	   - property group added (error printed)
 *	   - property group deleted (error printed)
 */
static int
entity_pgroup_import(void *v, void *pvt)
{
	pgroup_t *p = v;
	scf_callback_t cbdata;
	scf_callback_t *lcbdata = pvt;
	void *ent = lcbdata->sc_parent;
	int issvc = lcbdata->sc_service;
	int r;

	const char * const pg_changed = gettext("%s changed unexpectedly "
	    "(new property group \"%s\" changed).\n");

	/* Never import deleted property groups. */
	if (p->sc_pgroup_delete) {
		if ((lcbdata->sc_flags & SCI_OP_APPLY) == SCI_OP_APPLY &&
		    entity_get_pg(ent, issvc, p->sc_pgroup_name, imp_pg) == 0) {
			goto delete_pg;
		}
		return (UU_WALK_NEXT);
	}

	if (!issvc && (lcbdata->sc_flags & SCI_GENERALLAST) &&
	    strcmp(p->sc_pgroup_name, SCF_PG_GENERAL) == 0) {
		lcbdata->sc_general = p;
		return (UU_WALK_NEXT);
	}

add_pg:
	if (issvc)
		r = scf_service_add_pg(ent, p->sc_pgroup_name,
		    p->sc_pgroup_type, p->sc_pgroup_flags, imp_pg);
	else
		r = scf_instance_add_pg(ent, p->sc_pgroup_name,
		    p->sc_pgroup_type, p->sc_pgroup_flags, imp_pg);
	if (r != 0) {
		switch (scf_error()) {
		case SCF_ERROR_DELETED:
		case SCF_ERROR_CONNECTION_BROKEN:
		case SCF_ERROR_BACKEND_READONLY:
		case SCF_ERROR_BACKEND_ACCESS:
		case SCF_ERROR_NO_RESOURCES:
			return (stash_scferror(lcbdata));

		case SCF_ERROR_EXISTS:
			if (lcbdata->sc_flags & SCI_FORCE)
				break;
			return (stash_scferror(lcbdata));

		case SCF_ERROR_INVALID_ARGUMENT:
			warn(emsg_fmri_invalid_pg_name_type,
			    lcbdata->sc_source_fmri,
			    p->sc_pgroup_name, p->sc_pgroup_type);
			return (stash_scferror(lcbdata));

		case SCF_ERROR_PERMISSION_DENIED:
			warn(emsg_pg_add_perm, p->sc_pgroup_name,
			    lcbdata->sc_target_fmri);
			return (stash_scferror(lcbdata));

		case SCF_ERROR_NOT_BOUND:
		case SCF_ERROR_HANDLE_MISMATCH:
		case SCF_ERROR_NOT_SET:
		default:
			bad_error("scf_service_add_pg", scf_error());
		}

		if (entity_get_pg(ent, issvc, p->sc_pgroup_name, imp_pg) != 0) {
			switch (scf_error()) {
			case SCF_ERROR_CONNECTION_BROKEN:
			case SCF_ERROR_DELETED:
				return (stash_scferror(lcbdata));

			case SCF_ERROR_INVALID_ARGUMENT:
				warn(emsg_fmri_invalid_pg_name,
				    lcbdata->sc_source_fmri,
				    p->sc_pgroup_name);
				return (stash_scferror(lcbdata));

			case SCF_ERROR_NOT_FOUND:
				warn(emsg_pg_deleted, lcbdata->sc_target_fmri,
				    p->sc_pgroup_name);
				lcbdata->sc_err = EBUSY;
				return (UU_WALK_ERROR);

			case SCF_ERROR_NOT_BOUND:
			case SCF_ERROR_HANDLE_MISMATCH:
			case SCF_ERROR_NOT_SET:
			default:
				bad_error("entity_get_pg", scf_error());
			}
		}

		if (lcbdata->sc_flags & SCI_KEEP)
			goto props;

delete_pg:
		if (scf_pg_delete(imp_pg) != 0) {
			switch (scf_error()) {
			case SCF_ERROR_DELETED:
				warn(emsg_pg_deleted, lcbdata->sc_target_fmri,
				    p->sc_pgroup_name);
				lcbdata->sc_err = EBUSY;
				return (UU_WALK_ERROR);

			case SCF_ERROR_PERMISSION_DENIED:
				warn(emsg_pg_del_perm, p->sc_pgroup_name,
				    lcbdata->sc_target_fmri);
				return (stash_scferror(lcbdata));

			case SCF_ERROR_BACKEND_READONLY:
			case SCF_ERROR_BACKEND_ACCESS:
			case SCF_ERROR_CONNECTION_BROKEN:
				return (stash_scferror(lcbdata));

			case SCF_ERROR_NOT_SET:
			default:
				bad_error("scf_pg_delete", scf_error());
			}
		}

		if (p->sc_pgroup_delete)
			return (UU_WALK_NEXT);

		goto add_pg;
	}

props:

	/*
	 * Add properties to property group, if any.
	 */
	cbdata.sc_handle = lcbdata->sc_handle;
	cbdata.sc_parent = imp_pg;
	cbdata.sc_flags = lcbdata->sc_flags;
	cbdata.sc_trans = imp_tx;
	cbdata.sc_enable = NULL;

	if (scf_transaction_start(imp_tx, imp_pg) != 0) {
		switch (scf_error()) {
		case SCF_ERROR_BACKEND_ACCESS:
		case SCF_ERROR_BACKEND_READONLY:
		case SCF_ERROR_CONNECTION_BROKEN:
			return (stash_scferror(lcbdata));

		case SCF_ERROR_DELETED:
			warn(pg_changed, lcbdata->sc_target_fmri,
			    p->sc_pgroup_name);
			lcbdata->sc_err = EBUSY;
			return (UU_WALK_ERROR);

		case SCF_ERROR_PERMISSION_DENIED:
			warn(emsg_pg_mod_perm, p->sc_pgroup_name,
			    lcbdata->sc_target_fmri);
			return (stash_scferror(lcbdata));

		case SCF_ERROR_NOT_BOUND:
		case SCF_ERROR_NOT_SET:
		case SCF_ERROR_IN_USE:
		case SCF_ERROR_HANDLE_MISMATCH:
		default:
			bad_error("scf_transaction_start", scf_error());
		}
	}

	if (uu_list_walk(p->sc_pgroup_props, lscf_property_import, &cbdata,
	    UU_DEFAULT) != 0) {
		if (uu_error() != UU_ERROR_CALLBACK_FAILED)
			bad_error("uu_list_walk", uu_error());
		scf_transaction_reset(imp_tx);

		lcbdata->sc_err = cbdata.sc_err;
		if (cbdata.sc_err == ECANCELED) {
			warn(pg_changed, lcbdata->sc_target_fmri,
			    p->sc_pgroup_name);
			lcbdata->sc_err = EBUSY;
		}
		return (UU_WALK_ERROR);
	}

	if ((lcbdata->sc_flags & SCI_DELAYENABLE) && cbdata.sc_enable) {
		cbdata.sc_flags = cbdata.sc_flags & (~SCI_DELAYENABLE);

		/*
		 * take the snapshot running snapshot then
		 * import the stored general/enable property
		 */
		r = take_snap(ent, snap_running, imp_rsnap);
		switch (r) {
		case 0:
			break;

		case ECONNABORTED:
			warn(gettext("Could not take %s snapshot on import "
			    "(repository connection broken).\n"),
			    snap_running);
			lcbdata->sc_err = r;
			return (UU_WALK_ERROR);
		case ECANCELED:
			warn(emsg_deleted);
			lcbdata->sc_err = r;
			return (UU_WALK_ERROR);

		case EPERM:
			warn(gettext("Could not take %s snapshot "
			    "(permission denied).\n"), snap_running);
			lcbdata->sc_err = r;
			return (UU_WALK_ERROR);

		case ENOSPC:
			warn(gettext("Could not take %s snapshot"
			    "(repository server out of resources).\n"),
			    snap_running);
			lcbdata->sc_err = r;
			return (UU_WALK_ERROR);

		default:
			bad_error("take_snap", r);
		}

		r = lscf_property_import(cbdata.sc_enable, &cbdata);
		if (r != UU_WALK_NEXT) {
			if (r != UU_WALK_ERROR)
				bad_error("lscf_property_import", r);
			return (EINVAL);
		}
	}

	r = scf_transaction_commit(imp_tx);
	switch (r) {
	case 1:
		r = UU_WALK_NEXT;
		break;

	case 0:
		warn(pg_changed, lcbdata->sc_target_fmri, p->sc_pgroup_name);
		lcbdata->sc_err = EBUSY;
		r = UU_WALK_ERROR;
		break;

	case -1:
		switch (scf_error()) {
		case SCF_ERROR_BACKEND_READONLY:
		case SCF_ERROR_BACKEND_ACCESS:
		case SCF_ERROR_CONNECTION_BROKEN:
		case SCF_ERROR_NO_RESOURCES:
			r = stash_scferror(lcbdata);
			break;

		case SCF_ERROR_DELETED:
			warn(emsg_pg_deleted, lcbdata->sc_target_fmri,
			    p->sc_pgroup_name);
			lcbdata->sc_err = EBUSY;
			r = UU_WALK_ERROR;
			break;

		case SCF_ERROR_PERMISSION_DENIED:
			warn(emsg_pg_mod_perm, p->sc_pgroup_name,
			    lcbdata->sc_target_fmri);
			r = stash_scferror(lcbdata);
			break;

		case SCF_ERROR_NOT_SET:
		case SCF_ERROR_INVALID_ARGUMENT:
		case SCF_ERROR_NOT_BOUND:
		default:
			bad_error("scf_transaction_commit", scf_error());
		}
		break;

	default:
		bad_error("scf_transaction_commit", r);
	}

	scf_transaction_destroy_children(imp_tx);

	return (r);
}

/*
 * Returns
 *   0 - success
 *   ECONNABORTED - repository connection broken
 *   ENOMEM - out of memory
 *   ENOSPC - svc.configd is out of resources
 *   ECANCELED - inst was deleted
 *   EPERM - could not create property group (permission denied) (error printed)
 *	   - could not modify property group (permission denied) (error printed)
 *   EROFS - could not create property group (repository is read-only)
 *   EACCES - could not create property group (backend access denied)
 *   EEXIST - could not create property group (already exists)
 *   EINVAL - invalid property group name (error printed)
 *	    - invalid property name (error printed)
 *	    - invalid value (error printed)
 *   EBUSY - new property group changed (error printed)
 */
static int
lscf_import_service_pgs(scf_service_t *svc, const char *target_fmri,
    const entity_t *isvc, int flags)
{
	scf_callback_t cbdata;

	cbdata.sc_handle = scf_service_handle(svc);
	cbdata.sc_parent = svc;
	cbdata.sc_service = 1;
	cbdata.sc_general = 0;
	cbdata.sc_enable = 0;
	cbdata.sc_flags = flags;
	cbdata.sc_source_fmri = isvc->sc_fmri;
	cbdata.sc_target_fmri = target_fmri;

	/*
	 * If the op is set, then add the flag to the callback
	 * flags for later use.
	 */
	if (isvc->sc_op != SVCCFG_OP_NONE) {
		switch (isvc->sc_op) {
		case SVCCFG_OP_IMPORT :
			cbdata.sc_flags |= SCI_OP_IMPORT;
			break;
		case SVCCFG_OP_APPLY :
			cbdata.sc_flags |= SCI_OP_APPLY;
			break;
		case SVCCFG_OP_RESTORE :
			cbdata.sc_flags |= SCI_OP_RESTORE;
			break;
		default :
			uu_die(gettext("lscf_import_service_pgs : "
			    "Unknown op stored in the service entity\n"));

		}
	}

	if (uu_list_walk(isvc->sc_pgroups, entity_pgroup_import, &cbdata,
	    UU_DEFAULT) != 0) {
		if (uu_error() != UU_ERROR_CALLBACK_FAILED)
			bad_error("uu_list_walk", uu_error());

		return (cbdata.sc_err);
	}

	return (0);
}

/*
 * Returns
 *   0 - success
 *   ECONNABORTED - repository connection broken
 *   ENOMEM - out of memory
 *   ENOSPC - svc.configd is out of resources
 *   ECANCELED - inst was deleted
 *   EPERM - could not create property group (permission denied) (error printed)
 *	   - could not modify property group (permission denied) (error printed)
 *   EROFS - could not create property group (repository is read-only)
 *   EACCES - could not create property group (backend access denied)
 *   EEXIST - could not create property group (already exists)
 *   EINVAL - invalid property group name (error printed)
 *	    - invalid property name (error printed)
 *	    - invalid value (error printed)
 *   EBUSY - new property group changed (error printed)
 */
static int
lscf_import_instance_pgs(scf_instance_t *inst, const char *target_fmri,
    const entity_t *iinst, int flags)
{
	scf_callback_t cbdata;

	cbdata.sc_handle = scf_instance_handle(inst);
	cbdata.sc_parent = inst;
	cbdata.sc_service = 0;
	cbdata.sc_general = NULL;
	cbdata.sc_enable = NULL;
	cbdata.sc_flags = flags;
	cbdata.sc_source_fmri = iinst->sc_fmri;
	cbdata.sc_target_fmri = target_fmri;

	/*
	 * If the op is set, then add the flag to the callback
	 * flags for later use.
	 */
	if (iinst->sc_op != SVCCFG_OP_NONE) {
		switch (iinst->sc_op) {
		case SVCCFG_OP_IMPORT :
			cbdata.sc_flags |= SCI_OP_IMPORT;
			break;
		case SVCCFG_OP_APPLY :
			cbdata.sc_flags |= SCI_OP_APPLY;
			break;
		case SVCCFG_OP_RESTORE :
			cbdata.sc_flags |= SCI_OP_RESTORE;
			break;
		default :
			uu_die(gettext("lscf_import_instance_pgs : "
			    "Unknown op stored in the instance entity\n"));
		}
	}

	if (uu_list_walk(iinst->sc_pgroups, entity_pgroup_import, &cbdata,
	    UU_DEFAULT) != 0) {
		if (uu_error() != UU_ERROR_CALLBACK_FAILED)
			bad_error("uu_list_walk", uu_error());

		return (cbdata.sc_err);
	}

	if ((flags & SCI_GENERALLAST) && cbdata.sc_general) {
		cbdata.sc_flags = flags & (~SCI_GENERALLAST);
		/*
		 * If importing with the SCI_NOENABLED flag then
		 * skip the delay, but if not then add the delay
		 * of the enable property.
		 */
		if (!(cbdata.sc_flags & SCI_NOENABLED)) {
			cbdata.sc_flags |= SCI_DELAYENABLE;
		}

		if (entity_pgroup_import(cbdata.sc_general, &cbdata)
		    != UU_WALK_NEXT)
			return (cbdata.sc_err);
	}

	return (0);
}

/*
 * Report the reasons why we can't upgrade pg2 to pg1.
 */
static void
report_pg_diffs(const pgroup_t *pg1, const pgroup_t *pg2, const char *fmri,
    int new)
{
	property_t *p1, *p2;

	assert(strcmp(pg1->sc_pgroup_name, pg2->sc_pgroup_name) == 0);

	if (!pg_attrs_equal(pg1, pg2, fmri, new))
		return;

	for (p1 = uu_list_first(pg1->sc_pgroup_props);
	    p1 != NULL;
	    p1 = uu_list_next(pg1->sc_pgroup_props, p1)) {
		p2 = uu_list_find(pg2->sc_pgroup_props, p1, NULL, NULL);
		if (p2 != NULL) {
			(void) prop_equal(p1, p2, fmri, pg1->sc_pgroup_name,
			    new);
			continue;
		}

		if (new)
			warn(gettext("Conflict upgrading %s (new property "
			    "group \"%s\" is missing property \"%s\").\n"),
			    fmri, pg1->sc_pgroup_name, p1->sc_property_name);
		else
			warn(gettext("Conflict upgrading %s (property "
			    "\"%s/%s\" is missing).\n"), fmri,
			    pg1->sc_pgroup_name, p1->sc_property_name);
	}

	/*
	 * Since pg1 should be from the manifest, any properties in pg2 which
	 * aren't in pg1 shouldn't be reported as conflicts.
	 */
}

/*
 * Add transaction entries to tx which will upgrade cur's pg according to old
 * & new.
 *
 * Returns
 *   0 - success
 *   EINVAL - new has a property with an invalid name or value (message emitted)
 *   ENOMEM - out of memory
 */
static int
add_upgrade_entries(scf_transaction_t *tx, pgroup_t *old, pgroup_t *new,
    pgroup_t *cur, int speak, const char *fmri)
{
	property_t *p, *new_p, *cur_p;
	scf_transaction_entry_t *e;
	int r;
	int is_general;
	int is_protected;

	if (uu_list_walk(new->sc_pgroup_props, clear_int,
	    (void *)offsetof(property_t, sc_seen), UU_DEFAULT) != 0)
		bad_error("uu_list_walk", uu_error());

	is_general = strcmp(old->sc_pgroup_name, SCF_PG_GENERAL) == 0;

	for (p = uu_list_first(old->sc_pgroup_props);
	    p != NULL;
	    p = uu_list_next(old->sc_pgroup_props, p)) {
		/* p is a property in the old property group. */

		/* Protect live properties. */
		is_protected = 0;
		if (is_general) {
			if (strcmp(p->sc_property_name, SCF_PROPERTY_ENABLED) ==
			    0 ||
			    strcmp(p->sc_property_name,
			    SCF_PROPERTY_RESTARTER) == 0)
				is_protected = 1;
		}

		/* Look for the same property in the new properties. */
		new_p = uu_list_find(new->sc_pgroup_props, p, NULL, NULL);
		if (new_p != NULL) {
			new_p->sc_seen = 1;

			/*
			 * If the new property is the same as the old, don't do
			 * anything (leave any user customizations).
			 */
			if (prop_equal(p, new_p, NULL, NULL, 0))
				continue;

			if (new_p->sc_property_override)
				goto upgrade;
		}

		cur_p = uu_list_find(cur->sc_pgroup_props, p, NULL, NULL);
		if (cur_p == NULL) {
			/*
			 * p has been deleted from the repository.  If we were
			 * going to delete it anyway, do nothing.  Otherwise
			 * report a conflict.
			 */
			if (new_p == NULL)
				continue;

			if (is_protected)
				continue;

			warn(gettext("Conflict upgrading %s "
			    "(property \"%s/%s\" is missing).\n"), fmri,
			    old->sc_pgroup_name, p->sc_property_name);
			continue;
		}

		if (!prop_equal(p, cur_p, NULL, NULL, 0)) {
			/*
			 * Conflict.  Don't warn if the property is already the
			 * way we want it, though.
			 */
			if (is_protected)
				continue;

			if (new_p == NULL)
				(void) prop_equal(p, cur_p, fmri,
				    old->sc_pgroup_name, 0);
			else
				(void) prop_equal(cur_p, new_p, fmri,
				    old->sc_pgroup_name, 0);
			continue;
		}

		if (is_protected) {
			if (speak)
				warn(gettext("%s: Refusing to upgrade "
				    "\"%s/%s\" (live property).\n"), fmri,
				    old->sc_pgroup_name, p->sc_property_name);
			continue;
		}

upgrade:
		/* p hasn't been customized in the repository.  Upgrade it. */
		if (new_p == NULL) {
			/* p was deleted.  Delete from cur if unchanged. */
			if (speak)
				warn(gettext(
				    "%s: Deleting property \"%s/%s\".\n"),
				    fmri, old->sc_pgroup_name,
				    p->sc_property_name);

			e = scf_entry_create(g_hndl);
			if (e == NULL)
				return (ENOMEM);

			if (scf_transaction_property_delete(tx, e,
			    p->sc_property_name) != 0) {
				switch (scf_error()) {
				case SCF_ERROR_DELETED:
					scf_entry_destroy(e);
					return (ECANCELED);

				case SCF_ERROR_CONNECTION_BROKEN:
					scf_entry_destroy(e);
					return (ECONNABORTED);

				case SCF_ERROR_NOT_FOUND:
					/*
					 * This can happen if cur is from the
					 * running snapshot (and it differs
					 * from the live properties).
					 */
					scf_entry_destroy(e);
					break;

				case SCF_ERROR_HANDLE_MISMATCH:
				case SCF_ERROR_NOT_BOUND:
				case SCF_ERROR_NOT_SET:
				case SCF_ERROR_INVALID_ARGUMENT:
				default:
					bad_error(
					    "scf_transaction_property_delete",
					    scf_error());
				}
			}
		} else {
			scf_callback_t ctx;

			if (speak)
				warn(gettext(
				    "%s: Upgrading property \"%s/%s\".\n"),
				    fmri, old->sc_pgroup_name,
				    p->sc_property_name);

			ctx.sc_handle = g_hndl;
			ctx.sc_trans = tx;
			ctx.sc_flags = 0;

			r = lscf_property_import(new_p, &ctx);
			if (r != UU_WALK_NEXT) {
				if (r != UU_WALK_ERROR)
					bad_error("lscf_property_import", r);
				return (EINVAL);
			}
		}
	}

	/* Go over the properties which were added. */
	for (new_p = uu_list_first(new->sc_pgroup_props);
	    new_p != NULL;
	    new_p = uu_list_next(new->sc_pgroup_props, new_p)) {
		if (new_p->sc_seen)
			continue;

		/* This is a new property. */
		cur_p = uu_list_find(cur->sc_pgroup_props, new_p, NULL, NULL);
		if (cur_p == NULL) {
			scf_callback_t ctx;

			ctx.sc_handle = g_hndl;
			ctx.sc_trans = tx;
			ctx.sc_flags = 0;

			r = lscf_property_import(new_p, &ctx);
			if (r != UU_WALK_NEXT) {
				if (r != UU_WALK_ERROR)
					bad_error("lscf_property_import", r);
				return (EINVAL);
			}
			continue;
		}

		/*
		 * Report a conflict if the new property differs from the
		 * current one.  Unless it's general/enabled, since that's
		 * never in the last-import snapshot.
		 */
		if (strcmp(new_p->sc_property_name, SCF_PROPERTY_ENABLED) ==
		    0 &&
		    strcmp(cur->sc_pgroup_name, SCF_PG_GENERAL) == 0)
			continue;

		(void) prop_equal(cur_p, new_p, fmri, old->sc_pgroup_name, 1);
	}

	return (0);
}

/*
 * Upgrade pg according to old & new.
 *
 * Returns
 *   0 - success
 *   ECONNABORTED - repository connection broken
 *   ENOMEM - out of memory
 *   ENOSPC - svc.configd is out of resources
 *   ECANCELED - pg was deleted
 *   EPERM - couldn't modify pg (permission denied)
 *   EROFS - couldn't modify pg (backend read-only)
 *   EACCES - couldn't modify pg (backend access denied)
 *   EINVAL - new has a property with invalid name or value (error printed)
 *   EBUSY - pg changed unexpectedly
 */
static int
upgrade_pg(scf_propertygroup_t *pg, pgroup_t *cur, pgroup_t *old,
    pgroup_t *new, int speak, const char *fmri)
{
	int r;

	if (scf_transaction_start(imp_tx, pg) != 0) {
		switch (scf_error()) {
		case SCF_ERROR_CONNECTION_BROKEN:
		case SCF_ERROR_DELETED:
		case SCF_ERROR_PERMISSION_DENIED:
		case SCF_ERROR_BACKEND_READONLY:
		case SCF_ERROR_BACKEND_ACCESS:
			return (scferror2errno(scf_error()));

		case SCF_ERROR_HANDLE_MISMATCH:
		case SCF_ERROR_IN_USE:
		case SCF_ERROR_NOT_BOUND:
		case SCF_ERROR_NOT_SET:
		default:
			bad_error("scf_transaction_start", scf_error());
		}
	}

	r = add_upgrade_entries(imp_tx, old, new, cur, speak, fmri);
	switch (r) {
	case 0:
		break;

	case EINVAL:
	case ENOMEM:
		scf_transaction_destroy_children(imp_tx);
		return (r);

	default:
		bad_error("add_upgrade_entries", r);
	}

	r = scf_transaction_commit(imp_tx);

	scf_transaction_destroy_children(imp_tx);

	switch (r) {
	case 1:
		break;

	case 0:
		return (EBUSY);

	case -1:
		switch (scf_error()) {
		case SCF_ERROR_CONNECTION_BROKEN:
		case SCF_ERROR_NO_RESOURCES:
		case SCF_ERROR_PERMISSION_DENIED:
		case SCF_ERROR_BACKEND_READONLY:
		case SCF_ERROR_BACKEND_ACCESS:
		case SCF_ERROR_DELETED:
			return (scferror2errno(scf_error()));

		case SCF_ERROR_NOT_BOUND:
		case SCF_ERROR_INVALID_ARGUMENT:
		case SCF_ERROR_NOT_SET:
		default:
			bad_error("scf_transaction_commit", scf_error());
		}

	default:
		bad_error("scf_transaction_commit", r);
	}

	return (0);
}

/*
 * Compares two entity FMRIs.  Returns
 *
 *   1 - equal
 *   0 - not equal
 *   -1 - f1 is invalid or not an entity
 *   -2 - f2 is invalid or not an entity
 */
static int
fmri_equal(const char *f1, const char *f2)
{
	int r;
	const char *s1, *i1, *pg1;
	const char *s2, *i2, *pg2;

	if (strlcpy(imp_fe1, f1, max_scf_fmri_len + 1) >= max_scf_fmri_len + 1)
		return (-1);
	if (scf_parse_svc_fmri(imp_fe1, NULL, &s1, &i1, &pg1, NULL) != 0)
		return (-1);

	if (s1 == NULL || pg1 != NULL)
		return (-1);

	if (strlcpy(imp_fe2, f2, max_scf_fmri_len + 1) >= max_scf_fmri_len + 1)
		return (-2);
	if (scf_parse_svc_fmri(imp_fe2, NULL, &s2, &i2, &pg2, NULL) != 0)
		return (-2);

	if (s2 == NULL || pg2 != NULL)
		return (-2);

	r = strcmp(s1, s2);
	if (r != 0)
		return (0);

	if (i1 == NULL && i2 == NULL)
		return (1);

	if (i1 == NULL || i2 == NULL)
		return (0);

	return (strcmp(i1, i2) == 0);
}

/*
 * Import a dependent by creating a dependency property group in the dependent
 * entity.  If lcbdata->sc_trans is set, assume it's been started on the
 * dependents pg, and add an entry to create a new property for this
 * dependent.  Uses sc_handle, sc_trans, and sc_fmri in lcbdata.
 *
 * On success, returns UU_WALK_NEXT.  On error, returns UU_WALK_ERROR and sets
 * lcbdata->sc_err to
 *   ECONNABORTED - repository connection broken
 *   ENOMEM - out of memory
 *   ENOSPC - configd is out of resources
 *   EINVAL - target is invalid (error printed)
 *	    - target is not an entity (error printed)
 *	    - dependent has invalid name (error printed)
 *	    - invalid property name (error printed)
 *	    - invalid value (error printed)
 *	    - scope of target does not exist (error printed)
 *   EPERM - couldn't create target (permission denied) (error printed)
 *	   - couldn't create dependency pg (permission denied) (error printed)
 *	   - couldn't modify dependency pg (permission denied) (error printed)
 *   EROFS - couldn't create target (repository read-only)
 *	   - couldn't create dependency pg (repository read-only)
 *   EACCES - couldn't create target (backend access denied)
 *	    - couldn't create dependency pg (backend access denied)
 *   ECANCELED - sc_trans's pg was deleted
 *   EALREADY - property for dependent already exists in sc_trans's pg
 *   EEXIST - dependency pg already exists in target (error printed)
 *   EBUSY - target deleted (error printed)
 *         - property group changed during import (error printed)
 */
static int
lscf_dependent_import(void *a1, void *pvt)
{
	pgroup_t *pgrp = a1;
	scf_callback_t *lcbdata = pvt;

	int isservice;
	int ret;
	scf_transaction_entry_t *e;
	scf_value_t *val;
	scf_callback_t dependent_cbdata;
	scf_error_t scfe;

	/*
	 * Decode the FMRI into dependent_cbdata->sc_parent.  Do it here so if
	 * it's invalid, we fail before modifying the repository.
	 */
	scfe = fmri_to_entity(lcbdata->sc_handle, pgrp->sc_pgroup_fmri,
	    &dependent_cbdata.sc_parent, &isservice);
	switch (scfe) {
	case SCF_ERROR_NONE:
		break;

	case SCF_ERROR_NO_MEMORY:
		return (stash_scferror_err(lcbdata, scfe));

	case SCF_ERROR_INVALID_ARGUMENT:
		semerr(gettext("The FMRI for the \"%s\" dependent is "
		    "invalid.\n"), pgrp->sc_pgroup_name);
		return (stash_scferror_err(lcbdata, scfe));

	case SCF_ERROR_CONSTRAINT_VIOLATED:
		semerr(gettext("The FMRI \"%s\" for the \"%s\" dependent "
		    "specifies neither a service nor an instance.\n"),
		    pgrp->sc_pgroup_fmri, pgrp->sc_pgroup_name);
		return (stash_scferror_err(lcbdata, scfe));

	case SCF_ERROR_NOT_FOUND:
		scfe = create_entity(lcbdata->sc_handle, pgrp->sc_pgroup_fmri,
		    &dependent_cbdata.sc_parent, &isservice);
		switch (scfe) {
		case SCF_ERROR_NONE:
			break;

		case SCF_ERROR_NO_MEMORY:
		case SCF_ERROR_BACKEND_READONLY:
		case SCF_ERROR_BACKEND_ACCESS:
			return (stash_scferror_err(lcbdata, scfe));

		case SCF_ERROR_NOT_FOUND:
			semerr(gettext("The scope in FMRI \"%s\" for the "
			    "\"%s\" dependent does not exist.\n"),
			    pgrp->sc_pgroup_fmri, pgrp->sc_pgroup_name);
			lcbdata->sc_err = EINVAL;
			return (UU_WALK_ERROR);

		case SCF_ERROR_PERMISSION_DENIED:
			warn(gettext(
			    "Could not create %s (permission denied).\n"),
			    pgrp->sc_pgroup_fmri);
			return (stash_scferror_err(lcbdata, scfe));

		case SCF_ERROR_INVALID_ARGUMENT:
		case SCF_ERROR_CONSTRAINT_VIOLATED:
		default:
			bad_error("create_entity", scfe);
		}
		break;

	default:
		bad_error("fmri_to_entity", scfe);
	}

	if (lcbdata->sc_trans != NULL) {
		e = scf_entry_create(lcbdata->sc_handle);
		if (e == NULL) {
			if (scf_error() != SCF_ERROR_NO_MEMORY)
				bad_error("scf_entry_create", scf_error());

			entity_destroy(dependent_cbdata.sc_parent, isservice);
			return (stash_scferror(lcbdata));
		}

		if (scf_transaction_property_new(lcbdata->sc_trans, e,
		    pgrp->sc_pgroup_name, SCF_TYPE_FMRI) != 0) {
			switch (scf_error()) {
			case SCF_ERROR_INVALID_ARGUMENT:
				warn(gettext("Dependent of %s has invalid name "
				    "\"%s\".\n"), pgrp->sc_parent->sc_fmri,
				    pgrp->sc_pgroup_name);
				/* FALLTHROUGH */

			case SCF_ERROR_DELETED:
			case SCF_ERROR_CONNECTION_BROKEN:
				scf_entry_destroy(e);
				entity_destroy(dependent_cbdata.sc_parent,
				    isservice);
				return (stash_scferror(lcbdata));

			case SCF_ERROR_EXISTS:
				scf_entry_destroy(e);
				entity_destroy(dependent_cbdata.sc_parent,
				    isservice);
				lcbdata->sc_err = EALREADY;
				return (UU_WALK_ERROR);

			case SCF_ERROR_NOT_BOUND:
			case SCF_ERROR_HANDLE_MISMATCH:
			case SCF_ERROR_NOT_SET:
			default:
				bad_error("scf_transaction_property_new",
				    scf_error());
			}
		}

		val = scf_value_create(lcbdata->sc_handle);
		if (val == NULL) {
			if (scf_error() != SCF_ERROR_NO_MEMORY)
				bad_error("scf_value_create", scf_error());

			entity_destroy(dependent_cbdata.sc_parent, isservice);
			return (stash_scferror(lcbdata));
		}

		if (scf_value_set_from_string(val, SCF_TYPE_FMRI,
		    pgrp->sc_pgroup_fmri) != 0)
			/* invalid should have been caught above */
			bad_error("scf_value_set_from_string", scf_error());

		if (scf_entry_add_value(e, val) != 0)
			bad_error("scf_entry_add_value", scf_error());
	}

	/* Add the property group to the target entity. */

	dependent_cbdata.sc_handle = lcbdata->sc_handle;
	dependent_cbdata.sc_flags = lcbdata->sc_flags;
	dependent_cbdata.sc_source_fmri = lcbdata->sc_source_fmri;
	dependent_cbdata.sc_target_fmri = pgrp->sc_pgroup_fmri;

	ret = entity_pgroup_import(pgrp, &dependent_cbdata);

	entity_destroy(dependent_cbdata.sc_parent, isservice);

	if (ret == UU_WALK_NEXT)
		return (ret);

	if (ret != UU_WALK_ERROR)
		bad_error("entity_pgroup_import", ret);

	switch (dependent_cbdata.sc_err) {
	case ECANCELED:
		warn(gettext("%s deleted unexpectedly.\n"),
		    pgrp->sc_pgroup_fmri);
		lcbdata->sc_err = EBUSY;
		break;

	case EEXIST:
		warn(gettext("Could not create \"%s\" dependency in %s "
		    "(already exists).\n"), pgrp->sc_pgroup_name,
		    pgrp->sc_pgroup_fmri);
		/* FALLTHROUGH */

	default:
		lcbdata->sc_err = dependent_cbdata.sc_err;
	}

	return (UU_WALK_ERROR);
}

static int upgrade_dependent(const scf_property_t *, const entity_t *,
    const scf_snaplevel_t *, scf_transaction_t *);
static int handle_dependent_conflict(const entity_t *, const scf_property_t *,
    const pgroup_t *);

/*
 * Upgrade uncustomized dependents of ent to those specified in ient.  Read
 * the current dependent targets from running (the snaplevel of a running
 * snapshot which corresponds to ient) if not NULL (ent, an scf_service_t * or
 * scf_instance_t * according to ient, otherwise).  Draw the ancestral
 * dependent targets and dependency properties from li_dpts_pg (the
 * "dependents" property group in snpl) and snpl (the snaplevel which
 * corresponds to ent in a last-import snapshot).  If li_dpts_pg is NULL, then
 * snpl doesn't have a "dependents" property group, and any dependents in ient
 * are new.
 *
 * Returns
 *   0 - success
 *   ECONNABORTED - repository connection broken
 *   ENOMEM - out of memory
 *   ENOSPC - configd is out of resources
 *   ECANCELED - ent was deleted
 *   ENODEV - the entity containing li_dpts_pg was deleted
 *   EPERM - could not modify dependents pg (permission denied) (error printed)
 *	   - couldn't upgrade dependent (permission denied) (error printed)
 *	   - couldn't create dependent (permission denied) (error printed)
 *   EROFS - could not modify dependents pg (repository read-only)
 *	   - couldn't upgrade dependent (repository read-only)
 *	   - couldn't create dependent (repository read-only)
 *   EACCES - could not modify dependents pg (backend access denied)
 *	    - could not upgrade dependent (backend access denied)
 *	    - could not create dependent (backend access denied)
 *   EBUSY - "dependents" pg of ent added, changed, or deleted (error printed)
 *	   - dependent target deleted (error printed)
 *	   - dependent pg changed (error printed)
 *   EINVAL - new dependent is invalid (error printed)
 *   EBADF - snpl is corrupt (error printed)
 *	   - snpl has corrupt pg (error printed)
 *	   - dependency pg in target is corrupt (error printed)
 *	   - target has corrupt snapshot (error printed)
 *   EEXIST - dependency pg already existed in target service (error printed)
 */
static int
upgrade_dependents(const scf_propertygroup_t *li_dpts_pg,
    const scf_snaplevel_t *snpl, const entity_t *ient,
    const scf_snaplevel_t *running, void *ent)
{
	pgroup_t *new_dpt_pgroup;
	scf_callback_t cbdata;
	int r, unseen, tx_started = 0;
	int have_cur_depts;

	const char * const dependents = "dependents";

	const int issvc = (ient->sc_etype == SVCCFG_SERVICE_OBJECT);

	if (li_dpts_pg == NULL && uu_list_numnodes(ient->sc_dependents) == 0)
		/* Nothing to do. */
		return (0);

	/* Fetch the current version of the "dependents" property group. */
	have_cur_depts = 1;
	if (entity_get_pg(ent, issvc, dependents, ud_cur_depts_pg) != 0) {
		switch (scf_error()) {
		case SCF_ERROR_NOT_FOUND:
			break;

		case SCF_ERROR_DELETED:
		case SCF_ERROR_CONNECTION_BROKEN:
			return (scferror2errno(scf_error()));

		case SCF_ERROR_NOT_SET:
		case SCF_ERROR_INVALID_ARGUMENT:
		case SCF_ERROR_HANDLE_MISMATCH:
		case SCF_ERROR_NOT_BOUND:
		default:
			bad_error("entity_get_pg", scf_error());
		}

		have_cur_depts = 0;
	}

	/* Fetch the running version of the "dependents" property group. */
	ud_run_dpts_pg_set = 0;
	if (running != NULL)
		r = scf_snaplevel_get_pg(running, dependents, ud_run_dpts_pg);
	else
		r = entity_get_pg(ent, issvc, dependents, ud_run_dpts_pg);
	if (r == 0) {
		ud_run_dpts_pg_set = 1;
	} else {
		switch (scf_error()) {
		case SCF_ERROR_NOT_FOUND:
			break;

		case SCF_ERROR_DELETED:
		case SCF_ERROR_CONNECTION_BROKEN:
			return (scferror2errno(scf_error()));

		case SCF_ERROR_NOT_SET:
		case SCF_ERROR_INVALID_ARGUMENT:
		case SCF_ERROR_HANDLE_MISMATCH:
		case SCF_ERROR_NOT_BOUND:
		default:
			bad_error(running ? "scf_snaplevel_get_pg" :
			    "entity_get_pg", scf_error());
		}
	}

	/*
	 * Clear the seen fields of the dependents, so we can tell which ones
	 * are new.
	 */
	if (uu_list_walk(ient->sc_dependents, clear_int,
	    (void *)offsetof(pgroup_t, sc_pgroup_seen), UU_DEFAULT) != 0)
		bad_error("uu_list_walk", uu_error());

	if (li_dpts_pg != NULL) {
		/*
		 * Each property in li_dpts_pg represents a dependent tag in
		 * the old manifest.  For each, call upgrade_dependent(),
		 * which will change ud_cur_depts_pg or dependencies in other
		 * services as appropriate.  Note (a) that changes to
		 * ud_cur_depts_pg are accumulated in ud_tx so they can all be
		 * made en masse, and (b) it's ok if the entity doesn't have
		 * a current version of the "dependents" property group,
		 * because we'll just consider all dependents as customized
		 * (by being deleted).
		 */

		if (scf_iter_pg_properties(ud_iter, li_dpts_pg) != 0) {
			switch (scf_error()) {
			case SCF_ERROR_DELETED:
				return (ENODEV);

			case SCF_ERROR_CONNECTION_BROKEN:
				return (ECONNABORTED);

			case SCF_ERROR_HANDLE_MISMATCH:
			case SCF_ERROR_NOT_BOUND:
			case SCF_ERROR_NOT_SET:
			default:
				bad_error("scf_iter_pg_properties",
				    scf_error());
			}
		}

		if (have_cur_depts &&
		    scf_transaction_start(ud_tx, ud_cur_depts_pg) != 0) {
			switch (scf_error()) {
			case SCF_ERROR_BACKEND_ACCESS:
			case SCF_ERROR_BACKEND_READONLY:
			case SCF_ERROR_CONNECTION_BROKEN:
				return (scferror2errno(scf_error()));

			case SCF_ERROR_DELETED:
				warn(emsg_pg_deleted, ient->sc_fmri,
				    dependents);
				return (EBUSY);

			case SCF_ERROR_PERMISSION_DENIED:
				warn(emsg_pg_mod_perm, dependents,
				    ient->sc_fmri);
				return (scferror2errno(scf_error()));

			case SCF_ERROR_HANDLE_MISMATCH:
			case SCF_ERROR_IN_USE:
			case SCF_ERROR_NOT_BOUND:
			case SCF_ERROR_NOT_SET:
			default:
				bad_error("scf_transaction_start", scf_error());
			}
		}
		tx_started = have_cur_depts;

		for (;;) {
			r = scf_iter_next_property(ud_iter, ud_dpt_prop);
			if (r == 0)
				break;
			if (r == 1) {
				r = upgrade_dependent(ud_dpt_prop, ient, snpl,
				    tx_started ? ud_tx : NULL);
				switch (r) {
				case 0:
					continue;

				case ECONNABORTED:
				case ENOMEM:
				case ENOSPC:
				case EBADF:
				case EBUSY:
				case EINVAL:
				case EPERM:
				case EROFS:
				case EACCES:
				case EEXIST:
					break;

				case ECANCELED:
					r = ENODEV;
					break;

				default:
					bad_error("upgrade_dependent", r);
				}

				if (tx_started)
					scf_transaction_destroy_children(ud_tx);
				return (r);
			}
			if (r != -1)
				bad_error("scf_iter_next_property", r);

			switch (scf_error()) {
			case SCF_ERROR_DELETED:
				r = ENODEV;
				break;

			case SCF_ERROR_CONNECTION_BROKEN:
				r = ECONNABORTED;
				break;

			case SCF_ERROR_NOT_SET:
			case SCF_ERROR_INVALID_ARGUMENT:
			case SCF_ERROR_NOT_BOUND:
			case SCF_ERROR_HANDLE_MISMATCH:
			default:
				bad_error("scf_iter_next_property",
				    scf_error());
			}

			if (tx_started)
				scf_transaction_destroy_children(ud_tx);
			return (r);
		}
	}

	/* import unseen dependents */
	unseen = 0;
	for (new_dpt_pgroup = uu_list_first(ient->sc_dependents);
	    new_dpt_pgroup != NULL;
	    new_dpt_pgroup = uu_list_next(ient->sc_dependents,
	    new_dpt_pgroup)) {
		if (!new_dpt_pgroup->sc_pgroup_seen) {
			unseen = 1;
			break;
		}
	}

	/* If there are none, exit early. */
	if (unseen == 0)
		goto commit;

	/* Set up for lscf_dependent_import() */
	cbdata.sc_handle = g_hndl;
	cbdata.sc_parent = ent;
	cbdata.sc_service = issvc;
	cbdata.sc_flags = 0;

	if (!have_cur_depts) {
		/*
		 * We have new dependents to import, so we need a "dependents"
		 * property group.
		 */
		if (issvc)
			r = scf_service_add_pg(ent, dependents,
			    SCF_GROUP_FRAMEWORK, 0, ud_cur_depts_pg);
		else
			r = scf_instance_add_pg(ent, dependents,
			    SCF_GROUP_FRAMEWORK, 0, ud_cur_depts_pg);
		if (r != 0) {
			switch (scf_error()) {
			case SCF_ERROR_DELETED:
			case SCF_ERROR_CONNECTION_BROKEN:
			case SCF_ERROR_BACKEND_READONLY:
			case SCF_ERROR_BACKEND_ACCESS:
			case SCF_ERROR_NO_RESOURCES:
				return (scferror2errno(scf_error()));

			case SCF_ERROR_EXISTS:
				warn(emsg_pg_added, ient->sc_fmri, dependents);
				return (EBUSY);

			case SCF_ERROR_PERMISSION_DENIED:
				warn(emsg_pg_add_perm, dependents,
				    ient->sc_fmri);
				return (scferror2errno(scf_error()));

			case SCF_ERROR_NOT_BOUND:
			case SCF_ERROR_HANDLE_MISMATCH:
			case SCF_ERROR_INVALID_ARGUMENT:
			case SCF_ERROR_NOT_SET:
			default:
				bad_error("scf_service_add_pg", scf_error());
			}
		}
	}

	cbdata.sc_trans = ud_tx;

	if (!tx_started && scf_transaction_start(ud_tx, ud_cur_depts_pg) != 0) {
		switch (scf_error()) {
		case SCF_ERROR_CONNECTION_BROKEN:
		case SCF_ERROR_BACKEND_ACCESS:
		case SCF_ERROR_BACKEND_READONLY:
			return (scferror2errno(scf_error()));

		case SCF_ERROR_DELETED:
			warn(emsg_pg_deleted, ient->sc_fmri, dependents);
			return (EBUSY);

		case SCF_ERROR_PERMISSION_DENIED:
			warn(emsg_pg_mod_perm, dependents, ient->sc_fmri);
			return (scferror2errno(scf_error()));

		case SCF_ERROR_HANDLE_MISMATCH:
		case SCF_ERROR_IN_USE:
		case SCF_ERROR_NOT_BOUND:
		case SCF_ERROR_NOT_SET:
		default:
			bad_error("scf_transaction_start", scf_error());
		}
	}
	tx_started = 1;

	for (new_dpt_pgroup = uu_list_first(ient->sc_dependents);
	    new_dpt_pgroup != NULL;
	    new_dpt_pgroup = uu_list_next(ient->sc_dependents,
	    new_dpt_pgroup)) {
		if (new_dpt_pgroup->sc_pgroup_seen)
			continue;

		if (ud_run_dpts_pg_set) {
			/*
			 * If the dependent is already there, then we have
			 * a conflict.
			 */
			if (scf_pg_get_property(ud_run_dpts_pg,
			    new_dpt_pgroup->sc_pgroup_name, ud_prop) == 0) {
				r = handle_dependent_conflict(ient, ud_prop,
				    new_dpt_pgroup);
				switch (r) {
				case 0:
					continue;

				case ECONNABORTED:
				case ENOMEM:
				case EBUSY:
				case EBADF:
				case EINVAL:
					scf_transaction_destroy_children(ud_tx);
					return (r);

				default:
					bad_error("handle_dependent_conflict",
					    r);
				}
			} else {
				switch (scf_error()) {
				case SCF_ERROR_NOT_FOUND:
					break;

				case SCF_ERROR_INVALID_ARGUMENT:
					warn(emsg_fmri_invalid_pg_name,
					    ient->sc_fmri,
					    new_dpt_pgroup->sc_pgroup_name);
					scf_transaction_destroy_children(ud_tx);
					return (EINVAL);

				case SCF_ERROR_DELETED:
					warn(emsg_pg_deleted, ient->sc_fmri,
					    new_dpt_pgroup->sc_pgroup_name);
					scf_transaction_destroy_children(ud_tx);
					return (EBUSY);

				case SCF_ERROR_CONNECTION_BROKEN:
					scf_transaction_destroy_children(ud_tx);
					return (ECONNABORTED);

				case SCF_ERROR_NOT_BOUND:
				case SCF_ERROR_HANDLE_MISMATCH:
				case SCF_ERROR_NOT_SET:
				default:
					bad_error("scf_pg_get_property",
					    scf_error());
				}
			}
		}

		r = lscf_dependent_import(new_dpt_pgroup, &cbdata);
		if (r != UU_WALK_NEXT) {
			if (r != UU_WALK_ERROR)
				bad_error("lscf_dependent_import", r);

			if (cbdata.sc_err == EALREADY) {
				/* Collisions were handled preemptively. */
				bad_error("lscf_dependent_import",
				    cbdata.sc_err);
			}

			scf_transaction_destroy_children(ud_tx);
			return (cbdata.sc_err);
		}
	}

commit:
	if (!tx_started)
		return (0);

	r = scf_transaction_commit(ud_tx);

	scf_transaction_destroy_children(ud_tx);

	switch (r) {
	case 1:
		return (0);

	case 0:
		warn(emsg_pg_changed, ient->sc_fmri, dependents);
		return (EBUSY);

	case -1:
		break;

	default:
		bad_error("scf_transaction_commit", r);
	}

	switch (scf_error()) {
	case SCF_ERROR_CONNECTION_BROKEN:
	case SCF_ERROR_BACKEND_READONLY:
	case SCF_ERROR_BACKEND_ACCESS:
	case SCF_ERROR_NO_RESOURCES:
		return (scferror2errno(scf_error()));

	case SCF_ERROR_DELETED:
		warn(emsg_pg_deleted, ient->sc_fmri, dependents);
		return (EBUSY);

	case SCF_ERROR_PERMISSION_DENIED:
		warn(emsg_pg_mod_perm, dependents, ient->sc_fmri);
		return (scferror2errno(scf_error()));

	case SCF_ERROR_NOT_BOUND:
	case SCF_ERROR_INVALID_ARGUMENT:
	case SCF_ERROR_NOT_SET:
	default:
		bad_error("scf_transaction_destroy", scf_error());
		/* NOTREACHED */
	}
}

/*
 * Used to add the manifests to the list of currently supported manifests.
 * We can modify the existing manifest list removing entries if the files
 * don't exist.
 *
 * Get the old list and the new file name
 * If the new file name is in the list return
 * If not then add the file to the list.
 * As we process the list check to see if the files in the old list exist
 * 	if not then remove the file from the list.
 * Commit the list of manifest file names.
 *
 */
static int
upgrade_manifestfiles(pgroup_t *pg, const entity_t *ient,
    const scf_snaplevel_t *running, void *ent)
{
	scf_propertygroup_t *ud_mfsts_pg = NULL;
	scf_property_t *ud_prop = NULL;
	scf_iter_t *ud_prop_iter;
	scf_value_t *fname_value;
	scf_callback_t cbdata;
	pgroup_t *mfst_pgroup;
	property_t *mfst_prop;
	property_t *old_prop;
	char *pname;
	char *fval;
	char *old_pname;
	char *old_fval;
	int no_upgrade_pg;
	int mfst_seen;
	int r;

	const int issvc = (ient->sc_etype == SVCCFG_SERVICE_OBJECT);

	/*
	 * This should always be the service base on the code
	 * path, and the fact that the manifests pg is a service
	 * level property group only.
	 */
	ud_mfsts_pg = scf_pg_create(g_hndl);
	ud_prop = scf_property_create(g_hndl);
	ud_prop_iter = scf_iter_create(g_hndl);
	fname_value = scf_value_create(g_hndl);

	/* Fetch the "manifests" property group */
	no_upgrade_pg = 0;
	r = entity_get_pg(ent, issvc, SCF_PG_MANIFESTFILES,
	    ud_mfsts_pg);
	if (r != 0) {
		switch (scf_error()) {
		case SCF_ERROR_NOT_FOUND:
			no_upgrade_pg = 1;
			break;

		case SCF_ERROR_DELETED:
		case SCF_ERROR_CONNECTION_BROKEN:
			return (scferror2errno(scf_error()));

		case SCF_ERROR_NOT_SET:
		case SCF_ERROR_INVALID_ARGUMENT:
		case SCF_ERROR_HANDLE_MISMATCH:
		case SCF_ERROR_NOT_BOUND:
		default:
			bad_error(running ? "scf_snaplevel_get_pg" :
			    "entity_get_pg", scf_error());
		}
	}

	if (no_upgrade_pg) {
		cbdata.sc_handle = g_hndl;
		cbdata.sc_parent = ent;
		cbdata.sc_service = issvc;
		cbdata.sc_flags = SCI_FORCE;
		cbdata.sc_source_fmri = ient->sc_fmri;
		cbdata.sc_target_fmri = ient->sc_fmri;

		if (entity_pgroup_import(pg, &cbdata) != UU_WALK_NEXT)
			return (cbdata.sc_err);

		return (0);
	}

	/* Fetch the new manifests property group */
	for (mfst_pgroup = uu_list_first(ient->sc_pgroups);
	    mfst_pgroup != NULL;
	    mfst_pgroup = uu_list_next(ient->sc_pgroups, mfst_pgroup)) {
		if (strcmp(mfst_pgroup->sc_pgroup_name,
		    SCF_PG_MANIFESTFILES) == 0)
			break;
	}

	if ((r = scf_iter_pg_properties(ud_prop_iter, ud_mfsts_pg)) !=
	    SCF_SUCCESS)
		return (-1);

	if ((pname = malloc(MAXPATHLEN)) == NULL)
		return (ENOMEM);
	if ((fval = malloc(MAXPATHLEN)) == NULL) {
		free(pname);
		return (ENOMEM);
	}

	while ((r = scf_iter_next_property(ud_prop_iter, ud_prop)) == 1) {
		mfst_seen = 0;
		if (scf_property_get_name(ud_prop, pname, MAXPATHLEN) < 0)
			continue;

		for (mfst_prop = uu_list_first(mfst_pgroup->sc_pgroup_props);
		    mfst_prop != NULL;
		    mfst_prop = uu_list_next(mfst_pgroup->sc_pgroup_props,
		    mfst_prop)) {
			if (strcmp(mfst_prop->sc_property_name, pname) == 0) {
				mfst_seen = 1;
			}
		}

		/*
		 * If the manifest is not seen then add it to the new mfst
		 * property list to get proccessed into the repo.
		 */
		if (mfst_seen == 0) {
			/*
			 * If we cannot get the value then there is no
			 * reason to attempt to attach the value to
			 * the property group
			 */
			if (prop_get_val(ud_prop, fname_value) == 0 &&
			    scf_value_get_astring(fname_value, fval,
			    MAXPATHLEN) != -1)  {
				old_pname = safe_strdup(pname);
				old_fval = safe_strdup(fval);
				old_prop = internal_property_create(old_pname,
				    SCF_TYPE_ASTRING, 1, old_fval);

				/*
				 * Already checked to see if the property exists
				 * in the group, and it does not.
				 */
				(void) internal_attach_property(mfst_pgroup,
				    old_prop);
			}
		}
	}
	free(pname);
	free(fval);

	cbdata.sc_handle = g_hndl;
	cbdata.sc_parent = ent;
	cbdata.sc_service = issvc;
	cbdata.sc_flags = SCI_FORCE;
	cbdata.sc_source_fmri = ient->sc_fmri;
	cbdata.sc_target_fmri = ient->sc_fmri;

	if (entity_pgroup_import(mfst_pgroup, &cbdata) != UU_WALK_NEXT)
		return (cbdata.sc_err);

	return (r);
}

/*
 * prop is taken to be a property in the "dependents" property group of snpl,
 * which is taken to be the snaplevel of a last-import snapshot corresponding
 * to ient.  If prop is a valid dependents property, upgrade the dependent it
 * represents according to the repository & ient.  If ud_run_dpts_pg_set is
 * true, then ud_run_dpts_pg is taken to be the "dependents" property group
 * of the entity ient represents (possibly in the running snapshot).  If it
 * needs to be changed, an entry will be added to tx, if not NULL.
 *
 * Returns
 *   0 - success
 *   ECONNABORTED - repository connection broken
 *   ENOMEM - out of memory
 *   ENOSPC - configd was out of resources
 *   ECANCELED - snpl's entity was deleted
 *   EINVAL - dependent target is invalid (error printed)
 *	    - dependent is invalid (error printed)
 *   EBADF - snpl is corrupt (error printed)
 *	   - snpl has corrupt pg (error printed)
 *	   - dependency pg in target is corrupt (error printed)
 *	   - running snapshot in dependent is missing snaplevel (error printed)
 *   EPERM - couldn't delete dependency pg (permission denied) (error printed)
 *	   - couldn't create dependent (permission denied) (error printed)
 *	   - couldn't modify dependent pg (permission denied) (error printed)
 *   EROFS - couldn't delete dependency pg (repository read-only)
 *	   - couldn't create dependent (repository read-only)
 *   EACCES - couldn't delete dependency pg (backend access denied)
 *	    - couldn't create dependent (backend access denied)
 *   EBUSY - ud_run_dpts_pg was deleted (error printed)
 *	   - tx's pg was deleted (error printed)
 *	   - dependent pg was changed or deleted (error printed)
 *   EEXIST - dependency pg already exists in new target (error printed)
 */
static int
upgrade_dependent(const scf_property_t *prop, const entity_t *ient,
    const scf_snaplevel_t *snpl, scf_transaction_t *tx)
{
	pgroup_t pgrp;
	scf_type_t ty;
	pgroup_t *new_dpt_pgroup;
	pgroup_t *old_dpt_pgroup = NULL;
	pgroup_t *current_pg;
	pgroup_t *dpt;
	scf_callback_t cbdata;
	int tissvc;
	void *target_ent;
	scf_error_t serr;
	int r;
	scf_transaction_entry_t *ent;

	const char * const cf_inval = gettext("Conflict upgrading %s "
	    "(dependent \"%s\" has invalid dependents property).\n");
	const char * const cf_missing = gettext("Conflict upgrading %s "
	    "(dependent \"%s\" is missing).\n");
	const char * const cf_newdpg = gettext("Conflict upgrading %s "
	    "(dependent \"%s\" has new dependency property group).\n");
	const char * const cf_newtarg = gettext("Conflict upgrading %s "
	    "(dependent \"%s\" has new target).\n");
	const char * const li_corrupt =
	    gettext("%s: \"last-import\" snapshot is corrupt.\n");
	const char * const upgrading =
	    gettext("%s: Upgrading dependent \"%s\".\n");
	const char * const r_no_lvl = gettext("%s: \"running\" snapshot is "
	    "corrupt (missing snaplevel).\n");

	if (scf_property_type(prop, &ty) != 0) {
		switch (scf_error()) {
		case SCF_ERROR_DELETED:
		case SCF_ERROR_CONNECTION_BROKEN:
			return (scferror2errno(scf_error()));

		case SCF_ERROR_NOT_BOUND:
		case SCF_ERROR_NOT_SET:
		default:
			bad_error("scf_property_type", scf_error());
		}
	}

	if (!(ty == SCF_TYPE_FMRI || ty == SCF_TYPE_ASTRING)) {
		warn(li_corrupt, ient->sc_fmri);
		return (EBADF);
	}

	/*
	 * prop represents a dependent in the old manifest.  It is named after
	 * the dependent.
	 */
	if (scf_property_get_name(prop, ud_name, max_scf_name_len + 1) < 0) {
		switch (scf_error()) {
		case SCF_ERROR_DELETED:
		case SCF_ERROR_CONNECTION_BROKEN:
			return (scferror2errno(scf_error()));

		case SCF_ERROR_NOT_BOUND:
		case SCF_ERROR_NOT_SET:
		default:
			bad_error("scf_property_get_name", scf_error());
		}
	}

	/* See if it's in the new manifest. */
	pgrp.sc_pgroup_name = ud_name;
	new_dpt_pgroup =
	    uu_list_find(ient->sc_dependents, &pgrp, NULL, UU_DEFAULT);

	/* If it's not, delete it... if it hasn't been customized. */
	if (new_dpt_pgroup == NULL) {
		if (!ud_run_dpts_pg_set)
			return (0);

		if (scf_property_get_value(prop, ud_val) != 0) {
			switch (scf_error()) {
			case SCF_ERROR_NOT_FOUND:
			case SCF_ERROR_CONSTRAINT_VIOLATED:
				warn(li_corrupt, ient->sc_fmri);
				return (EBADF);

			case SCF_ERROR_DELETED:
			case SCF_ERROR_CONNECTION_BROKEN:
				return (scferror2errno(scf_error()));

			case SCF_ERROR_HANDLE_MISMATCH:
			case SCF_ERROR_NOT_BOUND:
			case SCF_ERROR_NOT_SET:
			case SCF_ERROR_PERMISSION_DENIED:
			default:
				bad_error("scf_property_get_value",
				    scf_error());
			}
		}

		if (scf_value_get_as_string(ud_val, ud_oldtarg,
		    max_scf_value_len + 1) < 0)
			bad_error("scf_value_get_as_string", scf_error());

		if (scf_pg_get_property(ud_run_dpts_pg, ud_name, ud_prop) !=
		    0) {
			switch (scf_error()) {
			case SCF_ERROR_NOT_FOUND:
				return (0);

			case SCF_ERROR_CONNECTION_BROKEN:
				return (scferror2errno(scf_error()));

			case SCF_ERROR_DELETED:
				warn(emsg_pg_deleted, ient->sc_fmri,
				    "dependents");
				return (EBUSY);

			case SCF_ERROR_INVALID_ARGUMENT:
			case SCF_ERROR_NOT_BOUND:
			case SCF_ERROR_HANDLE_MISMATCH:
			case SCF_ERROR_NOT_SET:
			default:
				bad_error("scf_pg_get_property", scf_error());
			}
		}
		if (scf_property_get_value(ud_prop, ud_val) != 0) {
			switch (scf_error()) {
			case SCF_ERROR_NOT_FOUND:
			case SCF_ERROR_CONSTRAINT_VIOLATED:
				warn(cf_inval, ient->sc_fmri, ud_name);
				return (0);

			case SCF_ERROR_DELETED:
			case SCF_ERROR_CONNECTION_BROKEN:
				return (scferror2errno(scf_error()));

			case SCF_ERROR_HANDLE_MISMATCH:
			case SCF_ERROR_NOT_BOUND:
			case SCF_ERROR_NOT_SET:
			case SCF_ERROR_PERMISSION_DENIED:
			default:
				bad_error("scf_property_get_value",
				    scf_error());
			}
		}

		ty = scf_value_type(ud_val);
		assert(ty != SCF_TYPE_INVALID);
		if (!(ty == SCF_TYPE_FMRI || ty == SCF_TYPE_ASTRING)) {
			warn(cf_inval, ient->sc_fmri, ud_name);
			return (0);
		}

		if (scf_value_get_as_string(ud_val, ud_ctarg,
		    max_scf_value_len + 1) < 0)
			bad_error("scf_value_get_as_string", scf_error());

		r = fmri_equal(ud_ctarg, ud_oldtarg);
		switch (r) {
		case 1:
			break;

		case 0:
		case -1:	/* warn? */
			warn(cf_newtarg, ient->sc_fmri, ud_name);
			return (0);

		case -2:
			warn(li_corrupt, ient->sc_fmri);
			return (EBADF);

		default:
			bad_error("fmri_equal", r);
		}

		if (scf_snaplevel_get_pg(snpl, ud_name, ud_pg) != 0) {
			switch (scf_error()) {
			case SCF_ERROR_NOT_FOUND:
				warn(li_corrupt, ient->sc_fmri);
				return (EBADF);

			case SCF_ERROR_DELETED:
			case SCF_ERROR_CONNECTION_BROKEN:
				return (scferror2errno(scf_error()));

			case SCF_ERROR_NOT_BOUND:
			case SCF_ERROR_HANDLE_MISMATCH:
			case SCF_ERROR_INVALID_ARGUMENT:
			case SCF_ERROR_NOT_SET:
			default:
				bad_error("scf_snaplevel_get_pg", scf_error());
			}
		}

		r = load_pg(ud_pg, &old_dpt_pgroup, ient->sc_fmri,
		    snap_lastimport);
		switch (r) {
		case 0:
			break;

		case ECANCELED:
		case ECONNABORTED:
		case ENOMEM:
		case EBADF:
			return (r);

		case EACCES:
		default:
			bad_error("load_pg", r);
		}

		serr = fmri_to_entity(g_hndl, ud_ctarg, &target_ent, &tissvc);
		switch (serr) {
		case SCF_ERROR_NONE:
			break;

		case SCF_ERROR_NO_MEMORY:
			internal_pgroup_free(old_dpt_pgroup);
			return (ENOMEM);

		case SCF_ERROR_NOT_FOUND:
			internal_pgroup_free(old_dpt_pgroup);
			goto delprop;

		case SCF_ERROR_CONSTRAINT_VIOLATED:	/* caught above */
		case SCF_ERROR_INVALID_ARGUMENT:	/* caught above */
		default:
			bad_error("fmri_to_entity", serr);
		}

		r = entity_get_running_pg(target_ent, tissvc, ud_name,
		    ud_pg, ud_iter2, ud_inst, imp_snap, ud_snpl);
		switch (r) {
		case 0:
			break;

		case ECONNABORTED:
			internal_pgroup_free(old_dpt_pgroup);
			return (r);

		case ECANCELED:
		case ENOENT:
			internal_pgroup_free(old_dpt_pgroup);
			goto delprop;

		case EBADF:
			warn(r_no_lvl, ud_ctarg);
			internal_pgroup_free(old_dpt_pgroup);
			return (r);

		case EINVAL:
		default:
			bad_error("entity_get_running_pg", r);
		}

		/* load it */
		r = load_pg(ud_pg, &current_pg, ud_ctarg, NULL);
		switch (r) {
		case 0:
			break;

		case ECANCELED:
			internal_pgroup_free(old_dpt_pgroup);
			goto delprop;

		case ECONNABORTED:
		case ENOMEM:
		case EBADF:
			internal_pgroup_free(old_dpt_pgroup);
			return (r);

		case EACCES:
		default:
			bad_error("load_pg", r);
		}

		/* compare property groups */
		if (!pg_equal(old_dpt_pgroup, current_pg)) {
			warn(cf_newdpg, ient->sc_fmri, ud_name);
			internal_pgroup_free(old_dpt_pgroup);
			internal_pgroup_free(current_pg);
			return (0);
		}

		internal_pgroup_free(old_dpt_pgroup);
		internal_pgroup_free(current_pg);

		if (g_verbose)
			warn(gettext("%s: Deleting dependent \"%s\".\n"),
			    ient->sc_fmri, ud_name);

		if (entity_get_pg(target_ent, tissvc, ud_name, ud_pg) != 0) {
			switch (scf_error()) {
			case SCF_ERROR_NOT_FOUND:
			case SCF_ERROR_DELETED:
				internal_pgroup_free(old_dpt_pgroup);
				goto delprop;

			case SCF_ERROR_CONNECTION_BROKEN:
				internal_pgroup_free(old_dpt_pgroup);
				return (ECONNABORTED);

			case SCF_ERROR_NOT_SET:
			case SCF_ERROR_INVALID_ARGUMENT:
			case SCF_ERROR_HANDLE_MISMATCH:
			case SCF_ERROR_NOT_BOUND:
			default:
				bad_error("entity_get_pg", scf_error());
			}
		}

		if (scf_pg_delete(ud_pg) != 0) {
			switch (scf_error()) {
			case SCF_ERROR_DELETED:
				break;

			case SCF_ERROR_CONNECTION_BROKEN:
			case SCF_ERROR_BACKEND_READONLY:
			case SCF_ERROR_BACKEND_ACCESS:
				return (scferror2errno(scf_error()));

			case SCF_ERROR_PERMISSION_DENIED:
				warn(emsg_pg_del_perm, ud_name, ient->sc_fmri);
				return (scferror2errno(scf_error()));

			case SCF_ERROR_NOT_SET:
			default:
				bad_error("scf_pg_delete", scf_error());
			}
		}

		/*
		 * This service was changed, so it must be refreshed.  But
		 * since it's not mentioned in the new manifest, we have to
		 * record its FMRI here for use later.  We record the name
		 * & the entity (via sc_parent) in case we need to print error
		 * messages during the refresh.
		 */
		dpt = internal_pgroup_new();
		if (dpt == NULL)
			return (ENOMEM);
		dpt->sc_pgroup_name = strdup(ud_name);
		dpt->sc_pgroup_fmri = strdup(ud_ctarg);
		if (dpt->sc_pgroup_name == NULL || dpt->sc_pgroup_fmri == NULL)
			return (ENOMEM);
		dpt->sc_parent = (entity_t *)ient;
		if (uu_list_insert_after(imp_deleted_dpts, NULL, dpt) != 0)
			uu_die(gettext("libuutil error: %s\n"),
			    uu_strerror(uu_error()));

delprop:
		if (tx == NULL)
			return (0);

		ent = scf_entry_create(g_hndl);
		if (ent == NULL)
			return (ENOMEM);

		if (scf_transaction_property_delete(tx, ent, ud_name) != 0) {
			scf_entry_destroy(ent);
			switch (scf_error()) {
			case SCF_ERROR_DELETED:
				warn(emsg_pg_deleted, ient->sc_fmri,
				    "dependents");
				return (EBUSY);

			case SCF_ERROR_CONNECTION_BROKEN:
				return (scferror2errno(scf_error()));

			case SCF_ERROR_NOT_FOUND:
				break;

			case SCF_ERROR_HANDLE_MISMATCH:
			case SCF_ERROR_NOT_BOUND:
			case SCF_ERROR_INVALID_ARGUMENT:
			case SCF_ERROR_NOT_SET:
			default:
				bad_error("scf_transaction_property_delete",
				    scf_error());
			}
		}

		return (0);
	}

	new_dpt_pgroup->sc_pgroup_seen = 1;

	/*
	 * Decide whether the dependent has changed in the manifest.
	 */
	/* Compare the target. */
	if (scf_property_get_value(prop, ud_val) != 0) {
		switch (scf_error()) {
		case SCF_ERROR_NOT_FOUND:
		case SCF_ERROR_CONSTRAINT_VIOLATED:
			warn(li_corrupt, ient->sc_fmri);
			return (EBADF);

		case SCF_ERROR_DELETED:
		case SCF_ERROR_CONNECTION_BROKEN:
			return (scferror2errno(scf_error()));

		case SCF_ERROR_HANDLE_MISMATCH:
		case SCF_ERROR_NOT_BOUND:
		case SCF_ERROR_NOT_SET:
		case SCF_ERROR_PERMISSION_DENIED:
		default:
			bad_error("scf_property_get_value", scf_error());
		}
	}

	if (scf_value_get_as_string(ud_val, ud_oldtarg, max_scf_value_len + 1) <
	    0)
		bad_error("scf_value_get_as_string", scf_error());

	/*
	 * If the fmri's are not equal then the old fmri will need to
	 * be refreshed to ensure that the changes are properly updated
	 * in that service.
	 */
	r = fmri_equal(ud_oldtarg, new_dpt_pgroup->sc_pgroup_fmri);
	switch (r) {
	case 0:
		dpt = internal_pgroup_new();
		if (dpt == NULL)
			return (ENOMEM);
		dpt->sc_pgroup_name = strdup(ud_name);
		dpt->sc_pgroup_fmri = strdup(ud_oldtarg);
		if (dpt->sc_pgroup_name == NULL || dpt->sc_pgroup_fmri == NULL)
			return (ENOMEM);
		dpt->sc_parent = (entity_t *)ient;
		if (uu_list_insert_after(imp_deleted_dpts, NULL, dpt) != 0)
			uu_die(gettext("libuutil error: %s\n"),
			    uu_strerror(uu_error()));
		break;

	case 1:
		/* Compare the dependency pgs. */
		if (scf_snaplevel_get_pg(snpl, ud_name, ud_pg) != 0) {
			switch (scf_error()) {
			case SCF_ERROR_NOT_FOUND:
				warn(li_corrupt, ient->sc_fmri);
				return (EBADF);

			case SCF_ERROR_DELETED:
			case SCF_ERROR_CONNECTION_BROKEN:
				return (scferror2errno(scf_error()));

			case SCF_ERROR_NOT_BOUND:
			case SCF_ERROR_HANDLE_MISMATCH:
			case SCF_ERROR_INVALID_ARGUMENT:
			case SCF_ERROR_NOT_SET:
			default:
				bad_error("scf_snaplevel_get_pg", scf_error());
			}
		}

		r = load_pg(ud_pg, &old_dpt_pgroup, ient->sc_fmri,
		    snap_lastimport);
		switch (r) {
		case 0:
			break;

		case ECANCELED:
		case ECONNABORTED:
		case ENOMEM:
		case EBADF:
			return (r);

		case EACCES:
		default:
			bad_error("load_pg", r);
		}

		if (pg_equal(old_dpt_pgroup, new_dpt_pgroup)) {
			/* no change, leave customizations */
			internal_pgroup_free(old_dpt_pgroup);
			return (0);
		}
		break;

	case -1:
		warn(li_corrupt, ient->sc_fmri);
		return (EBADF);

	case -2:
		warn(gettext("Dependent \"%s\" has invalid target \"%s\".\n"),
		    ud_name, new_dpt_pgroup->sc_pgroup_fmri);
		return (EINVAL);

	default:
		bad_error("fmri_equal", r);
	}

	/*
	 * The dependent has changed in the manifest.  Upgrade the current
	 * properties if they haven't been customized.
	 */

	/*
	 * If new_dpt_pgroup->sc_override, then act as though the property
	 * group hasn't been customized.
	 */
	if (new_dpt_pgroup->sc_pgroup_override) {
		(void) strcpy(ud_ctarg, ud_oldtarg);
		goto nocust;
	}

	if (!ud_run_dpts_pg_set) {
		warn(cf_missing, ient->sc_fmri, ud_name);
		r = 0;
		goto out;
	} else if (scf_pg_get_property(ud_run_dpts_pg, ud_name, ud_prop) != 0) {
		switch (scf_error()) {
		case SCF_ERROR_NOT_FOUND:
			warn(cf_missing, ient->sc_fmri, ud_name);
			r = 0;
			goto out;

		case SCF_ERROR_CONNECTION_BROKEN:
			r = scferror2errno(scf_error());
			goto out;

		case SCF_ERROR_DELETED:
			warn(emsg_pg_deleted, ient->sc_fmri, "dependents");
			r = EBUSY;
			goto out;

		case SCF_ERROR_INVALID_ARGUMENT:
		case SCF_ERROR_NOT_BOUND:
		case SCF_ERROR_HANDLE_MISMATCH:
		case SCF_ERROR_NOT_SET:
		default:
			bad_error("scf_pg_get_property", scf_error());
		}
	}

	if (scf_property_get_value(ud_prop, ud_val) != 0) {
		switch (scf_error()) {
		case SCF_ERROR_NOT_FOUND:
		case SCF_ERROR_CONSTRAINT_VIOLATED:
			warn(cf_inval, ient->sc_fmri, ud_name);
			r = 0;
			goto out;

		case SCF_ERROR_DELETED:
		case SCF_ERROR_CONNECTION_BROKEN:
			r = scferror2errno(scf_error());
			goto out;

		case SCF_ERROR_HANDLE_MISMATCH:
		case SCF_ERROR_NOT_BOUND:
		case SCF_ERROR_NOT_SET:
		case SCF_ERROR_PERMISSION_DENIED:
		default:
			bad_error("scf_property_get_value", scf_error());
		}
	}

	ty = scf_value_type(ud_val);
	assert(ty != SCF_TYPE_INVALID);
	if (!(ty == SCF_TYPE_FMRI || ty == SCF_TYPE_ASTRING)) {
		warn(cf_inval, ient->sc_fmri, ud_name);
		r = 0;
		goto out;
	}
	if (scf_value_get_as_string(ud_val, ud_ctarg, max_scf_value_len + 1) <
	    0)
		bad_error("scf_value_get_as_string", scf_error());

	r = fmri_equal(ud_ctarg, ud_oldtarg);
	if (r == -1) {
		warn(cf_inval, ient->sc_fmri, ud_name);
		r = 0;
		goto out;
	} else if (r == -2) {
		warn(li_corrupt, ient->sc_fmri);
		r = EBADF;
		goto out;
	} else if (r == 0) {
		/*
		 * Target has been changed.  Only abort now if it's been
		 * changed to something other than what's in the manifest.
		 */
		r = fmri_equal(ud_ctarg, new_dpt_pgroup->sc_pgroup_fmri);
		if (r == -1) {
			warn(cf_inval, ient->sc_fmri, ud_name);
			r = 0;
			goto out;
		} else if (r == 0) {
			warn(cf_newtarg, ient->sc_fmri, ud_name);
			r = 0;
			goto out;
		} else if (r != 1) {
			/* invalid sc_pgroup_fmri caught above */
			bad_error("fmri_equal", r);
		}

		/*
		 * Fetch the current dependency pg.  If it's what the manifest
		 * says, then no problem.
		 */
		serr = fmri_to_entity(g_hndl, ud_ctarg, &target_ent, &tissvc);
		switch (serr) {
		case SCF_ERROR_NONE:
			break;

		case SCF_ERROR_NOT_FOUND:
			warn(cf_missing, ient->sc_fmri, ud_name);
			r = 0;
			goto out;

		case SCF_ERROR_NO_MEMORY:
			r = ENOMEM;
			goto out;

		case SCF_ERROR_CONSTRAINT_VIOLATED:
		case SCF_ERROR_INVALID_ARGUMENT:
		default:
			bad_error("fmri_to_entity", serr);
		}

		r = entity_get_running_pg(target_ent, tissvc, ud_name,
		    ud_pg, ud_iter2, ud_inst, imp_snap, ud_snpl);
		switch (r) {
		case 0:
			break;

		case ECONNABORTED:
			goto out;

		case ECANCELED:
		case ENOENT:
			warn(cf_missing, ient->sc_fmri, ud_name);
			r = 0;
			goto out;

		case EBADF:
			warn(r_no_lvl, ud_ctarg);
			goto out;

		case EINVAL:
		default:
			bad_error("entity_get_running_pg", r);
		}

		r = load_pg(ud_pg, &current_pg, ud_ctarg, NULL);
		switch (r) {
		case 0:
			break;

		case ECANCELED:
			warn(cf_missing, ient->sc_fmri, ud_name);
			r = 0;
			goto out;

		case ECONNABORTED:
		case ENOMEM:
		case EBADF:
			goto out;

		case EACCES:
		default:
			bad_error("load_pg", r);
		}

		if (!pg_equal(current_pg, new_dpt_pgroup))
			warn(cf_newdpg, ient->sc_fmri, ud_name);
		internal_pgroup_free(current_pg);
		r = 0;
		goto out;
	} else if (r != 1) {
		bad_error("fmri_equal", r);
	}

nocust:
	/*
	 * Target has not been customized.  Check the dependency property
	 * group.
	 */

	if (old_dpt_pgroup == NULL) {
		if (scf_snaplevel_get_pg(snpl, new_dpt_pgroup->sc_pgroup_name,
		    ud_pg) != 0) {
			switch (scf_error()) {
			case SCF_ERROR_NOT_FOUND:
				warn(li_corrupt, ient->sc_fmri);
				return (EBADF);

			case SCF_ERROR_DELETED:
			case SCF_ERROR_CONNECTION_BROKEN:
				return (scferror2errno(scf_error()));

			case SCF_ERROR_NOT_BOUND:
			case SCF_ERROR_HANDLE_MISMATCH:
			case SCF_ERROR_INVALID_ARGUMENT:
			case SCF_ERROR_NOT_SET:
			default:
				bad_error("scf_snaplevel_get_pg", scf_error());
			}
		}

		r = load_pg(ud_pg, &old_dpt_pgroup, ient->sc_fmri,
		    snap_lastimport);
		switch (r) {
		case 0:
			break;

		case ECANCELED:
		case ECONNABORTED:
		case ENOMEM:
		case EBADF:
			return (r);

		case EACCES:
		default:
			bad_error("load_pg", r);
		}
	}
	serr = fmri_to_entity(g_hndl, ud_ctarg, &target_ent, &tissvc);
	switch (serr) {
	case SCF_ERROR_NONE:
		break;

	case SCF_ERROR_NOT_FOUND:
		warn(cf_missing, ient->sc_fmri, ud_name);
		r = 0;
		goto out;

	case SCF_ERROR_NO_MEMORY:
		r = ENOMEM;
		goto out;

	case SCF_ERROR_CONSTRAINT_VIOLATED:
	case SCF_ERROR_INVALID_ARGUMENT:
	default:
		bad_error("fmri_to_entity", serr);
	}

	r = entity_get_running_pg(target_ent, tissvc, ud_name, ud_pg,
	    ud_iter2, ud_inst, imp_snap, ud_snpl);
	switch (r) {
	case 0:
		break;

	case ECONNABORTED:
		goto out;

	case ECANCELED:
	case ENOENT:
		warn(cf_missing, ient->sc_fmri, ud_name);
		r = 0;
		goto out;

	case EBADF:
		warn(r_no_lvl, ud_ctarg);
		goto out;

	case EINVAL:
	default:
		bad_error("entity_get_running_pg", r);
	}

	r = load_pg(ud_pg, &current_pg, ud_ctarg, NULL);
	switch (r) {
	case 0:
		break;

	case ECANCELED:
		warn(cf_missing, ient->sc_fmri, ud_name);
		goto out;

	case ECONNABORTED:
	case ENOMEM:
	case EBADF:
		goto out;

	case EACCES:
	default:
		bad_error("load_pg", r);
	}

	if (!pg_equal(current_pg, old_dpt_pgroup)) {
		if (!pg_equal(current_pg, new_dpt_pgroup))
			warn(cf_newdpg, ient->sc_fmri, ud_name);
		internal_pgroup_free(current_pg);
		r = 0;
		goto out;
	}

	/* Uncustomized.  Upgrade. */

	r = fmri_equal(new_dpt_pgroup->sc_pgroup_fmri, ud_oldtarg);
	switch (r) {
	case 1:
		if (pg_equal(current_pg, new_dpt_pgroup)) {
			/* Already upgraded. */
			internal_pgroup_free(current_pg);
			r = 0;
			goto out;
		}

		internal_pgroup_free(current_pg);

		/* upgrade current_pg */
		if (entity_get_pg(target_ent, tissvc, ud_name, ud_pg) != 0) {
			switch (scf_error()) {
			case SCF_ERROR_CONNECTION_BROKEN:
				r = scferror2errno(scf_error());
				goto out;

			case SCF_ERROR_DELETED:
				warn(cf_missing, ient->sc_fmri, ud_name);
				r = 0;
				goto out;

			case SCF_ERROR_NOT_FOUND:
				break;

			case SCF_ERROR_INVALID_ARGUMENT:
			case SCF_ERROR_NOT_BOUND:
			case SCF_ERROR_NOT_SET:
			case SCF_ERROR_HANDLE_MISMATCH:
			default:
				bad_error("entity_get_pg", scf_error());
			}

			if (tissvc)
				r = scf_service_add_pg(target_ent, ud_name,
				    SCF_GROUP_DEPENDENCY, 0, ud_pg);
			else
				r = scf_instance_add_pg(target_ent, ud_name,
				    SCF_GROUP_DEPENDENCY, 0, ud_pg);
			if (r != 0) {
				switch (scf_error()) {
				case SCF_ERROR_CONNECTION_BROKEN:
				case SCF_ERROR_NO_RESOURCES:
				case SCF_ERROR_BACKEND_READONLY:
				case SCF_ERROR_BACKEND_ACCESS:
					r = scferror2errno(scf_error());
					goto out;

				case SCF_ERROR_DELETED:
					warn(cf_missing, ient->sc_fmri,
					    ud_name);
					r = 0;
					goto out;

				case SCF_ERROR_PERMISSION_DENIED:
					warn(emsg_pg_deleted, ud_ctarg,
					    ud_name);
					r = EPERM;
					goto out;

				case SCF_ERROR_EXISTS:
					warn(emsg_pg_added, ud_ctarg, ud_name);
					r = EBUSY;
					goto out;

				case SCF_ERROR_NOT_BOUND:
				case SCF_ERROR_HANDLE_MISMATCH:
				case SCF_ERROR_INVALID_ARGUMENT:
				case SCF_ERROR_NOT_SET:
				default:
					bad_error("entity_add_pg", scf_error());
				}
			}
		}

		r = load_pg(ud_pg, &current_pg, ud_ctarg, NULL);
		switch (r) {
		case 0:
			break;

		case ECANCELED:
			warn(cf_missing, ient->sc_fmri, ud_name);
			goto out;

		case ECONNABORTED:
		case ENOMEM:
		case EBADF:
			goto out;

		case EACCES:
		default:
			bad_error("load_pg", r);
		}

		if (g_verbose)
			warn(upgrading, ient->sc_fmri, ud_name);

		r = upgrade_pg(ud_pg, current_pg, old_dpt_pgroup,
		    new_dpt_pgroup, 0, ient->sc_fmri);
		switch (r) {
		case 0:
			break;

		case ECANCELED:
			warn(emsg_pg_deleted, ud_ctarg, ud_name);
			r = EBUSY;
			goto out;

		case EPERM:
			warn(emsg_pg_mod_perm, ud_name, ud_ctarg);
			goto out;

		case EBUSY:
			warn(emsg_pg_changed, ud_ctarg, ud_name);
			goto out;

		case ECONNABORTED:
		case ENOMEM:
		case ENOSPC:
		case EROFS:
		case EACCES:
		case EINVAL:
			goto out;

		default:
			bad_error("upgrade_pg", r);
		}
		break;

	case 0: {
		scf_transaction_entry_t *ent;
		scf_value_t *val;

		internal_pgroup_free(current_pg);

		/* delete old pg */
		if (g_verbose)
			warn(upgrading, ient->sc_fmri, ud_name);

		if (entity_get_pg(target_ent, tissvc, ud_name, ud_pg) != 0) {
			switch (scf_error()) {
			case SCF_ERROR_CONNECTION_BROKEN:
				r = scferror2errno(scf_error());
				goto out;

			case SCF_ERROR_DELETED:
				warn(cf_missing, ient->sc_fmri, ud_name);
				r = 0;
				goto out;

			case SCF_ERROR_NOT_FOUND:
				break;

			case SCF_ERROR_INVALID_ARGUMENT:
			case SCF_ERROR_NOT_BOUND:
			case SCF_ERROR_NOT_SET:
			case SCF_ERROR_HANDLE_MISMATCH:
			default:
				bad_error("entity_get_pg", scf_error());
			}
		} else if (scf_pg_delete(ud_pg) != 0) {
			switch (scf_error()) {
			case SCF_ERROR_DELETED:
				break;

			case SCF_ERROR_CONNECTION_BROKEN:
			case SCF_ERROR_BACKEND_READONLY:
			case SCF_ERROR_BACKEND_ACCESS:
				r = scferror2errno(scf_error());
				goto out;

			case SCF_ERROR_PERMISSION_DENIED:
				warn(emsg_pg_del_perm, ud_name, ient->sc_fmri);
				r = scferror2errno(scf_error());
				goto out;

			case SCF_ERROR_NOT_SET:
			default:
				bad_error("scf_pg_delete", scf_error());
			}
		}

		/* import new one */
		cbdata.sc_handle = g_hndl;
		cbdata.sc_trans = NULL;		/* handled below */
		cbdata.sc_flags = 0;

		r = lscf_dependent_import(new_dpt_pgroup, &cbdata);
		if (r != UU_WALK_NEXT) {
			if (r != UU_WALK_ERROR)
				bad_error("lscf_dependent_import", r);

			r = cbdata.sc_err;
			goto out;
		}

		if (tx == NULL)
			break;

		if ((ent = scf_entry_create(g_hndl)) == NULL ||
		    (val = scf_value_create(g_hndl)) == NULL) {
			if (scf_error() == SCF_ERROR_NO_MEMORY)
				return (ENOMEM);

			bad_error("scf_entry_create", scf_error());
		}

		if (scf_transaction_property_change_type(tx, ent, ud_name,
		    SCF_TYPE_FMRI) != 0) {
			switch (scf_error()) {
			case SCF_ERROR_CONNECTION_BROKEN:
				r = scferror2errno(scf_error());
				goto out;

			case SCF_ERROR_DELETED:
				warn(emsg_pg_deleted, ient->sc_fmri,
				    "dependents");
				r = EBUSY;
				goto out;

			case SCF_ERROR_NOT_FOUND:
				break;

			case SCF_ERROR_NOT_BOUND:
			case SCF_ERROR_HANDLE_MISMATCH:
			case SCF_ERROR_INVALID_ARGUMENT:
			case SCF_ERROR_NOT_SET:
			default:
				bad_error("scf_transaction_property_"
				    "change_type", scf_error());
			}

			if (scf_transaction_property_new(tx, ent, ud_name,
			    SCF_TYPE_FMRI) != 0) {
				switch (scf_error()) {
				case SCF_ERROR_CONNECTION_BROKEN:
					r = scferror2errno(scf_error());
					goto out;

				case SCF_ERROR_DELETED:
					warn(emsg_pg_deleted, ient->sc_fmri,
					    "dependents");
					r = EBUSY;
					goto out;

				case SCF_ERROR_EXISTS:
					warn(emsg_pg_changed, ient->sc_fmri,
					    "dependents");
					r = EBUSY;
					goto out;

				case SCF_ERROR_INVALID_ARGUMENT:
				case SCF_ERROR_HANDLE_MISMATCH:
				case SCF_ERROR_NOT_BOUND:
				case SCF_ERROR_NOT_SET:
				default:
					bad_error("scf_transaction_property_"
					    "new", scf_error());
				}
			}
		}

		if (scf_value_set_from_string(val, SCF_TYPE_FMRI,
		    new_dpt_pgroup->sc_pgroup_fmri) != 0)
			/* invalid sc_pgroup_fmri caught above */
			bad_error("scf_value_set_from_string",
			    scf_error());

		if (scf_entry_add_value(ent, val) != 0)
			bad_error("scf_entry_add_value", scf_error());
		break;
	}

	case -2:
		warn(li_corrupt, ient->sc_fmri);
		internal_pgroup_free(current_pg);
		r = EBADF;
		goto out;

	case -1:
	default:
		/* invalid sc_pgroup_fmri caught above */
		bad_error("fmri_equal", r);
	}

	r = 0;

out:
	if (old_dpt_pgroup != NULL)
		internal_pgroup_free(old_dpt_pgroup);

	return (r);
}

/*
 * new_dpt_pgroup was in the manifest but not the last-import snapshot, so we
 * would import it, except it seems to exist in the service anyway.  Compare
 * the existent dependent with the one we would import, and report any
 * differences (if there are none, be silent).  prop is the property which
 * represents the existent dependent (in the dependents property group) in the
 * entity corresponding to ient.
 *
 * Returns
 *   0 - success (Sort of.  At least, we can continue importing.)
 *   ECONNABORTED - repository connection broken
 *   EBUSY - ancestor of prop was deleted (error printed)
 *   ENOMEM - out of memory
 *   EBADF - corrupt property group (error printed)
 *   EINVAL - new_dpt_pgroup has invalid target (error printed)
 */
static int
handle_dependent_conflict(const entity_t * const ient,
    const scf_property_t * const prop, const pgroup_t * const new_dpt_pgroup)
{
	int r;
	scf_type_t ty;
	scf_error_t scfe;
	void *tptr;
	int tissvc;
	pgroup_t *pgroup;

	if (scf_property_get_value(prop, ud_val) != 0) {
		switch (scf_error()) {
		case SCF_ERROR_CONNECTION_BROKEN:
			return (scferror2errno(scf_error()));

		case SCF_ERROR_DELETED:
			warn(emsg_pg_deleted, ient->sc_fmri,
			    new_dpt_pgroup->sc_pgroup_name);
			return (EBUSY);

		case SCF_ERROR_CONSTRAINT_VIOLATED:
		case SCF_ERROR_NOT_FOUND:
			warn(gettext("Conflict upgrading %s (not importing "
			    "dependent \"%s\" because it already exists.)  "
			    "Warning: The \"%s/%2$s\" property has more or "
			    "fewer than one value)).\n"), ient->sc_fmri,
			    new_dpt_pgroup->sc_pgroup_name, "dependents");
			return (0);

		case SCF_ERROR_HANDLE_MISMATCH:
		case SCF_ERROR_NOT_BOUND:
		case SCF_ERROR_NOT_SET:
		case SCF_ERROR_PERMISSION_DENIED:
		default:
			bad_error("scf_property_get_value",
			    scf_error());
		}
	}

	ty = scf_value_type(ud_val);
	assert(ty != SCF_TYPE_INVALID);
	if (!(ty == SCF_TYPE_FMRI || ty == SCF_TYPE_ASTRING)) {
		warn(gettext("Conflict upgrading %s (not importing dependent "
		    "\"%s\" because it already exists).  Warning: The "
		    "\"%s/%s\" property has unexpected type \"%s\")).\n"),
		    ient->sc_fmri, new_dpt_pgroup->sc_pgroup_name,
		    scf_type_to_string(ty), "dependents");
		return (0);
	}

	if (scf_value_get_as_string(ud_val, ud_ctarg, max_scf_value_len + 1) <
	    0)
		bad_error("scf_value_get_as_string", scf_error());

	r = fmri_equal(ud_ctarg, new_dpt_pgroup->sc_pgroup_fmri);
	switch (r) {
	case 0:
		warn(gettext("Conflict upgrading %s (not importing dependent "
		    "\"%s\" (target \"%s\") because it already exists with "
		    "target \"%s\").\n"), ient->sc_fmri,
		    new_dpt_pgroup->sc_pgroup_name,
		    new_dpt_pgroup->sc_pgroup_fmri, ud_ctarg);
		return (0);

	case 1:
		break;

	case -1:
		warn(gettext("Conflict upgrading %s (not importing dependent "
		    "\"%s\" because it already exists).  Warning: The current "
		    "dependent's target (%s) is invalid.\n"), ient->sc_fmri,
		    new_dpt_pgroup->sc_pgroup_name, ud_ctarg);
		return (0);

	case -2:
		warn(gettext("Dependent \"%s\" of %s has invalid target "
		    "\"%s\".\n"), new_dpt_pgroup->sc_pgroup_name, ient->sc_fmri,
		    new_dpt_pgroup->sc_pgroup_fmri);
		return (EINVAL);

	default:
		bad_error("fmri_equal", r);
	}

	/* compare dependency pgs in target */
	scfe = fmri_to_entity(g_hndl, ud_ctarg, &tptr, &tissvc);
	switch (scfe) {
	case SCF_ERROR_NONE:
		break;

	case SCF_ERROR_NO_MEMORY:
		return (ENOMEM);

	case SCF_ERROR_NOT_FOUND:
		warn(emsg_dpt_dangling, ient->sc_fmri,
		    new_dpt_pgroup->sc_pgroup_name, ud_ctarg);
		return (0);

	case SCF_ERROR_CONSTRAINT_VIOLATED:
	case SCF_ERROR_INVALID_ARGUMENT:
	default:
		bad_error("fmri_to_entity", scfe);
	}

	r = entity_get_running_pg(tptr, tissvc, new_dpt_pgroup->sc_pgroup_name,
	    ud_pg, ud_iter, ud_inst, imp_snap, ud_snpl);
	switch (r) {
	case 0:
		break;

	case ECONNABORTED:
		return (r);

	case ECANCELED:
		warn(emsg_dpt_dangling, ient->sc_fmri,
		    new_dpt_pgroup->sc_pgroup_name, ud_ctarg);
		return (0);

	case EBADF:
		if (tissvc)
			warn(gettext("%s has an instance with a \"%s\" "
			    "snapshot which is missing a snaplevel.\n"),
			    ud_ctarg, "running");
		else
			warn(gettext("%s has a \"%s\" snapshot which is "
			    "missing a snaplevel.\n"), ud_ctarg, "running");
		/* FALLTHROUGH */

	case ENOENT:
		warn(emsg_dpt_no_dep, ient->sc_fmri,
		    new_dpt_pgroup->sc_pgroup_name, ud_ctarg,
		    new_dpt_pgroup->sc_pgroup_name);
		return (0);

	case EINVAL:
	default:
		bad_error("entity_get_running_pg", r);
	}

	pgroup = internal_pgroup_new();
	if (pgroup == NULL)
		return (ENOMEM);

	r = load_pg(ud_pg, &pgroup, ud_ctarg, NULL);
	switch (r) {
	case 0:
		break;

	case ECONNABORTED:
	case EBADF:
	case ENOMEM:
		internal_pgroup_free(pgroup);
		return (r);

	case ECANCELED:
		warn(emsg_dpt_no_dep, ient->sc_fmri,
		    new_dpt_pgroup->sc_pgroup_name, ud_ctarg,
		    new_dpt_pgroup->sc_pgroup_name);
		internal_pgroup_free(pgroup);
		return (0);

	case EACCES:
	default:
		bad_error("load_pg", r);
	}

	/* report differences */
	report_pg_diffs(new_dpt_pgroup, pgroup, ud_ctarg, 1);
	internal_pgroup_free(pgroup);
	return (0);
}

/*
 * lipg is a property group in the last-import snapshot of ent, which is an
 * scf_service_t or an scf_instance_t (according to ient).  If lipg is not in
 * ient's pgroups, delete it from ent if it hasn't been customized.  If it is
 * in ents's property groups, compare and upgrade ent appropriately.
 *
 * Returns
 *   0 - success
 *   ECONNABORTED - repository connection broken
 *   ENOMEM - out of memory
 *   ENOSPC - configd is out of resources
 *   EINVAL - ient has invalid dependent (error printed)
 *	    - ient has invalid pgroup_t (error printed)
 *   ECANCELED - ent has been deleted
 *   ENODEV - entity containing lipg has been deleted
 *	    - entity containing running has been deleted
 *   EPERM - could not delete pg (permission denied) (error printed)
 *	   - couldn't upgrade dependents (permission denied) (error printed)
 *	   - couldn't import pg (permission denied) (error printed)
 *	   - couldn't upgrade pg (permission denied) (error printed)
 *   EROFS - could not delete pg (repository read-only)
 *	   - couldn't upgrade dependents (repository read-only)
 *	   - couldn't import pg (repository read-only)
 *	   - couldn't upgrade pg (repository read-only)
 *   EACCES - could not delete pg (backend access denied)
 *	    - couldn't upgrade dependents (backend access denied)
 *	    - couldn't import pg (backend access denied)
 *	    - couldn't upgrade pg (backend access denied)
 *	    - couldn't read property (backend access denied)
 *   EBUSY - property group was added (error printed)
 *	   - property group was deleted (error printed)
 *	   - property group changed (error printed)
 *	   - "dependents" pg was added, changed, or deleted (error printed)
 *	   - dependent target deleted (error printed)
 *	   - dependent pg changed (error printed)
 *   EBADF - imp_snpl is corrupt (error printed)
 *	   - ent has bad pg (error printed)
 *   EEXIST - dependent collision in target service (error printed)
 */
static int
process_old_pg(const scf_propertygroup_t *lipg, entity_t *ient, void *ent,
    const scf_snaplevel_t *running)
{
	int r;
	pgroup_t *mpg, *lipg_i, *curpg_i, pgrp;
	scf_callback_t cbdata;

	const char * const cf_pg_missing =
	    gettext("Conflict upgrading %s (property group %s is missing)\n");
	const char * const deleting =
	    gettext("%s: Deleting property group \"%s\".\n");

	const int issvc = (ient->sc_etype == SVCCFG_SERVICE_OBJECT);

	/* Skip dependent property groups. */
	if (scf_pg_get_type(lipg, imp_str, imp_str_sz) < 0) {
		switch (scf_error()) {
		case SCF_ERROR_DELETED:
			return (ENODEV);

		case SCF_ERROR_CONNECTION_BROKEN:
			return (ECONNABORTED);

		case SCF_ERROR_NOT_SET:
		case SCF_ERROR_NOT_BOUND:
		default:
			bad_error("scf_pg_get_type", scf_error());
		}
	}

	if (strcmp(imp_str, SCF_GROUP_DEPENDENCY) == 0) {
		if (scf_pg_get_property(lipg, "external", NULL) == 0)
			return (0);

		switch (scf_error()) {
		case SCF_ERROR_NOT_FOUND:
			break;

		case SCF_ERROR_CONNECTION_BROKEN:
			return (ECONNABORTED);

		case SCF_ERROR_DELETED:
			return (ENODEV);

		case SCF_ERROR_INVALID_ARGUMENT:
		case SCF_ERROR_NOT_BOUND:
		case SCF_ERROR_HANDLE_MISMATCH:
		case SCF_ERROR_NOT_SET:
		default:
			bad_error("scf_pg_get_property", scf_error());
		}
	}

	/* lookup pg in new properties */
	if (scf_pg_get_name(lipg, imp_str, imp_str_sz) < 0) {
		switch (scf_error()) {
		case SCF_ERROR_DELETED:
			return (ENODEV);

		case SCF_ERROR_CONNECTION_BROKEN:
			return (ECONNABORTED);

		case SCF_ERROR_NOT_SET:
		case SCF_ERROR_NOT_BOUND:
		default:
			bad_error("scf_pg_get_name", scf_error());
		}
	}

	pgrp.sc_pgroup_name = imp_str;
	mpg = uu_list_find(ient->sc_pgroups, &pgrp, NULL, NULL);

	if (mpg != NULL)
		mpg->sc_pgroup_seen = 1;

	/* Special handling for dependents */
	if (strcmp(imp_str, "dependents") == 0)
		return (upgrade_dependents(lipg, imp_snpl, ient, running, ent));

	if (strcmp(imp_str, SCF_PG_MANIFESTFILES) == 0)
		return (upgrade_manifestfiles(NULL, ient, running, ent));

	if (mpg == NULL || mpg->sc_pgroup_delete) {
		/* property group was deleted from manifest */
		if (entity_get_pg(ent, issvc, imp_str, imp_pg2) != 0) {
			switch (scf_error()) {
			case SCF_ERROR_NOT_FOUND:
				return (0);

			case SCF_ERROR_DELETED:
			case SCF_ERROR_CONNECTION_BROKEN:
				return (scferror2errno(scf_error()));

			case SCF_ERROR_INVALID_ARGUMENT:
			case SCF_ERROR_HANDLE_MISMATCH:
			case SCF_ERROR_NOT_BOUND:
			case SCF_ERROR_NOT_SET:
			default:
				bad_error("entity_get_pg", scf_error());
			}
		}

		if (mpg != NULL && mpg->sc_pgroup_delete) {
			if (g_verbose)
				warn(deleting, ient->sc_fmri, imp_str);
			if (scf_pg_delete(imp_pg2) == 0)
				return (0);

			switch (scf_error()) {
			case SCF_ERROR_DELETED:
				return (0);

			case SCF_ERROR_CONNECTION_BROKEN:
			case SCF_ERROR_BACKEND_READONLY:
			case SCF_ERROR_BACKEND_ACCESS:
				return (scferror2errno(scf_error()));

			case SCF_ERROR_PERMISSION_DENIED:
				warn(emsg_pg_del_perm, imp_str, ient->sc_fmri);
				return (scferror2errno(scf_error()));

			case SCF_ERROR_NOT_SET:
			default:
				bad_error("scf_pg_delete", scf_error());
			}
		}

		r = load_pg(lipg, &lipg_i, ient->sc_fmri, snap_lastimport);
		switch (r) {
		case 0:
			break;

		case ECANCELED:
			return (ENODEV);

		case ECONNABORTED:
		case ENOMEM:
		case EBADF:
		case EACCES:
			return (r);

		default:
			bad_error("load_pg", r);
		}

		r = load_pg(imp_pg2, &curpg_i, ient->sc_fmri, NULL);
		switch (r) {
		case 0:
			break;

		case ECANCELED:
		case ECONNABORTED:
		case ENOMEM:
		case EBADF:
		case EACCES:
			internal_pgroup_free(lipg_i);
			return (r);

		default:
			bad_error("load_pg", r);
		}

		if (pg_equal(lipg_i, curpg_i)) {
			if (g_verbose)
				warn(deleting, ient->sc_fmri, imp_str);
			if (scf_pg_delete(imp_pg2) != 0) {
				switch (scf_error()) {
				case SCF_ERROR_DELETED:
					break;

				case SCF_ERROR_CONNECTION_BROKEN:
					internal_pgroup_free(lipg_i);
					internal_pgroup_free(curpg_i);
					return (ECONNABORTED);

				case SCF_ERROR_NOT_SET:
				case SCF_ERROR_NOT_BOUND:
				default:
					bad_error("scf_pg_delete", scf_error());
				}
			}
		} else {
			report_pg_diffs(lipg_i, curpg_i, ient->sc_fmri, 0);
		}

		internal_pgroup_free(lipg_i);
		internal_pgroup_free(curpg_i);

		return (0);
	}

	/*
	 * Only dependent pgs can have override set, and we skipped those
	 * above.
	 */
	assert(!mpg->sc_pgroup_override);

	/* compare */
	r = load_pg(lipg, &lipg_i, ient->sc_fmri, snap_lastimport);
	switch (r) {
	case 0:
		break;

	case ECANCELED:
		return (ENODEV);

	case ECONNABORTED:
	case EBADF:
	case ENOMEM:
	case EACCES:
		return (r);

	default:
		bad_error("load_pg", r);
	}

	if (pg_equal(mpg, lipg_i)) {
		/* The manifest pg has not changed.  Move on. */
		r = 0;
		goto out;
	}

	/* upgrade current properties according to lipg & mpg */
	if (running != NULL)
		r = scf_snaplevel_get_pg(running, imp_str, imp_pg2);
	else
		r = entity_get_pg(ent, issvc, imp_str, imp_pg2);
	if (r != 0) {
		switch (scf_error()) {
		case SCF_ERROR_CONNECTION_BROKEN:
			r = scferror2errno(scf_error());
			goto out;

		case SCF_ERROR_DELETED:
			if (running != NULL)
				r = ENODEV;
			else
				r = ECANCELED;
			goto out;

		case SCF_ERROR_NOT_FOUND:
			break;

		case SCF_ERROR_INVALID_ARGUMENT:
		case SCF_ERROR_HANDLE_MISMATCH:
		case SCF_ERROR_NOT_BOUND:
		case SCF_ERROR_NOT_SET:
		default:
			bad_error("entity_get_pg", scf_error());
		}

		warn(cf_pg_missing, ient->sc_fmri, imp_str);

		r = 0;
		goto out;
	}

	r = load_pg_attrs(imp_pg2, &curpg_i);
	switch (r) {
	case 0:
		break;

	case ECANCELED:
		warn(cf_pg_missing, ient->sc_fmri, imp_str);
		r = 0;
		goto out;

	case ECONNABORTED:
	case ENOMEM:
		goto out;

	default:
		bad_error("load_pg_attrs", r);
	}

	if (!pg_attrs_equal(lipg_i, curpg_i, NULL, 0)) {
		(void) pg_attrs_equal(curpg_i, mpg, ient->sc_fmri, 0);
		internal_pgroup_free(curpg_i);
		r = 0;
		goto out;
	}

	internal_pgroup_free(curpg_i);

	r = load_pg(imp_pg2, &curpg_i, ient->sc_fmri, NULL);
	switch (r) {
	case 0:
		break;

	case ECANCELED:
		warn(cf_pg_missing, ient->sc_fmri, imp_str);
		r = 0;
		goto out;

	case ECONNABORTED:
	case EBADF:
	case ENOMEM:
	case EACCES:
		goto out;

	default:
		bad_error("load_pg", r);
	}

	if (pg_equal(lipg_i, curpg_i) &&
	    !pg_attrs_equal(lipg_i, mpg, NULL, 0)) {
		int do_delete = 1;

		if (g_verbose)
			warn(gettext("%s: Upgrading property group \"%s\".\n"),
			    ient->sc_fmri, mpg->sc_pgroup_name);

		internal_pgroup_free(curpg_i);

		if (running != NULL &&
		    entity_get_pg(ent, issvc, imp_str, imp_pg2) != 0) {
			switch (scf_error()) {
			case SCF_ERROR_DELETED:
				r = ECANCELED;
				goto out;

			case SCF_ERROR_NOT_FOUND:
				do_delete = 0;
				break;

			case SCF_ERROR_CONNECTION_BROKEN:
				r = scferror2errno(scf_error());
				goto out;

			case SCF_ERROR_HANDLE_MISMATCH:
			case SCF_ERROR_INVALID_ARGUMENT:
			case SCF_ERROR_NOT_SET:
			case SCF_ERROR_NOT_BOUND:
			default:
				bad_error("entity_get_pg", scf_error());
			}
		}

		if (do_delete && scf_pg_delete(imp_pg2) != 0) {
			switch (scf_error()) {
			case SCF_ERROR_DELETED:
				break;

			case SCF_ERROR_CONNECTION_BROKEN:
			case SCF_ERROR_BACKEND_READONLY:
			case SCF_ERROR_BACKEND_ACCESS:
				r = scferror2errno(scf_error());
				goto out;

			case SCF_ERROR_PERMISSION_DENIED:
				warn(emsg_pg_del_perm, mpg->sc_pgroup_name,
				    ient->sc_fmri);
				r = scferror2errno(scf_error());
				goto out;

			case SCF_ERROR_NOT_SET:
			case SCF_ERROR_NOT_BOUND:
			default:
				bad_error("scf_pg_delete", scf_error());
			}
		}

		cbdata.sc_handle = g_hndl;
		cbdata.sc_parent = ent;
		cbdata.sc_service = issvc;
		cbdata.sc_flags = 0;
		cbdata.sc_source_fmri = ient->sc_fmri;
		cbdata.sc_target_fmri = ient->sc_fmri;

		r = entity_pgroup_import(mpg, &cbdata);
		switch (r) {
		case UU_WALK_NEXT:
			r = 0;
			goto out;

		case UU_WALK_ERROR:
			if (cbdata.sc_err == EEXIST) {
				warn(emsg_pg_added, ient->sc_fmri,
				    mpg->sc_pgroup_name);
				r = EBUSY;
			} else {
				r = cbdata.sc_err;
			}
			goto out;

		default:
			bad_error("entity_pgroup_import", r);
		}
	}

	if (running != NULL &&
	    entity_get_pg(ent, issvc, imp_str, imp_pg2) != 0) {
		switch (scf_error()) {
		case SCF_ERROR_CONNECTION_BROKEN:
		case SCF_ERROR_DELETED:
			r = scferror2errno(scf_error());
			goto out;

		case SCF_ERROR_NOT_FOUND:
			break;

		case SCF_ERROR_HANDLE_MISMATCH:
		case SCF_ERROR_INVALID_ARGUMENT:
		case SCF_ERROR_NOT_SET:
		case SCF_ERROR_NOT_BOUND:
		default:
			bad_error("entity_get_pg", scf_error());
		}

		cbdata.sc_handle = g_hndl;
		cbdata.sc_parent = ent;
		cbdata.sc_service = issvc;
		cbdata.sc_flags = SCI_FORCE;
		cbdata.sc_source_fmri = ient->sc_fmri;
		cbdata.sc_target_fmri = ient->sc_fmri;

		r = entity_pgroup_import(mpg, &cbdata);
		switch (r) {
		case UU_WALK_NEXT:
			r = 0;
			goto out;

		case UU_WALK_ERROR:
			if (cbdata.sc_err == EEXIST) {
				warn(emsg_pg_added, ient->sc_fmri,
				    mpg->sc_pgroup_name);
				r = EBUSY;
			} else {
				r = cbdata.sc_err;
			}
			goto out;

		default:
			bad_error("entity_pgroup_import", r);
		}
	}

	r = upgrade_pg(imp_pg2, curpg_i, lipg_i, mpg, g_verbose, ient->sc_fmri);
	internal_pgroup_free(curpg_i);
	switch (r) {
	case 0:
		ient->sc_import_state = IMPORT_PROP_BEGUN;
		break;

	case ECANCELED:
		warn(emsg_pg_deleted, ient->sc_fmri, mpg->sc_pgroup_name);
		r = EBUSY;
		break;

	case EPERM:
		warn(emsg_pg_mod_perm, mpg->sc_pgroup_name, ient->sc_fmri);
		break;

	case EBUSY:
		warn(emsg_pg_changed, ient->sc_fmri, mpg->sc_pgroup_name);
		break;

	case ECONNABORTED:
	case ENOMEM:
	case ENOSPC:
	case EROFS:
	case EACCES:
	case EINVAL:
		break;

	default:
		bad_error("upgrade_pg", r);
	}

out:
	internal_pgroup_free(lipg_i);
	return (r);
}

/*
 * Upgrade the properties of ent according to snpl & ient.
 *
 * Returns
 *   0 - success
 *   ECONNABORTED - repository connection broken
 *   ENOMEM - out of memory
 *   ENOSPC - configd is out of resources
 *   ECANCELED - ent was deleted
 *   ENODEV - entity containing snpl was deleted
 *	    - entity containing running was deleted
 *   EBADF - imp_snpl is corrupt (error printed)
 *	   - ent has corrupt pg (error printed)
 *	   - dependent has corrupt pg (error printed)
 *	   - dependent target has a corrupt snapshot (error printed)
 *   EBUSY - pg was added, changed, or deleted (error printed)
 *	   - dependent target was deleted (error printed)
 *	   - dependent pg changed (error printed)
 *   EINVAL - invalid property group name (error printed)
 *	    - invalid property name (error printed)
 *	    - invalid value (error printed)
 *	    - ient has invalid pgroup or dependent (error printed)
 *   EPERM - could not create property group (permission denied) (error printed)
 *	   - could not modify property group (permission denied) (error printed)
 *	   - couldn't delete, upgrade, or import pg or dependent (error printed)
 *   EROFS - could not create property group (repository read-only)
 *	   - couldn't delete, upgrade, or import pg or dependent
 *   EACCES - could not create property group (backend access denied)
 *	    - couldn't delete, upgrade, or import pg or dependent
 *   EEXIST - dependent collision in target service (error printed)
 */
static int
upgrade_props(void *ent, scf_snaplevel_t *running, scf_snaplevel_t *snpl,
    entity_t *ient)
{
	pgroup_t *pg, *rpg;
	int r;
	uu_list_t *pgs = ient->sc_pgroups;

	const int issvc = (ient->sc_etype == SVCCFG_SERVICE_OBJECT);

	/* clear sc_sceen for pgs */
	if (uu_list_walk(pgs, clear_int,
	    (void *)offsetof(pgroup_t, sc_pgroup_seen), UU_DEFAULT) != 0)
		bad_error("uu_list_walk", uu_error());

	if (scf_iter_snaplevel_pgs(imp_up_iter, snpl) != 0) {
		switch (scf_error()) {
		case SCF_ERROR_DELETED:
			return (ENODEV);

		case SCF_ERROR_CONNECTION_BROKEN:
			return (ECONNABORTED);

		case SCF_ERROR_NOT_SET:
		case SCF_ERROR_NOT_BOUND:
		case SCF_ERROR_HANDLE_MISMATCH:
		default:
			bad_error("scf_iter_snaplevel_pgs", scf_error());
		}
	}

	for (;;) {
		r = scf_iter_next_pg(imp_up_iter, imp_pg);
		if (r == 0)
			break;
		if (r == 1) {
			r = process_old_pg(imp_pg, ient, ent, running);
			switch (r) {
			case 0:
				break;

			case ECONNABORTED:
			case ENOMEM:
			case ENOSPC:
			case ECANCELED:
			case ENODEV:
			case EPERM:
			case EROFS:
			case EACCES:
			case EBADF:
			case EBUSY:
			case EINVAL:
			case EEXIST:
				return (r);

			default:
				bad_error("process_old_pg", r);
			}
			continue;
		}
		if (r != -1)
			bad_error("scf_iter_next_pg", r);

		switch (scf_error()) {
		case SCF_ERROR_DELETED:
			return (ENODEV);

		case SCF_ERROR_CONNECTION_BROKEN:
			return (ECONNABORTED);

		case SCF_ERROR_HANDLE_MISMATCH:
		case SCF_ERROR_NOT_BOUND:
		case SCF_ERROR_NOT_SET:
		case SCF_ERROR_INVALID_ARGUMENT:
		default:
			bad_error("scf_iter_next_pg", scf_error());
		}
	}

	for (pg = uu_list_first(pgs); pg != NULL; pg = uu_list_next(pgs, pg)) {
		if (pg->sc_pgroup_seen)
			continue;

		/* pg is new */

		if (strcmp(pg->sc_pgroup_name, "dependents") == 0) {
			r = upgrade_dependents(NULL, imp_snpl, ient, running,
			    ent);
			switch (r) {
			case 0:
				break;

			case ECONNABORTED:
			case ENOMEM:
			case ENOSPC:
			case ECANCELED:
			case ENODEV:
			case EBADF:
			case EBUSY:
			case EINVAL:
			case EPERM:
			case EROFS:
			case EACCES:
			case EEXIST:
				return (r);

			default:
				bad_error("upgrade_dependents", r);
			}
			continue;
		}

		if (strcmp(pg->sc_pgroup_name, SCF_PG_MANIFESTFILES) == 0) {
			r = upgrade_manifestfiles(pg, ient, running, ent);
			switch (r) {
			case 0:
				break;

			case ECONNABORTED:
			case ENOMEM:
			case ENOSPC:
			case ECANCELED:
			case ENODEV:
			case EBADF:
			case EBUSY:
			case EINVAL:
			case EPERM:
			case EROFS:
			case EACCES:
			case EEXIST:
				return (r);

			default:
				bad_error("upgrade_manifestfiles", r);
			}
			continue;
		}

		if (running != NULL) {
			r = scf_snaplevel_get_pg(running, pg->sc_pgroup_name,
			    imp_pg);
		} else {
			r = entity_get_pg(ent, issvc, pg->sc_pgroup_name,
			    imp_pg);
		}
		if (r != 0) {
			scf_callback_t cbdata;

			switch (scf_error()) {
			case SCF_ERROR_NOT_FOUND:
				break;

			case SCF_ERROR_CONNECTION_BROKEN:
				return (scferror2errno(scf_error()));

			case SCF_ERROR_DELETED:
				if (running != NULL)
					return (ENODEV);
				else
					return (scferror2errno(scf_error()));

			case SCF_ERROR_INVALID_ARGUMENT:
				warn(emsg_fmri_invalid_pg_name, ient->sc_fmri,
				    pg->sc_pgroup_name);
				return (EINVAL);

			case SCF_ERROR_NOT_SET:
			case SCF_ERROR_HANDLE_MISMATCH:
			case SCF_ERROR_NOT_BOUND:
			default:
				bad_error("entity_get_pg", scf_error());
			}

			/* User doesn't have pg, so import it. */

			cbdata.sc_handle = g_hndl;
			cbdata.sc_parent = ent;
			cbdata.sc_service = issvc;
			cbdata.sc_flags = SCI_FORCE;
			cbdata.sc_source_fmri = ient->sc_fmri;
			cbdata.sc_target_fmri = ient->sc_fmri;

			r = entity_pgroup_import(pg, &cbdata);
			switch (r) {
			case UU_WALK_NEXT:
				ient->sc_import_state = IMPORT_PROP_BEGUN;
				continue;

			case UU_WALK_ERROR:
				if (cbdata.sc_err == EEXIST) {
					warn(emsg_pg_added, ient->sc_fmri,
					    pg->sc_pgroup_name);
					return (EBUSY);
				}
				return (cbdata.sc_err);

			default:
				bad_error("entity_pgroup_import", r);
			}
		}

		/* report differences between pg & current */
		r = load_pg(imp_pg, &rpg, ient->sc_fmri, NULL);
		switch (r) {
		case 0:
			break;

		case ECANCELED:
			warn(emsg_pg_deleted, ient->sc_fmri,
			    pg->sc_pgroup_name);
			return (EBUSY);

		case ECONNABORTED:
		case EBADF:
		case ENOMEM:
		case EACCES:
			return (r);

		default:
			bad_error("load_pg", r);
		}
		report_pg_diffs(pg, rpg, ient->sc_fmri, 1);
		internal_pgroup_free(rpg);
		rpg = NULL;
	}

	return (0);
}

/*
 * Import an instance.  If it doesn't exist, create it.  If it has
 * a last-import snapshot, upgrade its properties.  Finish by updating its
 * last-import snapshot.  If it doesn't have a last-import snapshot then it
 * could have been created for a dependent tag in another manifest.  Import the
 * new properties.  If there's a conflict, don't override, like now?
 *
 * On success, returns UU_WALK_NEXT.  On error returns UU_WALK_ERROR and sets
 * lcbdata->sc_err to
 *   ECONNABORTED - repository connection broken
 *   ENOMEM - out of memory
 *   ENOSPC - svc.configd is out of resources
 *   EEXIST - dependency collision in dependent service (error printed)
 *   EPERM - couldn't create temporary instance (permission denied)
 *	   - couldn't import into temporary instance (permission denied)
 *	   - couldn't take snapshot (permission denied)
 *	   - couldn't upgrade properties (permission denied)
 *	   - couldn't import properties (permission denied)
 *	   - couldn't import dependents (permission denied)
 *   EROFS - couldn't create temporary instance (repository read-only)
 *	   - couldn't import into temporary instance (repository read-only)
 *	   - couldn't upgrade properties (repository read-only)
 *	   - couldn't import properties (repository read-only)
 *	   - couldn't import dependents (repository read-only)
 *   EACCES - couldn't create temporary instance (backend access denied)
 *	    - couldn't import into temporary instance (backend access denied)
 *	    - couldn't upgrade properties (backend access denied)
 *	    - couldn't import properties (backend access denied)
 *	    - couldn't import dependents (backend access denied)
 *   EINVAL - invalid instance name (error printed)
 *	    - invalid pgroup_t's (error printed)
 *	    - invalid dependents (error printed)
 *   EBUSY - temporary service deleted (error printed)
 *	   - temporary instance deleted (error printed)
 *	   - temporary instance changed (error printed)
 *	   - temporary instance already exists (error printed)
 *	   - instance deleted (error printed)
 *   EBADF - instance has corrupt last-import snapshot (error printed)
 *	   - instance is corrupt (error printed)
 *	   - dependent has corrupt pg (error printed)
 *	   - dependent target has a corrupt snapshot (error printed)
 *   -1 - unknown libscf error (error printed)
 */
static int
lscf_instance_import(void *v, void *pvt)
{
	entity_t *inst = v;
	scf_callback_t ctx;
	scf_callback_t *lcbdata = pvt;
	scf_service_t *rsvc = lcbdata->sc_parent;
	int r;
	scf_snaplevel_t *running;
	int flags = lcbdata->sc_flags;

	const char * const emsg_tdel =
	    gettext("Temporary instance svc:/%s:%s was deleted.\n");
	const char * const emsg_tchg = gettext("Temporary instance svc:/%s:%s "
	    "changed unexpectedly.\n");
	const char * const emsg_del = gettext("%s changed unexpectedly "
	    "(instance \"%s\" was deleted.)\n");
	const char * const emsg_badsnap = gettext(
	    "\"%s\" snapshot of %s is corrupt (missing a snaplevel).\n");

	/*
	 * prepare last-import snapshot:
	 * create temporary instance (service was precreated)
	 * populate with properties from bundle
	 * take snapshot
	 */
	if (scf_service_add_instance(imp_tsvc, inst->sc_name, imp_tinst) != 0) {
		switch (scf_error()) {
		case SCF_ERROR_CONNECTION_BROKEN:
		case SCF_ERROR_NO_RESOURCES:
		case SCF_ERROR_BACKEND_READONLY:
		case SCF_ERROR_BACKEND_ACCESS:
			return (stash_scferror(lcbdata));

		case SCF_ERROR_EXISTS:
			warn(gettext("Temporary service svc:/%s "
			    "changed unexpectedly (instance \"%s\" added).\n"),
			    imp_tsname, inst->sc_name);
			lcbdata->sc_err = EBUSY;
			return (UU_WALK_ERROR);

		case SCF_ERROR_DELETED:
			warn(gettext("Temporary service svc:/%s "
			    "was deleted unexpectedly.\n"), imp_tsname);
			lcbdata->sc_err = EBUSY;
			return (UU_WALK_ERROR);

		case SCF_ERROR_INVALID_ARGUMENT:
			warn(gettext("Invalid instance name \"%s\".\n"),
			    inst->sc_name);
			return (stash_scferror(lcbdata));

		case SCF_ERROR_PERMISSION_DENIED:
			warn(gettext("Could not create temporary instance "
			    "\"%s\" in svc:/%s (permission denied).\n"),
			    inst->sc_name, imp_tsname);
			return (stash_scferror(lcbdata));

		case SCF_ERROR_HANDLE_MISMATCH:
		case SCF_ERROR_NOT_BOUND:
		case SCF_ERROR_NOT_SET:
		default:
			bad_error("scf_service_add_instance", scf_error());
		}
	}

	r = snprintf(imp_str, imp_str_sz, "svc:/%s:%s", imp_tsname,
	    inst->sc_name);
	if (r < 0)
		bad_error("snprintf", errno);

	r = lscf_import_instance_pgs(imp_tinst, imp_str, inst,
	    lcbdata->sc_flags | SCI_NOENABLED);
	switch (r) {
	case 0:
		break;

	case ECANCELED:
		warn(emsg_tdel, imp_tsname, inst->sc_name);
		lcbdata->sc_err = EBUSY;
		r = UU_WALK_ERROR;
		goto deltemp;

	case EEXIST:
		warn(emsg_tchg, imp_tsname, inst->sc_name);
		lcbdata->sc_err = EBUSY;
		r = UU_WALK_ERROR;
		goto deltemp;

	case ECONNABORTED:
		goto connaborted;

	case ENOMEM:
	case ENOSPC:
	case EPERM:
	case EROFS:
	case EACCES:
	case EINVAL:
	case EBUSY:
		lcbdata->sc_err = r;
		r = UU_WALK_ERROR;
		goto deltemp;

	default:
		bad_error("lscf_import_instance_pgs", r);
	}

	r = snprintf(imp_str, imp_str_sz, "svc:/%s:%s", imp_tsname,
	    inst->sc_name);
	if (r < 0)
		bad_error("snprintf", errno);

	ctx.sc_handle = lcbdata->sc_handle;
	ctx.sc_parent = imp_tinst;
	ctx.sc_service = 0;
	ctx.sc_source_fmri = inst->sc_fmri;
	ctx.sc_target_fmri = imp_str;
	if (uu_list_walk(inst->sc_dependents, entity_pgroup_import, &ctx,
	    UU_DEFAULT) != 0) {
		if (uu_error() != UU_ERROR_CALLBACK_FAILED)
			bad_error("uu_list_walk", uu_error());

		switch (ctx.sc_err) {
		case ECONNABORTED:
			goto connaborted;

		case ECANCELED:
			warn(emsg_tdel, imp_tsname, inst->sc_name);
			lcbdata->sc_err = EBUSY;
			break;

		case EEXIST:
			warn(emsg_tchg, imp_tsname, inst->sc_name);
			lcbdata->sc_err = EBUSY;
			break;

		default:
			lcbdata->sc_err = ctx.sc_err;
		}
		r = UU_WALK_ERROR;
		goto deltemp;
	}

	if (_scf_snapshot_take_new_named(imp_tinst, inst->sc_parent->sc_name,
	    inst->sc_name, snap_lastimport, imp_tlisnap) != 0) {
		switch (scf_error()) {
		case SCF_ERROR_CONNECTION_BROKEN:
			goto connaborted;

		case SCF_ERROR_NO_RESOURCES:
			r = stash_scferror(lcbdata);
			goto deltemp;

		case SCF_ERROR_EXISTS:
			warn(emsg_tchg, imp_tsname, inst->sc_name);
			lcbdata->sc_err = EBUSY;
			r = UU_WALK_ERROR;
			goto deltemp;

		case SCF_ERROR_PERMISSION_DENIED:
			warn(gettext("Could not take \"%s\" snapshot of %s "
			    "(permission denied).\n"), snap_lastimport,
			    imp_str);
			r = stash_scferror(lcbdata);
			goto deltemp;

		default:
			scfwarn();
			lcbdata->sc_err = -1;
			r = UU_WALK_ERROR;
			goto deltemp;

		case SCF_ERROR_HANDLE_MISMATCH:
		case SCF_ERROR_INVALID_ARGUMENT:
		case SCF_ERROR_NOT_SET:
			bad_error("_scf_snapshot_take_new_named", scf_error());
		}
	}

	if (lcbdata->sc_flags & SCI_FRESH)
		goto fresh;

	if (scf_service_get_instance(rsvc, inst->sc_name, imp_inst) == 0) {
		if (scf_instance_get_snapshot(imp_inst, snap_lastimport,
		    imp_lisnap) != 0) {
			switch (scf_error()) {
			case SCF_ERROR_DELETED:
				warn(emsg_del, inst->sc_parent->sc_fmri,
				    inst->sc_name);
				lcbdata->sc_err = EBUSY;
				r = UU_WALK_ERROR;
				goto deltemp;

			case SCF_ERROR_NOT_FOUND:
				flags |= SCI_FORCE;
				goto nosnap;

			case SCF_ERROR_CONNECTION_BROKEN:
				goto connaborted;

			case SCF_ERROR_INVALID_ARGUMENT:
			case SCF_ERROR_HANDLE_MISMATCH:
			case SCF_ERROR_NOT_BOUND:
			case SCF_ERROR_NOT_SET:
			default:
				bad_error("scf_instance_get_snapshot",
				    scf_error());
			}
		}

		/* upgrade */

		/*
		 * compare new properties with last-import properties
		 * upgrade current properties
		 */
		/* clear sc_sceen for pgs */
		if (uu_list_walk(inst->sc_pgroups, clear_int,
		    (void *)offsetof(pgroup_t, sc_pgroup_seen), UU_DEFAULT) !=
		    0)
			bad_error("uu_list_walk", uu_error());

		r = get_snaplevel(imp_lisnap, 0, imp_snpl);
		switch (r) {
		case 0:
			break;

		case ECONNABORTED:
			goto connaborted;

		case ECANCELED:
			warn(emsg_del, inst->sc_parent->sc_fmri, inst->sc_name);
			lcbdata->sc_err = EBUSY;
			r = UU_WALK_ERROR;
			goto deltemp;

		case ENOENT:
			warn(emsg_badsnap, snap_lastimport, inst->sc_fmri);
			lcbdata->sc_err = EBADF;
			r = UU_WALK_ERROR;
			goto deltemp;

		default:
			bad_error("get_snaplevel", r);
		}

		if (scf_instance_get_snapshot(imp_inst, snap_running,
		    imp_rsnap) != 0) {
			switch (scf_error()) {
			case SCF_ERROR_DELETED:
				warn(emsg_del, inst->sc_parent->sc_fmri,
				    inst->sc_name);
				lcbdata->sc_err = EBUSY;
				r = UU_WALK_ERROR;
				goto deltemp;

			case SCF_ERROR_NOT_FOUND:
				break;

			case SCF_ERROR_CONNECTION_BROKEN:
				goto connaborted;

			case SCF_ERROR_INVALID_ARGUMENT:
			case SCF_ERROR_HANDLE_MISMATCH:
			case SCF_ERROR_NOT_BOUND:
			case SCF_ERROR_NOT_SET:
			default:
				bad_error("scf_instance_get_snapshot",
				    scf_error());
			}

			running = NULL;
		} else {
			r = get_snaplevel(imp_rsnap, 0, imp_rsnpl);
			switch (r) {
			case 0:
				running = imp_rsnpl;
				break;

			case ECONNABORTED:
				goto connaborted;

			case ECANCELED:
				warn(emsg_del, inst->sc_parent->sc_fmri,
				    inst->sc_name);
				lcbdata->sc_err = EBUSY;
				r = UU_WALK_ERROR;
				goto deltemp;

			case ENOENT:
				warn(emsg_badsnap, snap_running, inst->sc_fmri);
				lcbdata->sc_err = EBADF;
				r = UU_WALK_ERROR;
				goto deltemp;

			default:
				bad_error("get_snaplevel", r);
			}
		}

		r = upgrade_props(imp_inst, running, imp_snpl, inst);
		switch (r) {
		case 0:
			break;

		case ECANCELED:
		case ENODEV:
			warn(emsg_del, inst->sc_parent->sc_fmri, inst->sc_name);
			lcbdata->sc_err = EBUSY;
			r = UU_WALK_ERROR;
			goto deltemp;

		case ECONNABORTED:
			goto connaborted;

		case ENOMEM:
		case ENOSPC:
		case EBADF:
		case EBUSY:
		case EINVAL:
		case EPERM:
		case EROFS:
		case EACCES:
		case EEXIST:
			lcbdata->sc_err = r;
			r = UU_WALK_ERROR;
			goto deltemp;

		default:
			bad_error("upgrade_props", r);
		}

		inst->sc_import_state = IMPORT_PROP_DONE;
	} else {
		switch (scf_error()) {
		case SCF_ERROR_CONNECTION_BROKEN:
			goto connaborted;

		case SCF_ERROR_NOT_FOUND:
			break;

		case SCF_ERROR_INVALID_ARGUMENT:	/* caught above */
		case SCF_ERROR_HANDLE_MISMATCH:
		case SCF_ERROR_NOT_BOUND:
		case SCF_ERROR_NOT_SET:
		default:
			bad_error("scf_service_get_instance", scf_error());
		}

fresh:
		/* create instance */
		if (scf_service_add_instance(rsvc, inst->sc_name,
		    imp_inst) != 0) {
			switch (scf_error()) {
			case SCF_ERROR_CONNECTION_BROKEN:
				goto connaborted;

			case SCF_ERROR_NO_RESOURCES:
			case SCF_ERROR_BACKEND_READONLY:
			case SCF_ERROR_BACKEND_ACCESS:
				r = stash_scferror(lcbdata);
				goto deltemp;

			case SCF_ERROR_EXISTS:
				warn(gettext("%s changed unexpectedly "
				    "(instance \"%s\" added).\n"),
				    inst->sc_parent->sc_fmri, inst->sc_name);
				lcbdata->sc_err = EBUSY;
				r = UU_WALK_ERROR;
				goto deltemp;

			case SCF_ERROR_PERMISSION_DENIED:
				warn(gettext("Could not create \"%s\" instance "
				    "in %s (permission denied).\n"),
				    inst->sc_name, inst->sc_parent->sc_fmri);
				r = stash_scferror(lcbdata);
				goto deltemp;

			case SCF_ERROR_INVALID_ARGUMENT:  /* caught above */
			case SCF_ERROR_HANDLE_MISMATCH:
			case SCF_ERROR_NOT_BOUND:
			case SCF_ERROR_NOT_SET:
			default:
				bad_error("scf_service_add_instance",
				    scf_error());
			}
		}

nosnap:
		/*
		 * Create a last-import snapshot to serve as an attachment
		 * point for the real one from the temporary instance.  Since
		 * the contents is irrelevant, take it now, while the instance
		 * is empty, to minimize svc.configd's work.
		 */
		if (_scf_snapshot_take_new(imp_inst, snap_lastimport,
		    imp_lisnap) != 0) {
			switch (scf_error()) {
			case SCF_ERROR_CONNECTION_BROKEN:
				goto connaborted;

			case SCF_ERROR_NO_RESOURCES:
				r = stash_scferror(lcbdata);
				goto deltemp;

			case SCF_ERROR_EXISTS:
				warn(gettext("%s changed unexpectedly "
				    "(snapshot \"%s\" added).\n"),
				    inst->sc_fmri, snap_lastimport);
				lcbdata->sc_err = EBUSY;
				r = UU_WALK_ERROR;
				goto deltemp;

			case SCF_ERROR_PERMISSION_DENIED:
				warn(gettext("Could not take \"%s\" snapshot "
				    "of %s (permission denied).\n"),
				    snap_lastimport, inst->sc_fmri);
				r = stash_scferror(lcbdata);
				goto deltemp;

			default:
				scfwarn();
				lcbdata->sc_err = -1;
				r = UU_WALK_ERROR;
				goto deltemp;

			case SCF_ERROR_NOT_SET:
			case SCF_ERROR_INTERNAL:
			case SCF_ERROR_INVALID_ARGUMENT:
			case SCF_ERROR_HANDLE_MISMATCH:
				bad_error("_scf_snapshot_take_new",
				    scf_error());
			}
		}

		if (li_only)
			goto lionly;

		inst->sc_import_state = IMPORT_PROP_BEGUN;

		r = lscf_import_instance_pgs(imp_inst, inst->sc_fmri, inst,
		    flags);
		switch (r) {
		case 0:
			break;

		case ECONNABORTED:
			goto connaborted;

		case ECANCELED:
			warn(gettext("%s changed unexpectedly "
			    "(instance \"%s\" deleted).\n"),
			    inst->sc_parent->sc_fmri, inst->sc_name);
			lcbdata->sc_err = EBUSY;
			r = UU_WALK_ERROR;
			goto deltemp;

		case EEXIST:
			warn(gettext("%s changed unexpectedly "
			    "(property group added).\n"), inst->sc_fmri);
			lcbdata->sc_err = EBUSY;
			r = UU_WALK_ERROR;
			goto deltemp;

		default:
			lcbdata->sc_err = r;
			r = UU_WALK_ERROR;
			goto deltemp;

		case EINVAL:	/* caught above */
			bad_error("lscf_import_instance_pgs", r);
		}

		ctx.sc_parent = imp_inst;
		ctx.sc_service = 0;
		ctx.sc_trans = NULL;
		ctx.sc_flags = 0;
		if (uu_list_walk(inst->sc_dependents, lscf_dependent_import,
		    &ctx, UU_DEFAULT) != 0) {
			if (uu_error() != UU_ERROR_CALLBACK_FAILED)
				bad_error("uu_list_walk", uu_error());

			if (ctx.sc_err == ECONNABORTED)
				goto connaborted;
			lcbdata->sc_err = ctx.sc_err;
			r = UU_WALK_ERROR;
			goto deltemp;
		}

		inst->sc_import_state = IMPORT_PROP_DONE;

		if (g_verbose)
			warn(gettext("Taking \"%s\" snapshot for %s.\n"),
			    snap_initial, inst->sc_fmri);
		r = take_snap(imp_inst, snap_initial, imp_snap);
		switch (r) {
		case 0:
			break;

		case ECONNABORTED:
			goto connaborted;

		case ENOSPC:
		case -1:
			lcbdata->sc_err = r;
			r = UU_WALK_ERROR;
			goto deltemp;

		case ECANCELED:
			warn(gettext("%s changed unexpectedly "
			    "(instance %s deleted).\n"),
			    inst->sc_parent->sc_fmri, inst->sc_name);
			lcbdata->sc_err = r;
			r = UU_WALK_ERROR;
			goto deltemp;

		case EPERM:
			warn(emsg_snap_perm, snap_initial, inst->sc_fmri);
			lcbdata->sc_err = r;
			r = UU_WALK_ERROR;
			goto deltemp;

		default:
			bad_error("take_snap", r);
		}
	}

lionly:
	if (lcbdata->sc_flags & SCI_NOSNAP)
		goto deltemp;

	/* transfer snapshot from temporary instance */
	if (g_verbose)
		warn(gettext("Taking \"%s\" snapshot for %s.\n"),
		    snap_lastimport, inst->sc_fmri);
	if (_scf_snapshot_attach(imp_tlisnap, imp_lisnap) != 0) {
		switch (scf_error()) {
		case SCF_ERROR_CONNECTION_BROKEN:
			goto connaborted;

		case SCF_ERROR_NO_RESOURCES:
			r = stash_scferror(lcbdata);
			goto deltemp;

		case SCF_ERROR_PERMISSION_DENIED:
			warn(gettext("Could not take \"%s\" snapshot for %s "
			    "(permission denied).\n"), snap_lastimport,
			    inst->sc_fmri);
			r = stash_scferror(lcbdata);
			goto deltemp;

		case SCF_ERROR_NOT_SET:
		case SCF_ERROR_HANDLE_MISMATCH:
		default:
			bad_error("_scf_snapshot_attach", scf_error());
		}
	}

	inst->sc_import_state = IMPORT_COMPLETE;

	r = UU_WALK_NEXT;

deltemp:
	/* delete temporary instance */
	if (scf_instance_delete(imp_tinst) != 0) {
		switch (scf_error()) {
		case SCF_ERROR_DELETED:
			break;

		case SCF_ERROR_CONNECTION_BROKEN:
			goto connaborted;

		case SCF_ERROR_NOT_SET:
		case SCF_ERROR_NOT_BOUND:
		default:
			bad_error("scf_instance_delete", scf_error());
		}
	}

	return (r);

connaborted:
	warn(gettext("Could not delete svc:/%s:%s "
	    "(repository connection broken).\n"), imp_tsname, inst->sc_name);
	lcbdata->sc_err = ECONNABORTED;
	return (UU_WALK_ERROR);
}

/*
 * When an instance is imported we end up telling configd about it. Once we tell
 * configd about these changes, startd eventually notices. If this is a new
 * instance, the manifest may not specify the SCF_PG_RESTARTER (restarter)
 * property group. However, many of the other tools expect that this property
 * group exists and has certain values.
 *
 * These values are added asynchronously by startd. We should not return from
 * this routine until we can verify that the property group we need is there.
 *
 * Before we go ahead and verify this, we have to ask ourselves an
 * important question: Is the early manifest service currently running?
 * Because if is running and invoked us, then the service will never get
 * a restarter property because svc.startd is blocked on EMI finishing
 * before it lets itself fully connect to svc.configd. Of course, this
 * means that this race condition is in fact impossible to 100%
 * eliminate.
 *
 * svc.startd makes sure that EMI only runs once and has succeeded by
 * checking the state of the EMI instance. If it is online it bails out
 * and makes sure that it doesn't run again. In this case, we're going
 * to do something similar, only if the state is online, then we're
 * going to actually verify.
 *
 * Returns 0 on success or returns an errno.
 */
static int
lscf_instance_verify(scf_scope_t *scope, entity_t *svc, entity_t *inst)
{
	int ret, err;
	struct timespec ts;
	char *emi_state;

	/*
	 * smf_get_state does not distinguish between its different failure
	 * modes: memory allocation failures and SMF internal failures.
	 */
	if ((emi_state = smf_get_state(SCF_INSTANCE_EMI)) == NULL)
		return (EAGAIN);

	/*
	 * As per the block comment for this function check the state of EMI
	 */
	if (strcmp(emi_state, SCF_STATE_STRING_ONLINE) != 0) {
		free(emi_state);
		return (0);
	}

	free(emi_state);

	/*
	 * First we have to get the property.
	 */
	if ((ret = scf_scope_get_service(scope, svc->sc_name, imp_svc)) != 0) {
		ret = scf_error();
		warn(gettext("Failed to look up service: %s\n"), svc->sc_name);
		return (ret);
	}

	/*
	 * We should always be able to get the instance. It should already
	 * exist because we just created it or got it. There probably is a
	 * slim chance that someone may have come in and deleted it though from
	 * under us.
	 */
	if ((ret = scf_service_get_instance(imp_svc, inst->sc_name, imp_inst))
	    != 0) {
		ret = scf_error();
		warn(gettext("Failed to verify instance: %s\n"), inst->sc_name);
		switch (ret) {
		case SCF_ERROR_DELETED:
			err = ENODEV;
			break;
		case SCF_ERROR_CONNECTION_BROKEN:
			warn(gettext("Lost repository connection\n"));
			err = ECONNABORTED;
			break;
		case SCF_ERROR_NOT_FOUND:
			warn(gettext("Instance \"%s\" disappeared out from "
			    "under us.\n"), inst->sc_name);
			err = ENOENT;
			break;
		default:
			bad_error("scf_service_get_instance", ret);
		}

		return (err);
	}

	/*
	 * An astute observer may want to use _scf_wait_pg which would notify us
	 * of a property group change, unfortunately that does not work if the
	 * property group in question does not exist. So instead we have to
	 * manually poll and ask smf the best way to get to it.
	 */
	while ((ret = scf_instance_get_pg(imp_inst, SCF_PG_RESTARTER, imp_pg))
	    != SCF_SUCCESS) {
		ret = scf_error();
		if (ret != SCF_ERROR_NOT_FOUND) {
			warn(gettext("Failed to get restarter property "
			    "group for instance: %s\n"), inst->sc_name);
			switch (ret) {
			case SCF_ERROR_DELETED:
				err = ENODEV;
				break;
			case SCF_ERROR_CONNECTION_BROKEN:
				warn(gettext("Lost repository connection\n"));
				err = ECONNABORTED;
				break;
			default:
				bad_error("scf_service_get_instance", ret);
			}

			return (err);
		}

		ts.tv_sec = pg_timeout / NANOSEC;
		ts.tv_nsec = pg_timeout % NANOSEC;

		(void) nanosleep(&ts, NULL);
	}

	/*
	 * svcadm also expects that the SCF_PROPERTY_STATE property is present.
	 * So in addition to the property group being present, we need to wait
	 * for the property to be there in some form.
	 *
	 * Note that a property group is a frozen snapshot in time. To properly
	 * get beyond this, you have to refresh the property group each time.
	 */
	while ((ret = scf_pg_get_property(imp_pg, SCF_PROPERTY_STATE,
	    imp_prop)) != 0) {

		ret = scf_error();
		if (ret != SCF_ERROR_NOT_FOUND) {
			warn(gettext("Failed to get property %s from the "
			    "restarter property group of instance %s\n"),
			    SCF_PROPERTY_STATE, inst->sc_name);
			switch (ret) {
			case SCF_ERROR_CONNECTION_BROKEN:
				warn(gettext("Lost repository connection\n"));
				err = ECONNABORTED;
				break;
			case SCF_ERROR_DELETED:
				err = ENODEV;
				break;
			default:
				bad_error("scf_pg_get_property", ret);
			}

			return (err);
		}

		ts.tv_sec = pg_timeout / NANOSEC;
		ts.tv_nsec = pg_timeout % NANOSEC;

		(void) nanosleep(&ts, NULL);

		ret = scf_instance_get_pg(imp_inst, SCF_PG_RESTARTER, imp_pg);
		if (ret != SCF_SUCCESS) {
			warn(gettext("Failed to get restarter property "
			    "group for instance: %s\n"), inst->sc_name);
			switch (ret) {
			case SCF_ERROR_DELETED:
				err = ENODEV;
				break;
			case SCF_ERROR_CONNECTION_BROKEN:
				warn(gettext("Lost repository connection\n"));
				err = ECONNABORTED;
				break;
			default:
				bad_error("scf_service_get_instance", ret);
			}

			return (err);
		}
	}

	/*
	 * We don't have to free the property groups or other values that we got
	 * because we stored them in global variables that are allocated and
	 * freed by the routines that call into these functions. Unless of
	 * course the rest of the code here that we are basing this on is
	 * mistaken.
	 */
	return (0);
}

/*
 * If the service is missing, create it, import its properties, and import the
 * instances.  Since the service is brand new, it should be empty, and if we
 * run into any existing entities (SCF_ERROR_EXISTS), abort.
 *
 * If the service exists, we want to upgrade its properties and import the
 * instances.  Upgrade requires a last-import snapshot, though, which are
 * children of instances, so first we'll have to go through the instances
 * looking for a last-import snapshot.  If we don't find one then we'll just
 * override-import the service properties (but don't delete existing
 * properties: another service might have declared us as a dependent).  Before
 * we change anything, though, we want to take the previous snapshots.  We
 * also give lscf_instance_import() a leg up on taking last-import snapshots
 * by importing the manifest's service properties into a temporary service.
 *
 * On success, returns UU_WALK_NEXT.  On failure, returns UU_WALK_ERROR and
 * sets lcbdata->sc_err to
 *   ECONNABORTED - repository connection broken
 *   ENOMEM - out of memory
 *   ENOSPC - svc.configd is out of resources
 *   EPERM - couldn't create temporary service (error printed)
 *	   - couldn't import into temp service (error printed)
 *	   - couldn't create service (error printed)
 *	   - couldn't import dependent (error printed)
 *	   - couldn't take snapshot (error printed)
 *	   - couldn't create instance (error printed)
 *	   - couldn't create, modify, or delete pg (error printed)
 *	   - couldn't create, modify, or delete dependent (error printed)
 *	   - couldn't import instance (error printed)
 *   EROFS - couldn't create temporary service (repository read-only)
 *	   - couldn't import into temporary service (repository read-only)
 *	   - couldn't create service (repository read-only)
 *	   - couldn't import dependent (repository read-only)
 *	   - couldn't create instance (repository read-only)
 *	   - couldn't create, modify, or delete pg or dependent
 *	   - couldn't import instance (repository read-only)
 *   EACCES - couldn't create temporary service (backend access denied)
 *	    - couldn't import into temporary service (backend access denied)
 *	    - couldn't create service (backend access denied)
 *	    - couldn't import dependent (backend access denied)
 *	    - couldn't create instance (backend access denied)
 *	    - couldn't create, modify, or delete pg or dependent
 *	    - couldn't import instance (backend access denied)
 *   EINVAL - service name is invalid (error printed)
 *	    - service name is too long (error printed)
 *	    - s has invalid pgroup (error printed)
 *	    - s has invalid dependent (error printed)
 *	    - instance name is invalid (error printed)
 *	    - instance entity_t is invalid (error printed)
 *   EEXIST - couldn't create temporary service (already exists) (error printed)
 *	    - couldn't import dependent (dependency pg already exists) (printed)
 *	    - dependency collision in dependent service (error printed)
 *   EBUSY - temporary service deleted (error printed)
 *	   - property group added to temporary service (error printed)
 *	   - new property group changed or was deleted (error printed)
 *	   - service was added unexpectedly (error printed)
 *	   - service was deleted unexpectedly (error printed)
 *	   - property group added to new service (error printed)
 *	   - instance added unexpectedly (error printed)
 *	   - instance deleted unexpectedly (error printed)
 *	   - dependent service deleted unexpectedly (error printed)
 *	   - pg was added, changed, or deleted (error printed)
 *	   - dependent pg changed (error printed)
 *	   - temporary instance added, changed, or deleted (error printed)
 *   EBADF - a last-import snapshot is corrupt (error printed)
 *	   - the service is corrupt (error printed)
 *	   - a dependent is corrupt (error printed)
 *	   - an instance is corrupt (error printed)
 *	   - an instance has a corrupt last-import snapshot (error printed)
 *	   - dependent target has a corrupt snapshot (error printed)
 *   -1 - unknown libscf error (error printed)
 */
static int
lscf_service_import(void *v, void *pvt)
{
	entity_t *s = v;
	scf_callback_t cbdata;
	scf_callback_t *lcbdata = pvt;
	scf_scope_t *scope = lcbdata->sc_parent;
	entity_t *inst, linst;
	int r;
	int fresh = 0;
	scf_snaplevel_t *running;
	int have_ge = 0;

	const char * const ts_deleted = gettext("Temporary service svc:/%s "
	    "was deleted unexpectedly.\n");
	const char * const ts_pg_added = gettext("Temporary service svc:/%s "
	    "changed unexpectedly (property group added).\n");
	const char * const s_deleted =
	    gettext("%s was deleted unexpectedly.\n");
	const char * const i_deleted =
	    gettext("%s changed unexpectedly (instance \"%s\" deleted).\n");
	const char * const badsnap = gettext("\"%s\" snapshot of svc:/%s:%s "
	    "is corrupt (missing service snaplevel).\n");
	const char * const s_mfile_upd =
	    gettext("Unable to update the manifest file connection "
	    "for %s\n");

	li_only = 0;
	/* Validate the service name */
	if (scf_scope_get_service(scope, s->sc_name, imp_svc) != 0) {
		switch (scf_error()) {
		case SCF_ERROR_CONNECTION_BROKEN:
			return (stash_scferror(lcbdata));

		case SCF_ERROR_INVALID_ARGUMENT:
			warn(gettext("\"%s\" is an invalid service name.  "
			    "Cannot import.\n"), s->sc_name);
			return (stash_scferror(lcbdata));

		case SCF_ERROR_NOT_FOUND:
			break;

		case SCF_ERROR_HANDLE_MISMATCH:
		case SCF_ERROR_NOT_BOUND:
		case SCF_ERROR_NOT_SET:
		default:
			bad_error("scf_scope_get_service", scf_error());
		}
	}

	/* create temporary service */
	/*
	 * the size of the buffer was reduced to max_scf_name_len to prevent
	 * hitting bug 6681151.  After the bug fix, the size of the buffer
	 * should be restored to its original value (max_scf_name_len +1)
	 */
	r = snprintf(imp_tsname, max_scf_name_len, "TEMP/%s", s->sc_name);
	if (r < 0)
		bad_error("snprintf", errno);
	if (r > max_scf_name_len) {
		warn(gettext(
		    "Service name \"%s\" is too long.  Cannot import.\n"),
		    s->sc_name);
		lcbdata->sc_err = EINVAL;
		return (UU_WALK_ERROR);
	}

	if (scf_scope_add_service(imp_scope, imp_tsname, imp_tsvc) != 0) {
		switch (scf_error()) {
		case SCF_ERROR_CONNECTION_BROKEN:
		case SCF_ERROR_NO_RESOURCES:
		case SCF_ERROR_BACKEND_READONLY:
		case SCF_ERROR_BACKEND_ACCESS:
			return (stash_scferror(lcbdata));

		case SCF_ERROR_EXISTS:
			warn(gettext(
			    "Temporary service \"%s\" must be deleted before "
			    "this manifest can be imported.\n"), imp_tsname);
			return (stash_scferror(lcbdata));

		case SCF_ERROR_PERMISSION_DENIED:
			warn(gettext("Could not create temporary service "
			    "\"%s\" (permission denied).\n"), imp_tsname);
			return (stash_scferror(lcbdata));

		case SCF_ERROR_INVALID_ARGUMENT:
		case SCF_ERROR_HANDLE_MISMATCH:
		case SCF_ERROR_NOT_BOUND:
		case SCF_ERROR_NOT_SET:
		default:
			bad_error("scf_scope_add_service", scf_error());
		}
	}

	r = snprintf(imp_str, imp_str_sz, "svc:/%s", imp_tsname);
	if (r < 0)
		bad_error("snprintf", errno);

	cbdata.sc_handle = lcbdata->sc_handle;
	cbdata.sc_parent = imp_tsvc;
	cbdata.sc_service = 1;
	cbdata.sc_source_fmri = s->sc_fmri;
	cbdata.sc_target_fmri = imp_str;
	cbdata.sc_flags = 0;

	if (uu_list_walk(s->sc_pgroups, entity_pgroup_import, &cbdata,
	    UU_DEFAULT) != 0) {
		if (uu_error() != UU_ERROR_CALLBACK_FAILED)
			bad_error("uu_list_walk", uu_error());

		lcbdata->sc_err = cbdata.sc_err;
		switch (cbdata.sc_err) {
		case ECONNABORTED:
			goto connaborted;

		case ECANCELED:
			warn(ts_deleted, imp_tsname);
			lcbdata->sc_err = EBUSY;
			return (UU_WALK_ERROR);

		case EEXIST:
			warn(ts_pg_added, imp_tsname);
			lcbdata->sc_err = EBUSY;
			return (UU_WALK_ERROR);
		}

		r = UU_WALK_ERROR;
		goto deltemp;
	}

	if (uu_list_walk(s->sc_dependents, entity_pgroup_import, &cbdata,
	    UU_DEFAULT) != 0) {
		if (uu_error() != UU_ERROR_CALLBACK_FAILED)
			bad_error("uu_list_walk", uu_error());

		lcbdata->sc_err = cbdata.sc_err;
		switch (cbdata.sc_err) {
		case ECONNABORTED:
			goto connaborted;

		case ECANCELED:
			warn(ts_deleted, imp_tsname);
			lcbdata->sc_err = EBUSY;
			return (UU_WALK_ERROR);

		case EEXIST:
			warn(ts_pg_added, imp_tsname);
			lcbdata->sc_err = EBUSY;
			return (UU_WALK_ERROR);
		}

		r = UU_WALK_ERROR;
		goto deltemp;
	}

	if (scf_scope_get_service(scope, s->sc_name, imp_svc) != 0) {
		switch (scf_error()) {
		case SCF_ERROR_NOT_FOUND:
			break;

		case SCF_ERROR_CONNECTION_BROKEN:
			goto connaborted;

		case SCF_ERROR_INVALID_ARGUMENT:
		case SCF_ERROR_HANDLE_MISMATCH:
		case SCF_ERROR_NOT_BOUND:
		case SCF_ERROR_NOT_SET:
		default:
			bad_error("scf_scope_get_service", scf_error());
		}

		if (scf_scope_add_service(scope, s->sc_name, imp_svc) != 0) {
			switch (scf_error()) {
			case SCF_ERROR_CONNECTION_BROKEN:
				goto connaborted;

			case SCF_ERROR_NO_RESOURCES:
			case SCF_ERROR_BACKEND_READONLY:
			case SCF_ERROR_BACKEND_ACCESS:
				r = stash_scferror(lcbdata);
				goto deltemp;

			case SCF_ERROR_EXISTS:
				warn(gettext("Scope \"%s\" changed unexpectedly"
				    " (service \"%s\" added).\n"),
				    SCF_SCOPE_LOCAL, s->sc_name);
				lcbdata->sc_err = EBUSY;
				goto deltemp;

			case SCF_ERROR_PERMISSION_DENIED:
				warn(gettext("Could not create service \"%s\" "
				    "(permission denied).\n"), s->sc_name);
				goto deltemp;

			case SCF_ERROR_INVALID_ARGUMENT:
			case SCF_ERROR_HANDLE_MISMATCH:
			case SCF_ERROR_NOT_BOUND:
			case SCF_ERROR_NOT_SET:
			default:
				bad_error("scf_scope_add_service", scf_error());
			}
		}

		s->sc_import_state = IMPORT_PROP_BEGUN;

		/* import service properties */
		cbdata.sc_handle = lcbdata->sc_handle;
		cbdata.sc_parent = imp_svc;
		cbdata.sc_service = 1;
		cbdata.sc_flags = lcbdata->sc_flags;
		cbdata.sc_source_fmri = s->sc_fmri;
		cbdata.sc_target_fmri = s->sc_fmri;

		if (uu_list_walk(s->sc_pgroups, entity_pgroup_import,
		    &cbdata, UU_DEFAULT) != 0) {
			if (uu_error() != UU_ERROR_CALLBACK_FAILED)
				bad_error("uu_list_walk", uu_error());

			lcbdata->sc_err = cbdata.sc_err;
			switch (cbdata.sc_err) {
			case ECONNABORTED:
				goto connaborted;

			case ECANCELED:
				warn(s_deleted, s->sc_fmri);
				lcbdata->sc_err = EBUSY;
				return (UU_WALK_ERROR);

			case EEXIST:
				warn(gettext("%s changed unexpectedly "
				    "(property group added).\n"), s->sc_fmri);
				lcbdata->sc_err = EBUSY;
				return (UU_WALK_ERROR);

			case EINVAL:
				/* caught above */
				bad_error("entity_pgroup_import",
				    cbdata.sc_err);
			}

			r = UU_WALK_ERROR;
			goto deltemp;
		}

		cbdata.sc_trans = NULL;
		cbdata.sc_flags = 0;
		if (uu_list_walk(s->sc_dependents, lscf_dependent_import,
		    &cbdata, UU_DEFAULT) != 0) {
			if (uu_error() != UU_ERROR_CALLBACK_FAILED)
				bad_error("uu_list_walk", uu_error());

			lcbdata->sc_err = cbdata.sc_err;
			if (cbdata.sc_err == ECONNABORTED)
				goto connaborted;
			r = UU_WALK_ERROR;
			goto deltemp;
		}

		s->sc_import_state = IMPORT_PROP_DONE;

		/*
		 * This is a new service, so we can't take previous snapshots
		 * or upgrade service properties.
		 */
		fresh = 1;
		goto instances;
	}

	/* Clear sc_seen for the instances. */
	if (uu_list_walk(s->sc_u.sc_service.sc_service_instances, clear_int,
	    (void *)offsetof(entity_t, sc_seen), UU_DEFAULT) != 0)
		bad_error("uu_list_walk", uu_error());

	/*
	 * Take previous snapshots for all instances.  Even for ones not
	 * mentioned in the bundle, since we might change their service
	 * properties.
	 */
	if (scf_iter_service_instances(imp_iter, imp_svc) != 0) {
		switch (scf_error()) {
		case SCF_ERROR_CONNECTION_BROKEN:
			goto connaborted;

		case SCF_ERROR_DELETED:
			warn(s_deleted, s->sc_fmri);
			lcbdata->sc_err = EBUSY;
			r = UU_WALK_ERROR;
			goto deltemp;

		case SCF_ERROR_HANDLE_MISMATCH:
		case SCF_ERROR_NOT_BOUND:
		case SCF_ERROR_NOT_SET:
		default:
			bad_error("scf_iter_service_instances", scf_error());
		}
	}

	for (;;) {
		r = scf_iter_next_instance(imp_iter, imp_inst);
		if (r == 0)
			break;
		if (r != 1) {
			switch (scf_error()) {
			case SCF_ERROR_DELETED:
				warn(s_deleted, s->sc_fmri);
				lcbdata->sc_err = EBUSY;
				r = UU_WALK_ERROR;
				goto deltemp;

			case SCF_ERROR_CONNECTION_BROKEN:
				goto connaborted;

			case SCF_ERROR_NOT_BOUND:
			case SCF_ERROR_HANDLE_MISMATCH:
			case SCF_ERROR_INVALID_ARGUMENT:
			case SCF_ERROR_NOT_SET:
			default:
				bad_error("scf_iter_next_instance",
				    scf_error());
			}
		}

		if (scf_instance_get_name(imp_inst, imp_str, imp_str_sz) < 0) {
			switch (scf_error()) {
			case SCF_ERROR_DELETED:
				continue;

			case SCF_ERROR_CONNECTION_BROKEN:
				goto connaborted;

			case SCF_ERROR_NOT_SET:
			case SCF_ERROR_NOT_BOUND:
			default:
				bad_error("scf_instance_get_name", scf_error());
			}
		}

		if (g_verbose)
			warn(gettext(
			    "Taking \"%s\" snapshot for svc:/%s:%s.\n"),
			    snap_previous, s->sc_name, imp_str);

		r = take_snap(imp_inst, snap_previous, imp_snap);
		switch (r) {
		case 0:
			break;

		case ECANCELED:
			continue;

		case ECONNABORTED:
			goto connaborted;

		case EPERM:
			warn(gettext("Could not take \"%s\" snapshot of "
			    "svc:/%s:%s (permission denied).\n"),
			    snap_previous, s->sc_name, imp_str);
			lcbdata->sc_err = r;
			return (UU_WALK_ERROR);

		case ENOSPC:
		case -1:
			lcbdata->sc_err = r;
			r = UU_WALK_ERROR;
			goto deltemp;

		default:
			bad_error("take_snap", r);
		}

		linst.sc_name = imp_str;
		inst = uu_list_find(s->sc_u.sc_service.sc_service_instances,
		    &linst, NULL, NULL);
		if (inst != NULL) {
			inst->sc_import_state = IMPORT_PREVIOUS;
			inst->sc_seen = 1;
		}
	}

	/*
	 * Create the new instances and take previous snapshots of
	 * them.  This is not necessary, but it maximizes data preservation.
	 */
	for (inst = uu_list_first(s->sc_u.sc_service.sc_service_instances);
	    inst != NULL;
	    inst = uu_list_next(s->sc_u.sc_service.sc_service_instances,
	    inst)) {
		if (inst->sc_seen)
			continue;

		if (scf_service_add_instance(imp_svc, inst->sc_name,
		    imp_inst) != 0) {
			switch (scf_error()) {
			case SCF_ERROR_CONNECTION_BROKEN:
				goto connaborted;

			case SCF_ERROR_BACKEND_READONLY:
			case SCF_ERROR_BACKEND_ACCESS:
			case SCF_ERROR_NO_RESOURCES:
				r = stash_scferror(lcbdata);
				goto deltemp;

			case SCF_ERROR_EXISTS:
				warn(gettext("%s changed unexpectedly "
				    "(instance \"%s\" added).\n"), s->sc_fmri,
				    inst->sc_name);
				lcbdata->sc_err = EBUSY;
				r = UU_WALK_ERROR;
				goto deltemp;

			case SCF_ERROR_INVALID_ARGUMENT:
				warn(gettext("Service \"%s\" has instance with "
				    "invalid name \"%s\".\n"), s->sc_name,
				    inst->sc_name);
				r = stash_scferror(lcbdata);
				goto deltemp;

			case SCF_ERROR_PERMISSION_DENIED:
				warn(gettext("Could not create instance \"%s\" "
				    "in %s (permission denied).\n"),
				    inst->sc_name, s->sc_fmri);
				r = stash_scferror(lcbdata);
				goto deltemp;

			case SCF_ERROR_HANDLE_MISMATCH:
			case SCF_ERROR_NOT_BOUND:
			case SCF_ERROR_NOT_SET:
			default:
				bad_error("scf_service_add_instance",
				    scf_error());
			}
		}

		if (g_verbose)
			warn(gettext("Taking \"%s\" snapshot for "
			    "new service %s.\n"), snap_previous, inst->sc_fmri);
		r = take_snap(imp_inst, snap_previous, imp_snap);
		switch (r) {
		case 0:
			break;

		case ECANCELED:
			warn(i_deleted, s->sc_fmri, inst->sc_name);
			lcbdata->sc_err = EBUSY;
			r = UU_WALK_ERROR;
			goto deltemp;

		case ECONNABORTED:
			goto connaborted;

		case EPERM:
			warn(emsg_snap_perm, snap_previous, inst->sc_fmri);
			lcbdata->sc_err = r;
			r = UU_WALK_ERROR;
			goto deltemp;

		case ENOSPC:
		case -1:
			r = UU_WALK_ERROR;
			goto deltemp;

		default:
			bad_error("take_snap", r);
		}
	}

	s->sc_import_state = IMPORT_PREVIOUS;

	/*
	 * Upgrade service properties, if we can find a last-import snapshot.
	 * Any will do because we don't support different service properties
	 * in different manifests, so all snaplevels of the service in all of
	 * the last-import snapshots of the instances should be the same.
	 */
	if (scf_iter_service_instances(imp_iter, imp_svc) != 0) {
		switch (scf_error()) {
		case SCF_ERROR_CONNECTION_BROKEN:
			goto connaborted;

		case SCF_ERROR_DELETED:
			warn(s_deleted, s->sc_fmri);
			lcbdata->sc_err = EBUSY;
			r = UU_WALK_ERROR;
			goto deltemp;

		case SCF_ERROR_HANDLE_MISMATCH:
		case SCF_ERROR_NOT_BOUND:
		case SCF_ERROR_NOT_SET:
		default:
			bad_error("scf_iter_service_instances", scf_error());
		}
	}

	for (;;) {
		r = scf_iter_next_instance(imp_iter, imp_inst);
		if (r == -1) {
			switch (scf_error()) {
			case SCF_ERROR_DELETED:
				warn(s_deleted, s->sc_fmri);
				lcbdata->sc_err = EBUSY;
				r = UU_WALK_ERROR;
				goto deltemp;

			case SCF_ERROR_CONNECTION_BROKEN:
				goto connaborted;

			case SCF_ERROR_NOT_BOUND:
			case SCF_ERROR_HANDLE_MISMATCH:
			case SCF_ERROR_INVALID_ARGUMENT:
			case SCF_ERROR_NOT_SET:
			default:
				bad_error("scf_iter_next_instance",
				    scf_error());
			}
		}

		if (r == 0) {
			/*
			 * Didn't find any last-import snapshots.  Override-
			 * import the properties.  Unless one of the instances
			 * has a general/enabled property, in which case we're
			 * probably running a last-import-capable svccfg for
			 * the first time, and we should only take the
			 * last-import snapshot.
			 */
			if (have_ge) {
				pgroup_t *mfpg;
				scf_callback_t mfcbdata;

				li_only = 1;
				no_refresh = 1;
				/*
				 * Need to go ahead and import the manifestfiles
				 * pg if it exists. If the last-import snapshot
				 * upgrade code is ever removed this code can
				 * be removed as well.
				 */
				mfpg = internal_pgroup_find(s,
				    SCF_PG_MANIFESTFILES, SCF_GROUP_FRAMEWORK);

				if (mfpg) {
					mfcbdata.sc_handle = g_hndl;
					mfcbdata.sc_parent = imp_svc;
					mfcbdata.sc_service = 1;
					mfcbdata.sc_flags = SCI_FORCE;
					mfcbdata.sc_source_fmri = s->sc_fmri;
					mfcbdata.sc_target_fmri = s->sc_fmri;
					if (entity_pgroup_import(mfpg,
					    &mfcbdata) != UU_WALK_NEXT) {
						warn(s_mfile_upd, s->sc_fmri);
						r = UU_WALK_ERROR;
						goto deltemp;
					}
				}
				break;
			}

			s->sc_import_state = IMPORT_PROP_BEGUN;

			cbdata.sc_handle = g_hndl;
			cbdata.sc_parent = imp_svc;
			cbdata.sc_service = 1;
			cbdata.sc_flags = SCI_FORCE;
			cbdata.sc_source_fmri = s->sc_fmri;
			cbdata.sc_target_fmri = s->sc_fmri;
			if (uu_list_walk(s->sc_pgroups, entity_pgroup_import,
			    &cbdata, UU_DEFAULT) != 0) {
				if (uu_error() != UU_ERROR_CALLBACK_FAILED)
					bad_error("uu_list_walk", uu_error());
				lcbdata->sc_err = cbdata.sc_err;
				switch (cbdata.sc_err) {
				case ECONNABORTED:
					goto connaborted;

				case ECANCELED:
					warn(s_deleted, s->sc_fmri);
					lcbdata->sc_err = EBUSY;
					break;

				case EINVAL:	/* caught above */
				case EEXIST:
					bad_error("entity_pgroup_import",
					    cbdata.sc_err);
				}

				r = UU_WALK_ERROR;
				goto deltemp;
			}

			cbdata.sc_trans = NULL;
			cbdata.sc_flags = 0;
			if (uu_list_walk(s->sc_dependents,
			    lscf_dependent_import, &cbdata, UU_DEFAULT) != 0) {
				if (uu_error() != UU_ERROR_CALLBACK_FAILED)
					bad_error("uu_list_walk", uu_error());
				lcbdata->sc_err = cbdata.sc_err;
				if (cbdata.sc_err == ECONNABORTED)
					goto connaborted;
				r = UU_WALK_ERROR;
				goto deltemp;
			}
			break;
		}

		if (scf_instance_get_snapshot(imp_inst, snap_lastimport,
		    imp_snap) != 0) {
			switch (scf_error()) {
			case SCF_ERROR_DELETED:
				continue;

			case SCF_ERROR_NOT_FOUND:
				break;

			case SCF_ERROR_CONNECTION_BROKEN:
				goto connaborted;

			case SCF_ERROR_HANDLE_MISMATCH:
			case SCF_ERROR_NOT_BOUND:
			case SCF_ERROR_INVALID_ARGUMENT:
			case SCF_ERROR_NOT_SET:
			default:
				bad_error("scf_instance_get_snapshot",
				    scf_error());
			}

			if (have_ge)
				continue;

			/*
			 * Check for a general/enabled property.  This is how
			 * we tell whether to import if there turn out to be
			 * no last-import snapshots.
			 */
			if (scf_instance_get_pg(imp_inst, SCF_PG_GENERAL,
			    imp_pg) == 0) {
				if (scf_pg_get_property(imp_pg,
				    SCF_PROPERTY_ENABLED, imp_prop) == 0) {
					have_ge = 1;
				} else {
					switch (scf_error()) {
					case SCF_ERROR_DELETED:
					case SCF_ERROR_NOT_FOUND:
						continue;

					case SCF_ERROR_INVALID_ARGUMENT:
					case SCF_ERROR_HANDLE_MISMATCH:
					case SCF_ERROR_CONNECTION_BROKEN:
					case SCF_ERROR_NOT_BOUND:
					case SCF_ERROR_NOT_SET:
					default:
						bad_error("scf_pg_get_property",
						    scf_error());
					}
				}
			} else {
				switch (scf_error()) {
				case SCF_ERROR_DELETED:
				case SCF_ERROR_NOT_FOUND:
					continue;

				case SCF_ERROR_CONNECTION_BROKEN:
					goto connaborted;

				case SCF_ERROR_NOT_BOUND:
				case SCF_ERROR_NOT_SET:
				case SCF_ERROR_INVALID_ARGUMENT:
				case SCF_ERROR_HANDLE_MISMATCH:
				default:
					bad_error("scf_instance_get_pg",
					    scf_error());
				}
			}
			continue;
		}

		/* find service snaplevel */
		r = get_snaplevel(imp_snap, 1, imp_snpl);
		switch (r) {
		case 0:
			break;

		case ECONNABORTED:
			goto connaborted;

		case ECANCELED:
			continue;

		case ENOENT:
			if (scf_instance_get_name(imp_inst, imp_str,
			    imp_str_sz) < 0)
				(void) strcpy(imp_str, "?");
			warn(badsnap, snap_lastimport, s->sc_name, imp_str);
			lcbdata->sc_err = EBADF;
			r = UU_WALK_ERROR;
			goto deltemp;

		default:
			bad_error("get_snaplevel", r);
		}

		if (scf_instance_get_snapshot(imp_inst, snap_running,
		    imp_rsnap) != 0) {
			switch (scf_error()) {
			case SCF_ERROR_DELETED:
				continue;

			case SCF_ERROR_NOT_FOUND:
				break;

			case SCF_ERROR_CONNECTION_BROKEN:
				goto connaborted;

			case SCF_ERROR_INVALID_ARGUMENT:
			case SCF_ERROR_HANDLE_MISMATCH:
			case SCF_ERROR_NOT_BOUND:
			case SCF_ERROR_NOT_SET:
			default:
				bad_error("scf_instance_get_snapshot",
				    scf_error());
			}
			running = NULL;
		} else {
			r = get_snaplevel(imp_rsnap, 1, imp_rsnpl);
			switch (r) {
			case 0:
				running = imp_rsnpl;
				break;

			case ECONNABORTED:
				goto connaborted;

			case ECANCELED:
				continue;

			case ENOENT:
				if (scf_instance_get_name(imp_inst, imp_str,
				    imp_str_sz) < 0)
					(void) strcpy(imp_str, "?");
				warn(badsnap, snap_running, s->sc_name,
				    imp_str);
				lcbdata->sc_err = EBADF;
				r = UU_WALK_ERROR;
				goto deltemp;

			default:
				bad_error("get_snaplevel", r);
			}
		}

		if (g_verbose) {
			if (scf_instance_get_name(imp_inst, imp_str,
			    imp_str_sz) < 0)
				(void) strcpy(imp_str, "?");
			warn(gettext("Upgrading properties of %s according to "
			    "instance \"%s\".\n"), s->sc_fmri, imp_str);
		}

		/* upgrade service properties */
		r = upgrade_props(imp_svc, running, imp_snpl, s);
		if (r == 0)
			break;

		switch (r) {
		case ECONNABORTED:
			goto connaborted;

		case ECANCELED:
			warn(s_deleted, s->sc_fmri);
			lcbdata->sc_err = EBUSY;
			break;

		case ENODEV:
			if (scf_instance_get_name(imp_inst, imp_str,
			    imp_str_sz) < 0)
				(void) strcpy(imp_str, "?");
			warn(i_deleted, s->sc_fmri, imp_str);
			lcbdata->sc_err = EBUSY;
			break;

		default:
			lcbdata->sc_err = r;
		}

		r = UU_WALK_ERROR;
		goto deltemp;
	}

	s->sc_import_state = IMPORT_PROP_DONE;

instances:
	/* import instances */
	cbdata.sc_handle = lcbdata->sc_handle;
	cbdata.sc_parent = imp_svc;
	cbdata.sc_service = 1;
	cbdata.sc_flags = lcbdata->sc_flags | (fresh ? SCI_FRESH : 0);
	cbdata.sc_general = NULL;

	if (uu_list_walk(s->sc_u.sc_service.sc_service_instances,
	    lscf_instance_import, &cbdata, UU_DEFAULT) != 0) {
		if (uu_error() != UU_ERROR_CALLBACK_FAILED)
			bad_error("uu_list_walk", uu_error());

		lcbdata->sc_err = cbdata.sc_err;
		if (cbdata.sc_err == ECONNABORTED)
			goto connaborted;
		r = UU_WALK_ERROR;
		goto deltemp;
	}

	s->sc_import_state = IMPORT_COMPLETE;
	r = UU_WALK_NEXT;

deltemp:
	/* delete temporary service */
	if (scf_service_delete(imp_tsvc) != 0) {
		switch (scf_error()) {
		case SCF_ERROR_DELETED:
			break;

		case SCF_ERROR_CONNECTION_BROKEN:
			goto connaborted;

		case SCF_ERROR_EXISTS:
			warn(gettext(
			    "Could not delete svc:/%s (instances exist).\n"),
			    imp_tsname);
			break;

		case SCF_ERROR_NOT_SET:
		case SCF_ERROR_NOT_BOUND:
		default:
			bad_error("scf_service_delete", scf_error());
		}
	}

	return (r);

connaborted:
	warn(gettext("Could not delete svc:/%s "
	    "(repository connection broken).\n"), imp_tsname);
	lcbdata->sc_err = ECONNABORTED;
	return (UU_WALK_ERROR);
}

static const char *
import_progress(int st)
{
	switch (st) {
	case 0:
		return (gettext("not reached."));

	case IMPORT_PREVIOUS:
		return (gettext("previous snapshot taken."));

	case IMPORT_PROP_BEGUN:
		return (gettext("some properties imported."));

	case IMPORT_PROP_DONE:
		return (gettext("properties imported."));

	case IMPORT_COMPLETE:
		return (gettext("imported."));

	case IMPORT_REFRESHED:
		return (gettext("refresh requested."));

	default:
#ifndef NDEBUG
		(void) fprintf(stderr, "%s:%d: Unknown entity state %d.\n",
		    __FILE__, __LINE__, st);
#endif
		abort();
		/* NOTREACHED */
	}
}

/*
 * Returns
 *   0 - success
 *     - fmri wasn't found (error printed)
 *     - entity was deleted (error printed)
 *     - backend denied access (error printed)
 *   ENOMEM - out of memory (error printed)
 *   ECONNABORTED - repository connection broken (error printed)
 *   EPERM - permission denied (error printed)
 *   -1 - unknown libscf error (error printed)
 */
static int
imp_refresh_fmri(const char *fmri, const char *name, const char *d_fmri)
{
	scf_error_t serr;
	void *ent;
	int issvc;
	int r;

	const char *deleted = gettext("Could not refresh %s (deleted).\n");
	const char *dpt_deleted = gettext("Could not refresh %s "
	    "(dependent \"%s\" of %s) (deleted).\n");

	serr = fmri_to_entity(g_hndl, fmri, &ent, &issvc);
	switch (serr) {
	case SCF_ERROR_NONE:
		break;

	case SCF_ERROR_NO_MEMORY:
		if (name == NULL)
			warn(gettext("Could not refresh %s (out of memory).\n"),
			    fmri);
		else
			warn(gettext("Could not refresh %s "
			    "(dependent \"%s\" of %s) (out of memory).\n"),
			    fmri, name, d_fmri);
		return (ENOMEM);

	case SCF_ERROR_NOT_FOUND:
		if (name == NULL)
			warn(deleted, fmri);
		else
			warn(dpt_deleted, fmri, name, d_fmri);
		return (0);

	case SCF_ERROR_INVALID_ARGUMENT:
	case SCF_ERROR_CONSTRAINT_VIOLATED:
	default:
		bad_error("fmri_to_entity", serr);
	}

	r = refresh_entity(issvc, ent, fmri, imp_inst, imp_iter, imp_str);
	switch (r) {
	case 0:
		break;

	case ECONNABORTED:
		if (name != NULL)
			warn(gettext("Could not refresh %s "
			    "(dependent \"%s\" of %s) "
			    "(repository connection broken).\n"), fmri, name,
			    d_fmri);
		return (r);

	case ECANCELED:
		if (name == NULL)
			warn(deleted, fmri);
		else
			warn(dpt_deleted, fmri, name, d_fmri);
		return (0);

	case EACCES:
		if (!g_verbose)
			return (0);
		if (name == NULL)
			warn(gettext("Could not refresh %s "
			    "(backend access denied).\n"), fmri);
		else
			warn(gettext("Could not refresh %s "
			    "(dependent \"%s\" of %s) "
			    "(backend access denied).\n"), fmri, name, d_fmri);
		return (0);

	case EPERM:
		if (name == NULL)
			warn(gettext("Could not refresh %s "
			    "(permission denied).\n"), fmri);
		else
			warn(gettext("Could not refresh %s "
			    "(dependent \"%s\" of %s) "
			    "(permission denied).\n"), fmri, name, d_fmri);
		return (r);

	case ENOSPC:
		if (name == NULL)
			warn(gettext("Could not refresh %s "
			    "(repository server out of resources).\n"),
			    fmri);
		else
			warn(gettext("Could not refresh %s "
			    "(dependent \"%s\" of %s) "
			    "(repository server out of resources).\n"),
			    fmri, name, d_fmri);
		return (r);

	case -1:
		scfwarn();
		return (r);

	default:
		bad_error("refresh_entity", r);
	}

	if (issvc)
		scf_service_destroy(ent);
	else
		scf_instance_destroy(ent);

	return (0);
}

static int
alloc_imp_globals()
{
	int r;

	const char * const emsg_nomem = gettext("Out of memory.\n");
	const char * const emsg_nores =
	    gettext("svc.configd is out of resources.\n");

	imp_str_sz = ((max_scf_name_len > max_scf_fmri_len) ?
	    max_scf_name_len : max_scf_fmri_len) + 1;

	if ((imp_scope = scf_scope_create(g_hndl)) == NULL ||
	    (imp_svc = scf_service_create(g_hndl)) == NULL ||
	    (imp_tsvc = scf_service_create(g_hndl)) == NULL ||
	    (imp_inst = scf_instance_create(g_hndl)) == NULL ||
	    (imp_tinst = scf_instance_create(g_hndl)) == NULL ||
	    (imp_snap = scf_snapshot_create(g_hndl)) == NULL ||
	    (imp_lisnap = scf_snapshot_create(g_hndl)) == NULL ||
	    (imp_tlisnap = scf_snapshot_create(g_hndl)) == NULL ||
	    (imp_rsnap = scf_snapshot_create(g_hndl)) == NULL ||
	    (imp_snpl = scf_snaplevel_create(g_hndl)) == NULL ||
	    (imp_rsnpl = scf_snaplevel_create(g_hndl)) == NULL ||
	    (imp_pg = scf_pg_create(g_hndl)) == NULL ||
	    (imp_pg2 = scf_pg_create(g_hndl)) == NULL ||
	    (imp_prop = scf_property_create(g_hndl)) == NULL ||
	    (imp_iter = scf_iter_create(g_hndl)) == NULL ||
	    (imp_rpg_iter = scf_iter_create(g_hndl)) == NULL ||
	    (imp_up_iter = scf_iter_create(g_hndl)) == NULL ||
	    (imp_tx = scf_transaction_create(g_hndl)) == NULL ||
	    (imp_str = malloc(imp_str_sz)) == NULL ||
	    (imp_tsname = malloc(max_scf_name_len + 1)) == NULL ||
	    (imp_fe1 = malloc(max_scf_fmri_len + 1)) == NULL ||
	    (imp_fe2 = malloc(max_scf_fmri_len + 1)) == NULL ||
	    (imp_deleted_dpts = uu_list_create(string_pool, NULL, 0)) == NULL ||
	    (ud_inst = scf_instance_create(g_hndl)) == NULL ||
	    (ud_snpl = scf_snaplevel_create(g_hndl)) == NULL ||
	    (ud_pg = scf_pg_create(g_hndl)) == NULL ||
	    (ud_cur_depts_pg = scf_pg_create(g_hndl)) == NULL ||
	    (ud_run_dpts_pg = scf_pg_create(g_hndl)) == NULL ||
	    (ud_prop = scf_property_create(g_hndl)) == NULL ||
	    (ud_dpt_prop = scf_property_create(g_hndl)) == NULL ||
	    (ud_val = scf_value_create(g_hndl)) == NULL ||
	    (ud_iter = scf_iter_create(g_hndl)) == NULL ||
	    (ud_iter2 = scf_iter_create(g_hndl)) == NULL ||
	    (ud_tx = scf_transaction_create(g_hndl)) == NULL ||
	    (ud_ctarg = malloc(max_scf_value_len + 1)) == NULL ||
	    (ud_oldtarg = malloc(max_scf_value_len + 1)) == NULL ||
	    (ud_name = malloc(max_scf_name_len + 1)) == NULL) {
		if (scf_error() == SCF_ERROR_NO_RESOURCES)
			warn(emsg_nores);
		else
			warn(emsg_nomem);

		return (-1);
	}

	r = load_init();
	switch (r) {
	case 0:
		break;

	case ENOMEM:
		warn(emsg_nomem);
		return (-1);

	default:
		bad_error("load_init", r);
	}

	return (0);
}

static void
free_imp_globals()
{
	pgroup_t *old_dpt;
	void *cookie;

	load_fini();

	free(ud_ctarg);
	free(ud_oldtarg);
	free(ud_name);
	ud_ctarg = ud_oldtarg = ud_name = NULL;

	scf_transaction_destroy(ud_tx);
	ud_tx = NULL;
	scf_iter_destroy(ud_iter);
	scf_iter_destroy(ud_iter2);
	ud_iter = ud_iter2 = NULL;
	scf_value_destroy(ud_val);
	ud_val = NULL;
	scf_property_destroy(ud_prop);
	scf_property_destroy(ud_dpt_prop);
	ud_prop = ud_dpt_prop = NULL;
	scf_pg_destroy(ud_pg);
	scf_pg_destroy(ud_cur_depts_pg);
	scf_pg_destroy(ud_run_dpts_pg);
	ud_pg = ud_cur_depts_pg = ud_run_dpts_pg = NULL;
	scf_snaplevel_destroy(ud_snpl);
	ud_snpl = NULL;
	scf_instance_destroy(ud_inst);
	ud_inst = NULL;

	free(imp_str);
	free(imp_tsname);
	free(imp_fe1);
	free(imp_fe2);
	imp_str = imp_tsname = imp_fe1 = imp_fe2 = NULL;

	cookie = NULL;
	while ((old_dpt = uu_list_teardown(imp_deleted_dpts, &cookie)) !=
	    NULL) {
		free((char *)old_dpt->sc_pgroup_name);
		free((char *)old_dpt->sc_pgroup_fmri);
		internal_pgroup_free(old_dpt);
	}
	uu_list_destroy(imp_deleted_dpts);

	scf_transaction_destroy(imp_tx);
	imp_tx = NULL;
	scf_iter_destroy(imp_iter);
	scf_iter_destroy(imp_rpg_iter);
	scf_iter_destroy(imp_up_iter);
	imp_iter = imp_rpg_iter = imp_up_iter = NULL;
	scf_property_destroy(imp_prop);
	imp_prop = NULL;
	scf_pg_destroy(imp_pg);
	scf_pg_destroy(imp_pg2);
	imp_pg = imp_pg2 = NULL;
	scf_snaplevel_destroy(imp_snpl);
	scf_snaplevel_destroy(imp_rsnpl);
	imp_snpl = imp_rsnpl = NULL;
	scf_snapshot_destroy(imp_snap);
	scf_snapshot_destroy(imp_lisnap);
	scf_snapshot_destroy(imp_tlisnap);
	scf_snapshot_destroy(imp_rsnap);
	imp_snap = imp_lisnap = imp_tlisnap = imp_rsnap = NULL;
	scf_instance_destroy(imp_inst);
	scf_instance_destroy(imp_tinst);
	imp_inst = imp_tinst = NULL;
	scf_service_destroy(imp_svc);
	scf_service_destroy(imp_tsvc);
	imp_svc = imp_tsvc = NULL;
	scf_scope_destroy(imp_scope);
	imp_scope = NULL;

	load_fini();
}

int
lscf_bundle_import(bundle_t *bndl, const char *filename, uint_t flags)
{
	scf_callback_t cbdata;
	int result = 0;
	entity_t *svc, *inst;
	uu_list_t *insts;
	int r;
	pgroup_t *old_dpt;
	int annotation_set = 0;

	const char * const emsg_nomem = gettext("Out of memory.\n");
	const char * const emsg_nores =
	    gettext("svc.configd is out of resources.\n");

	lscf_prep_hndl();

	if (alloc_imp_globals())
		goto out;

	if (scf_handle_get_scope(g_hndl, SCF_SCOPE_LOCAL, imp_scope) != 0) {
		switch (scf_error()) {
		case SCF_ERROR_CONNECTION_BROKEN:
			warn(gettext("Repository connection broken.\n"));
			repository_teardown();
			result = -1;
			goto out;

		case SCF_ERROR_NOT_FOUND:
		case SCF_ERROR_INVALID_ARGUMENT:
		case SCF_ERROR_NOT_BOUND:
		case SCF_ERROR_HANDLE_MISMATCH:
		default:
			bad_error("scf_handle_get_scope", scf_error());
		}
	}

	/* Set up the auditing annotation. */
	if (_scf_set_annotation(g_hndl, "svccfg import", filename) == 0) {
		annotation_set = 1;
	} else {
		switch (scf_error()) {
		case SCF_ERROR_CONNECTION_BROKEN:
			warn(gettext("Repository connection broken.\n"));
			repository_teardown();
			result = -1;
			goto out;

		case SCF_ERROR_INVALID_ARGUMENT:
		case SCF_ERROR_NOT_BOUND:
		case SCF_ERROR_NO_RESOURCES:
		case SCF_ERROR_INTERNAL:
			bad_error("_scf_set_annotation", scf_error());
			/* NOTREACHED */

		default:
			/*
			 * Do not terminate import because of inability to
			 * generate annotation audit event.
			 */
			warn(gettext("_scf_set_annotation() unexpectedly "
			    "failed with return code of %d\n"), scf_error());
			break;
		}
	}

	/*
	 * Clear the sc_import_state's of all services & instances so we can
	 * report how far we got if we fail.
	 */
	for (svc = uu_list_first(bndl->sc_bundle_services);
	    svc != NULL;
	    svc = uu_list_next(bndl->sc_bundle_services, svc)) {
		svc->sc_import_state = 0;

		if (uu_list_walk(svc->sc_u.sc_service.sc_service_instances,
		    clear_int, (void *)offsetof(entity_t, sc_import_state),
		    UU_DEFAULT) != 0)
			bad_error("uu_list_walk", uu_error());
	}

	cbdata.sc_handle = g_hndl;
	cbdata.sc_parent = imp_scope;
	cbdata.sc_flags = flags;
	cbdata.sc_general = NULL;

	if (uu_list_walk(bndl->sc_bundle_services, lscf_service_import,
	    &cbdata, UU_DEFAULT) == 0) {
		/* Success.  Refresh everything. */

		if (flags & SCI_NOREFRESH || no_refresh) {
			no_refresh = 0;
			result = 0;
			goto out;
		}

		for (svc = uu_list_first(bndl->sc_bundle_services);
		    svc != NULL;
		    svc = uu_list_next(bndl->sc_bundle_services, svc)) {
			pgroup_t *dpt;

			insts = svc->sc_u.sc_service.sc_service_instances;

			for (inst = uu_list_first(insts);
			    inst != NULL;
			    inst = uu_list_next(insts, inst)) {
				r = imp_refresh_fmri(inst->sc_fmri, NULL, NULL);
				switch (r) {
				case 0:
					break;

				case ENOMEM:
				case ECONNABORTED:
				case EPERM:
				case -1:
					goto progress;

				default:
					bad_error("imp_refresh_fmri", r);
				}

				inst->sc_import_state = IMPORT_REFRESHED;

				for (dpt = uu_list_first(inst->sc_dependents);
				    dpt != NULL;
				    dpt = uu_list_next(inst->sc_dependents,
				    dpt))
					if (imp_refresh_fmri(
					    dpt->sc_pgroup_fmri,
					    dpt->sc_pgroup_name,
					    inst->sc_fmri) != 0)
						goto progress;
			}

			for (dpt = uu_list_first(svc->sc_dependents);
			    dpt != NULL;
			    dpt = uu_list_next(svc->sc_dependents, dpt))
				if (imp_refresh_fmri(dpt->sc_pgroup_fmri,
				    dpt->sc_pgroup_name, svc->sc_fmri) != 0)
					goto progress;
		}

		for (old_dpt = uu_list_first(imp_deleted_dpts);
		    old_dpt != NULL;
		    old_dpt = uu_list_next(imp_deleted_dpts, old_dpt))
			if (imp_refresh_fmri(old_dpt->sc_pgroup_fmri,
			    old_dpt->sc_pgroup_name,
			    old_dpt->sc_parent->sc_fmri) != 0)
				goto progress;

		result = 0;

		/*
		 * This snippet of code assumes that we are running svccfg as we
		 * normally do -- witih svc.startd running. Of course, that is
		 * not actually the case all the time because we also use a
		 * varient of svc.configd and svcccfg which are only meant to
		 * run during the build process. During this time we have no
		 * svc.startd, so this check would hang the build process.
		 */
#ifndef NATIVE_BUILD
		/*
		 * Verify that the restarter group is preset
		 */
		for (svc = uu_list_first(bndl->sc_bundle_services);
		    svc != NULL;
		    svc = uu_list_next(bndl->sc_bundle_services, svc)) {

			for (inst = uu_list_first(insts);
			    inst != NULL;
			    inst = uu_list_next(insts, inst)) {
				if (lscf_instance_verify(imp_scope, svc,
				    inst) != 0)
					goto progress;
			}
		}
#endif
		goto out;

	}

	if (uu_error() != UU_ERROR_CALLBACK_FAILED)
		bad_error("uu_list_walk", uu_error());

printerr:
	/* If the error hasn't been printed yet, do so here. */
	switch (cbdata.sc_err) {
	case ECONNABORTED:
		warn(gettext("Repository connection broken.\n"));
		break;

	case ENOMEM:
		warn(emsg_nomem);
		break;

	case ENOSPC:
		warn(emsg_nores);
		break;

	case EROFS:
		warn(gettext("Repository is read-only.\n"));
		break;

	case EACCES:
		warn(gettext("Repository backend denied access.\n"));
		break;

	case EPERM:
	case EINVAL:
	case EEXIST:
	case EBUSY:
	case EBADF:
	case -1:
		break;

	default:
		bad_error("lscf_service_import", cbdata.sc_err);
	}

progress:
	warn(gettext("Import of %s failed.  Progress:\n"), filename);

	for (svc = uu_list_first(bndl->sc_bundle_services);
	    svc != NULL;
	    svc = uu_list_next(bndl->sc_bundle_services, svc)) {
		insts = svc->sc_u.sc_service.sc_service_instances;

		warn(gettext("  Service \"%s\": %s\n"), svc->sc_name,
		    import_progress(svc->sc_import_state));

		for (inst = uu_list_first(insts);
		    inst != NULL;
		    inst = uu_list_next(insts, inst))
			warn(gettext("    Instance \"%s\": %s\n"),
			    inst->sc_name,
			    import_progress(inst->sc_import_state));
	}

	if (cbdata.sc_err == ECONNABORTED)
		repository_teardown();


	result = -1;

out:
	if (annotation_set != 0) {
		/* Turn off annotation.  It is no longer needed. */
		(void) _scf_set_annotation(g_hndl, NULL, NULL);
	}

	free_imp_globals();

	return (result);
}

/*
 * _lscf_import_err() summarize the error handling returned by
 * lscf_import_{instance | service}_pgs
 * Return values are:
 * IMPORT_NEXT
 * IMPORT_OUT
 * IMPORT_BAD
 */

#define	IMPORT_BAD	-1
#define	IMPORT_NEXT	0
#define	IMPORT_OUT	1

static int
_lscf_import_err(int err, const char *fmri)
{
	switch (err) {
	case 0:
		if (g_verbose)
			warn(gettext("%s updated.\n"), fmri);
		return (IMPORT_NEXT);

	case ECONNABORTED:
		warn(gettext("Could not update %s "
		    "(repository connection broken).\n"), fmri);
		return (IMPORT_OUT);

	case ENOMEM:
		warn(gettext("Could not update %s (out of memory).\n"), fmri);
		return (IMPORT_OUT);

	case ENOSPC:
		warn(gettext("Could not update %s "
		    "(repository server out of resources).\n"), fmri);
		return (IMPORT_OUT);

	case ECANCELED:
		warn(gettext(
		    "Could not update %s (deleted).\n"), fmri);
		return (IMPORT_NEXT);

	case EPERM:
	case EINVAL:
	case EBUSY:
		return (IMPORT_NEXT);

	case EROFS:
		warn(gettext("Could not update %s (repository read-only).\n"),
		    fmri);
		return (IMPORT_OUT);

	case EACCES:
		warn(gettext("Could not update %s "
		    "(backend access denied).\n"), fmri);
		return (IMPORT_NEXT);

	case EEXIST:
	default:
		return (IMPORT_BAD);
	}

	/*NOTREACHED*/
}

/*
 * The global imp_svc and imp_inst should be set by the caller in the
 * check to make sure the service and instance exist that the apply is
 * working on.
 */
static int
lscf_dependent_apply(void *dpg, void *e)
{
	scf_callback_t cb;
	pgroup_t *dpt_pgroup = dpg;
	pgroup_t *deldpt;
	entity_t *ent = e;
	int tissvc;
	void *sc_ent, *tent;
	scf_error_t serr;
	int r;

	const char * const dependents = "dependents";
	const int issvc = (ent->sc_etype == SVCCFG_SERVICE_OBJECT);

	if (issvc)
		sc_ent = imp_svc;
	else
		sc_ent = imp_inst;

	if (entity_get_running_pg(sc_ent, issvc, dependents, imp_pg,
	    imp_iter, imp_tinst, imp_snap, imp_snpl) != 0 ||
	    scf_pg_get_property(imp_pg, dpt_pgroup->sc_pgroup_name,
	    imp_prop) != 0) {
		switch (scf_error()) {
		case SCF_ERROR_NOT_FOUND:
		case SCF_ERROR_DELETED:
			break;

		case SCF_ERROR_CONNECTION_BROKEN:
		case SCF_ERROR_NOT_SET:
		case SCF_ERROR_INVALID_ARGUMENT:
		case SCF_ERROR_HANDLE_MISMATCH:
		case SCF_ERROR_NOT_BOUND:
		default:
			bad_error("entity_get_pg", scf_error());
		}
	} else {
		/*
		 * Found the dependents/<wip dep> so check to
		 * see if the service is different.  If so
		 * store the service for later refresh, and
		 * delete the wip dependency from the service
		 */
		if (scf_property_get_value(imp_prop, ud_val) != 0) {
			switch (scf_error()) {
				case SCF_ERROR_DELETED:
					break;

				case SCF_ERROR_CONNECTION_BROKEN:
				case SCF_ERROR_NOT_SET:
				case SCF_ERROR_INVALID_ARGUMENT:
				case SCF_ERROR_HANDLE_MISMATCH:
				case SCF_ERROR_NOT_BOUND:
				default:
					bad_error("scf_property_get_value",
					    scf_error());
			}
		}

		if (scf_value_get_as_string(ud_val, ud_oldtarg,
		    max_scf_value_len + 1) < 0)
			bad_error("scf_value_get_as_string", scf_error());

		r = fmri_equal(dpt_pgroup->sc_pgroup_fmri, ud_oldtarg);
		switch (r) {
		case 1:
			break;
		case 0:
			if ((serr = fmri_to_entity(g_hndl, ud_oldtarg, &tent,
			    &tissvc)) != SCF_ERROR_NONE) {
				if (serr == SCF_ERROR_NOT_FOUND) {
					break;
				} else {
					bad_error("fmri_to_entity", serr);
				}
			}

			if (entity_get_pg(tent, tissvc,
			    dpt_pgroup->sc_pgroup_name, imp_pg) != 0) {
				serr = scf_error();
				if (serr == SCF_ERROR_NOT_FOUND ||
				    serr == SCF_ERROR_DELETED) {
					break;
				} else {
					bad_error("entity_get_pg", scf_error());
				}
			}

			if (scf_pg_delete(imp_pg) != 0) {
				serr = scf_error();
				if (serr == SCF_ERROR_NOT_FOUND ||
				    serr == SCF_ERROR_DELETED) {
					break;
				} else {
					bad_error("scf_pg_delete", scf_error());
				}
			}

			deldpt = internal_pgroup_new();
			if (deldpt == NULL)
				return (ENOMEM);
			deldpt->sc_pgroup_name =
			    strdup(dpt_pgroup->sc_pgroup_name);
			deldpt->sc_pgroup_fmri = strdup(ud_oldtarg);
			if (deldpt->sc_pgroup_name == NULL ||
			    deldpt->sc_pgroup_fmri == NULL)
				return (ENOMEM);
			deldpt->sc_parent = (entity_t *)ent;
			if (uu_list_insert_after(imp_deleted_dpts, NULL,
			    deldpt) != 0)
				uu_die(gettext("libuutil error: %s\n"),
				    uu_strerror(uu_error()));

			break;
		default:
			bad_error("fmri_equal", r);
		}
	}

	cb.sc_handle = g_hndl;
	cb.sc_parent = ent;
	cb.sc_service = ent->sc_etype == SVCCFG_SERVICE_OBJECT;
	cb.sc_source_fmri = ent->sc_fmri;
	cb.sc_target_fmri = ent->sc_fmri;
	cb.sc_trans = NULL;
	cb.sc_flags = SCI_FORCE;

	if (lscf_dependent_import(dpt_pgroup, &cb) != UU_WALK_NEXT)
		return (UU_WALK_ERROR);

	r = imp_refresh_fmri(dpt_pgroup->sc_pgroup_fmri, NULL, NULL);
	switch (r) {
	case 0:
		break;

	case ENOMEM:
	case ECONNABORTED:
	case EPERM:
	case -1:
		warn(gettext("Unable to refresh \"%s\"\n"),
		    dpt_pgroup->sc_pgroup_fmri);
		return (UU_WALK_ERROR);

	default:
		bad_error("imp_refresh_fmri", r);
	}

	return (UU_WALK_NEXT);
}

/*
 * Returns
 *   0 - success
 *   -1 - lscf_import_instance_pgs() failed.
 */
int
lscf_bundle_apply(bundle_t *bndl, const char *file)
{
	pgroup_t *old_dpt;
	entity_t *svc, *inst;
	int annotation_set = 0;
	int ret = 0;
	int r = 0;

	lscf_prep_hndl();

	if ((ret = alloc_imp_globals()))
		goto out;

	if (scf_handle_get_scope(g_hndl, SCF_SCOPE_LOCAL, imp_scope) != 0)
		scfdie();

	/*
	 * Set the strings to be used for the security audit annotation
	 * event.
	 */
	if (_scf_set_annotation(g_hndl, "svccfg apply", file) == 0) {
		annotation_set = 1;
	} else {
		switch (scf_error()) {
		case SCF_ERROR_CONNECTION_BROKEN:
			warn(gettext("Repository connection broken.\n"));
			goto out;

		case SCF_ERROR_INVALID_ARGUMENT:
		case SCF_ERROR_NOT_BOUND:
		case SCF_ERROR_NO_RESOURCES:
		case SCF_ERROR_INTERNAL:
			bad_error("_scf_set_annotation", scf_error());
			/* NOTREACHED */

		default:
			/*
			 * Do not abort apply operation because of
			 * inability to create annotation audit event.
			 */
			warn(gettext("_scf_set_annotation() unexpectedly "
			    "failed with return code of %d\n"), scf_error());
			break;
		}
	}

	for (svc = uu_list_first(bndl->sc_bundle_services);
	    svc != NULL;
	    svc = uu_list_next(bndl->sc_bundle_services, svc)) {
		int refresh = 0;

		if (scf_scope_get_service(imp_scope, svc->sc_name,
		    imp_svc) != 0) {
			switch (scf_error()) {
			case SCF_ERROR_NOT_FOUND:
				if (g_verbose)
					warn(gettext("Ignoring nonexistent "
					    "service %s.\n"), svc->sc_name);
				continue;

			default:
				scfdie();
			}
		}

		/*
		 * If there were missing types in the profile, then need to
		 * attempt to find the types.
		 */
		if (svc->sc_miss_type) {
			if (uu_list_numnodes(svc->sc_pgroups) &&
			    uu_list_walk(svc->sc_pgroups, find_current_pg_type,
			    svc, UU_DEFAULT) != 0) {
				if (uu_error() != UU_ERROR_CALLBACK_FAILED)
					bad_error("uu_list_walk", uu_error());

				ret = -1;
				continue;
			}

			for (inst = uu_list_first(
			    svc->sc_u.sc_service.sc_service_instances);
			    inst != NULL;
			    inst = uu_list_next(
			    svc->sc_u.sc_service.sc_service_instances, inst)) {
				/*
				 * If the instance doesn't exist just
				 * skip to the next instance and let the
				 * import note the missing instance.
				 */
				if (scf_service_get_instance(imp_svc,
				    inst->sc_name, imp_inst) != 0)
					continue;

				if (uu_list_walk(inst->sc_pgroups,
				    find_current_pg_type, inst,
				    UU_DEFAULT) != 0) {
					if (uu_error() !=
					    UU_ERROR_CALLBACK_FAILED)
						bad_error("uu_list_walk",
						    uu_error());

					ret = -1;
					inst->sc_miss_type = B_TRUE;
				}
			}
		}

		/*
		 * if we have pgs in the profile, we need to refresh ALL
		 * instances of the service
		 */
		if (uu_list_numnodes(svc->sc_pgroups) != 0) {
			refresh = 1;
			r = lscf_import_service_pgs(imp_svc, svc->sc_fmri, svc,
			    SCI_FORCE | SCI_KEEP);
			switch (_lscf_import_err(r, svc->sc_fmri)) {
			case IMPORT_NEXT:
				break;

			case IMPORT_OUT:
				goto out;

			case IMPORT_BAD:
			default:
				bad_error("lscf_import_service_pgs", r);
			}
		}

		if (uu_list_numnodes(svc->sc_dependents) != 0) {
			uu_list_walk(svc->sc_dependents,
			    lscf_dependent_apply, svc, UU_DEFAULT);
		}

		for (inst = uu_list_first(
		    svc->sc_u.sc_service.sc_service_instances);
		    inst != NULL;
		    inst = uu_list_next(
		    svc->sc_u.sc_service.sc_service_instances, inst)) {
			/*
			 * This instance still has missing types
			 * so skip it.
			 */
			if (inst->sc_miss_type) {
				if (g_verbose)
					warn(gettext("Ignoring instance "
					    "%s:%s with missing types\n"),
					    inst->sc_parent->sc_name,
					    inst->sc_name);

				continue;
			}

			if (scf_service_get_instance(imp_svc, inst->sc_name,
			    imp_inst) != 0) {
				switch (scf_error()) {
				case SCF_ERROR_NOT_FOUND:
					if (g_verbose)
						warn(gettext("Ignoring "
						    "nonexistant instance "
						    "%s:%s.\n"),
						    inst->sc_parent->sc_name,
						    inst->sc_name);
					continue;

				default:
					scfdie();
				}
			}

			/*
			 * If the instance does not have a general/enabled
			 * property and no last-import snapshot then the
			 * instance is not a fully installed instance and
			 * should not have a profile applied to it.
			 *
			 * This could happen if a service/instance declares
			 * a dependent on behalf of another service/instance.
			 *
			 */
			if (scf_instance_get_snapshot(imp_inst, snap_lastimport,
			    imp_snap) != 0) {
				if (scf_instance_get_pg(imp_inst,
				    SCF_PG_GENERAL, imp_pg) != 0 ||
				    scf_pg_get_property(imp_pg,
				    SCF_PROPERTY_ENABLED, imp_prop) != 0) {
					if (g_verbose)
						warn(gettext("Ignoreing "
						    "partial instance "
						    "%s:%s.\n"),
						    inst->sc_parent->sc_name,
						    inst->sc_name);
					continue;
				}
			}

			r = lscf_import_instance_pgs(imp_inst, inst->sc_fmri,
			    inst, SCI_FORCE | SCI_KEEP);
			switch (_lscf_import_err(r, inst->sc_fmri)) {
			case IMPORT_NEXT:
				break;

			case IMPORT_OUT:
				goto out;

			case IMPORT_BAD:
			default:
				bad_error("lscf_import_instance_pgs", r);
			}

			if (uu_list_numnodes(inst->sc_dependents) != 0) {
				uu_list_walk(inst->sc_dependents,
				    lscf_dependent_apply, inst, UU_DEFAULT);
			}

			/* refresh only if there is no pgs in the service */
			if (refresh == 0)
				(void) refresh_entity(0, imp_inst,
				    inst->sc_fmri, NULL, NULL, NULL);
		}

		if (refresh == 1) {
			char *name_buf = safe_malloc(max_scf_name_len + 1);

			(void) refresh_entity(1, imp_svc, svc->sc_name,
			    imp_inst, imp_iter, name_buf);
			free(name_buf);
		}

		for (old_dpt = uu_list_first(imp_deleted_dpts);
		    old_dpt != NULL;
		    old_dpt = uu_list_next(imp_deleted_dpts, old_dpt)) {
			if (imp_refresh_fmri(old_dpt->sc_pgroup_fmri,
			    old_dpt->sc_pgroup_name,
			    old_dpt->sc_parent->sc_fmri) != 0) {
				warn(gettext("Unable to refresh \"%s\"\n"),
				    old_dpt->sc_pgroup_fmri);
			}
		}
	}

out:
	if (annotation_set) {
		/* Remove security audit annotation strings. */
		(void) _scf_set_annotation(g_hndl, NULL, NULL);
	}

	free_imp_globals();
	return (ret);
}


/*
 * Export.  These functions create and output an XML tree of a service
 * description from the repository.  This is largely the inverse of
 * lxml_get_bundle() in svccfg_xml.c, but with some kickers:
 *
 * - We must include any properties which are not represented specifically by
 *   a service manifest, e.g., properties created by an admin post-import.  To
 *   do so we'll iterate through all properties and deal with each
 *   apropriately.
 *
 * - Children of services and instances must must be in the order set by the
 *   DTD, but we iterate over the properties in undefined order.  The elements
 *   are not easily (or efficiently) sortable by name.  Since there's a fixed
 *   number of classes of them, however, we'll keep the classes separate and
 *   assemble them in order.
 */

/*
 * Convenience function to handle xmlSetProp errors (and type casting).
 */
static void
safe_setprop(xmlNodePtr n, const char *name, const char *val)
{
	if (xmlSetProp(n, (const xmlChar *)name, (const xmlChar *)val) == NULL)
		uu_die(gettext("Could not set XML property.\n"));
}

/*
 * Convenience function to set an XML attribute to the single value of an
 * astring property.  If the value happens to be the default, don't set the
 * attribute.  "dval" should be the default value supplied by the DTD, or
 * NULL for no default.
 */
static int
set_attr_from_prop_default(scf_property_t *prop, xmlNodePtr n,
    const char *name, const char *dval)
{
	scf_value_t *val;
	ssize_t len;
	char *str;

	val = scf_value_create(g_hndl);
	if (val == NULL)
		scfdie();

	if (prop_get_val(prop, val) != 0) {
		scf_value_destroy(val);
		return (-1);
	}

	len = scf_value_get_as_string(val, NULL, 0);
	if (len < 0)
		scfdie();

	str = safe_malloc(len + 1);

	if (scf_value_get_as_string(val, str, len + 1) < 0)
		scfdie();

	scf_value_destroy(val);

	if (dval == NULL || strcmp(str, dval) != 0)
		safe_setprop(n, name, str);

	free(str);

	return (0);
}

/*
 * As above, but the attribute is always set.
 */
static int
set_attr_from_prop(scf_property_t *prop, xmlNodePtr n, const char *name)
{
	return (set_attr_from_prop_default(prop, n, name, NULL));
}

/*
 * Dump the given document onto f, with "'s replaced by ''s.
 */
static int
write_service_bundle(xmlDocPtr doc, FILE *f)
{
	xmlChar *mem;
	int sz, i;

	mem = NULL;
	xmlDocDumpFormatMemory(doc, &mem, &sz, 1);

	if (mem == NULL) {
		semerr(gettext("Could not dump XML tree.\n"));
		return (-1);
	}

	/*
	 * Fortunately libxml produces &quot; instead of ", so we can blindly
	 * replace all " with '.  Cursed libxml2!  Why must you #ifdef out the
	 * &apos; code?!
	 */
	for (i = 0; i < sz; ++i) {
		char c = (char)mem[i];

		if (c == '"')
			(void) fputc('\'', f);
		else if (c == '\'')
			(void) fwrite("&apos;", sizeof ("&apos;") - 1, 1, f);
		else
			(void) fputc(c, f);
	}

	return (0);
}

/*
 * Create the DOM elements in elts necessary to (generically) represent prop
 * (i.e., a property or propval element).  If the name of the property is
 * known, it should be passed as name_arg.  Otherwise, pass NULL.
 */
static void
export_property(scf_property_t *prop, const char *name_arg,
    struct pg_elts *elts, int flags)
{
	const char *type;
	scf_error_t err = 0;
	xmlNodePtr pnode, lnode;
	char *lnname;
	int ret;

	/* name */
	if (name_arg != NULL) {
		(void) strcpy(exp_str, name_arg);
	} else {
		if (scf_property_get_name(prop, exp_str, exp_str_sz) < 0)
			scfdie();
	}

	/* type */
	type = prop_to_typestr(prop);
	if (type == NULL)
		uu_die(gettext("Can't export property %s: unknown type.\n"),
		    exp_str);

	/* If we're exporting values, and there's just one, export it here. */
	if (!(flags & SCE_ALL_VALUES))
		goto empty;

	if (scf_property_get_value(prop, exp_val) == SCF_SUCCESS) {
		xmlNodePtr n;

		/* Single value, so use propval */
		n = xmlNewNode(NULL, (xmlChar *)"propval");
		if (n == NULL)
			uu_die(emsg_create_xml);

		safe_setprop(n, name_attr, exp_str);
		safe_setprop(n, type_attr, type);

		if (scf_value_get_as_string(exp_val, exp_str, exp_str_sz) < 0)
			scfdie();
		safe_setprop(n, value_attr, exp_str);

		if (elts->propvals == NULL)
			elts->propvals = n;
		else
			(void) xmlAddSibling(elts->propvals, n);

		return;
	}

	err = scf_error();

	if (err == SCF_ERROR_PERMISSION_DENIED) {
		semerr(emsg_permission_denied);
		return;
	}

	if (err != SCF_ERROR_CONSTRAINT_VIOLATED &&
	    err != SCF_ERROR_NOT_FOUND &&
	    err != SCF_ERROR_PERMISSION_DENIED)
		scfdie();

empty:
	/* Multiple (or no) values, so use property */
	pnode = xmlNewNode(NULL, (xmlChar *)"property");
	if (pnode == NULL)
		uu_die(emsg_create_xml);

	safe_setprop(pnode, name_attr, exp_str);
	safe_setprop(pnode, type_attr, type);

	if (err == SCF_ERROR_CONSTRAINT_VIOLATED) {
		lnname = uu_msprintf("%s_list", type);
		if (lnname == NULL)
			uu_die(gettext("Could not create string"));

		lnode = xmlNewChild(pnode, NULL, (xmlChar *)lnname, NULL);
		if (lnode == NULL)
			uu_die(emsg_create_xml);

		uu_free(lnname);

		if (scf_iter_property_values(exp_val_iter, prop) != SCF_SUCCESS)
			scfdie();

		while ((ret = scf_iter_next_value(exp_val_iter, exp_val)) ==
		    1) {
			xmlNodePtr vn;

			vn = xmlNewChild(lnode, NULL, (xmlChar *)"value_node",
			    NULL);
			if (vn == NULL)
				uu_die(emsg_create_xml);

			if (scf_value_get_as_string(exp_val, exp_str,
			    exp_str_sz) < 0)
				scfdie();
			safe_setprop(vn, value_attr, exp_str);
		}
		if (ret != 0)
			scfdie();
	}

	if (elts->properties == NULL)
		elts->properties = pnode;
	else
		(void) xmlAddSibling(elts->properties, pnode);
}

/*
 * Add a property_group element for this property group to elts.
 */
static void
export_pg(scf_propertygroup_t *pg, struct entity_elts *eelts, int flags)
{
	xmlNodePtr n;
	struct pg_elts elts;
	int ret;
	boolean_t read_protected;

	n = xmlNewNode(NULL, (xmlChar *)"property_group");

	/* name */
	if (scf_pg_get_name(pg, exp_str, max_scf_name_len + 1) < 0)
		scfdie();
	safe_setprop(n, name_attr, exp_str);

	/* type */
	if (scf_pg_get_type(pg, exp_str, exp_str_sz) < 0)
		scfdie();
	safe_setprop(n, type_attr, exp_str);

	/* properties */
	if (scf_iter_pg_properties(exp_prop_iter, pg) != SCF_SUCCESS)
		scfdie();

	(void) memset(&elts, 0, sizeof (elts));

	/*
	 * If this property group is not read protected, we always want to
	 * output all the values.  Otherwise, we only output the values if the
	 * caller set SCE_ALL_VALUES (i.e., the user gave us export/archive -a).
	 */
	if (_scf_pg_is_read_protected(pg, &read_protected) != SCF_SUCCESS)
		scfdie();

	if (!read_protected)
		flags |= SCE_ALL_VALUES;

	while ((ret = scf_iter_next_property(exp_prop_iter, exp_prop)) == 1) {
		if (scf_property_get_name(exp_prop, exp_str, exp_str_sz) < 0)
			scfdie();

		if (strcmp(exp_str, SCF_PROPERTY_STABILITY) == 0) {
			xmlNodePtr m;

			m = xmlNewNode(NULL, (xmlChar *)"stability");
			if (m == NULL)
				uu_die(emsg_create_xml);

			if (set_attr_from_prop(exp_prop, m, value_attr) == 0) {
				elts.stability = m;
				continue;
			}

			xmlFreeNode(m);
		}

		export_property(exp_prop, NULL, &elts, flags);
	}
	if (ret == -1)
		scfdie();

	(void) xmlAddChild(n, elts.stability);
	(void) xmlAddChildList(n, elts.propvals);
	(void) xmlAddChildList(n, elts.properties);

	if (eelts->property_groups == NULL)
		eelts->property_groups = n;
	else
		(void) xmlAddSibling(eelts->property_groups, n);
}

/*
 * Create an XML node representing the dependency described by the given
 * property group and put it in eelts.  Unless the dependency is not valid, in
 * which case create a generic property_group element which represents it and
 * put it in eelts.
 */
static void
export_dependency(scf_propertygroup_t *pg, struct entity_elts *eelts)
{
	xmlNodePtr n;
	int err = 0, ret;
	struct pg_elts elts;

	n = xmlNewNode(NULL, (xmlChar *)"dependency");
	if (n == NULL)
		uu_die(emsg_create_xml);

	/*
	 * If the external flag is present, skip this dependency because it
	 * should have been created by another manifest.
	 */
	if (scf_pg_get_property(pg, scf_property_external, exp_prop) == 0) {
		if (prop_check_type(exp_prop, SCF_TYPE_BOOLEAN) == 0 &&
		    prop_get_val(exp_prop, exp_val) == 0) {
			uint8_t b;

			if (scf_value_get_boolean(exp_val, &b) != SCF_SUCCESS)
				scfdie();

			if (b)
				return;
		}
	} else if (scf_error() != SCF_ERROR_NOT_FOUND)
		scfdie();

	/* Get the required attributes. */

	/* name */
	if (scf_pg_get_name(pg, exp_str, max_scf_name_len + 1) < 0)
		scfdie();
	safe_setprop(n, name_attr, exp_str);

	/* grouping */
	if (pg_get_prop(pg, SCF_PROPERTY_GROUPING, exp_prop) != 0 ||
	    set_attr_from_prop(exp_prop, n, "grouping") != 0)
		err = 1;

	/* restart_on */
	if (pg_get_prop(pg, SCF_PROPERTY_RESTART_ON, exp_prop) != 0 ||
	    set_attr_from_prop(exp_prop, n, "restart_on") != 0)
		err = 1;

	/* type */
	if (pg_get_prop(pg, SCF_PROPERTY_TYPE, exp_prop) != 0 ||
	    set_attr_from_prop(exp_prop, n, type_attr) != 0)
		err = 1;

	/*
	 * entities: Not required, but if we create no children, it will be
	 * created as empty on import, so fail if it's missing.
	 */
	if (pg_get_prop(pg, SCF_PROPERTY_ENTITIES, exp_prop) == 0 &&
	    prop_check_type(exp_prop, SCF_TYPE_FMRI) == 0) {
		scf_iter_t *eiter;
		int ret2;

		eiter = scf_iter_create(g_hndl);
		if (eiter == NULL)
			scfdie();

		if (scf_iter_property_values(eiter, exp_prop) != SCF_SUCCESS)
			scfdie();

		while ((ret2 = scf_iter_next_value(eiter, exp_val)) == 1) {
			xmlNodePtr ch;

			if (scf_value_get_astring(exp_val, exp_str,
			    exp_str_sz) < 0)
				scfdie();

			/*
			 * service_fmri's must be first, so we can add them
			 * here.
			 */
			ch = xmlNewChild(n, NULL, (xmlChar *)"service_fmri",
			    NULL);
			if (ch == NULL)
				uu_die(emsg_create_xml);

			safe_setprop(ch, value_attr, exp_str);
		}
		if (ret2 == -1)
			scfdie();

		scf_iter_destroy(eiter);
	} else
		err = 1;

	if (err) {
		xmlFreeNode(n);

		export_pg(pg, eelts, 0);

		return;
	}

	/* Iterate through the properties & handle each. */
	if (scf_iter_pg_properties(exp_prop_iter, pg) != SCF_SUCCESS)
		scfdie();

	(void) memset(&elts, 0, sizeof (elts));

	while ((ret = scf_iter_next_property(exp_prop_iter, exp_prop)) == 1) {
		if (scf_property_get_name(exp_prop, exp_str, exp_str_sz) < 0)
			scfdie();

		if (strcmp(exp_str, SCF_PROPERTY_GROUPING) == 0 ||
		    strcmp(exp_str, SCF_PROPERTY_RESTART_ON) == 0 ||
		    strcmp(exp_str, SCF_PROPERTY_TYPE) == 0 ||
		    strcmp(exp_str, SCF_PROPERTY_ENTITIES) == 0) {
			continue;
		} else if (strcmp(exp_str, SCF_PROPERTY_STABILITY) == 0) {
			xmlNodePtr m;

			m = xmlNewNode(NULL, (xmlChar *)"stability");
			if (m == NULL)
				uu_die(emsg_create_xml);

			if (set_attr_from_prop(exp_prop, m, value_attr) == 0) {
				elts.stability = m;
				continue;
			}

			xmlFreeNode(m);
		}

		export_property(exp_prop, exp_str, &elts, 0);
	}
	if (ret == -1)
		scfdie();

	(void) xmlAddChild(n, elts.stability);
	(void) xmlAddChildList(n, elts.propvals);
	(void) xmlAddChildList(n, elts.properties);

	if (eelts->dependencies == NULL)
		eelts->dependencies = n;
	else
		(void) xmlAddSibling(eelts->dependencies, n);
}

static xmlNodePtr
export_method_environment(scf_propertygroup_t *pg)
{
	xmlNodePtr env;
	int ret;
	int children = 0;

	if (scf_pg_get_property(pg, SCF_PROPERTY_ENVIRONMENT, NULL) != 0)
		return (NULL);

	env = xmlNewNode(NULL, (xmlChar *)"method_environment");
	if (env == NULL)
		uu_die(emsg_create_xml);

	if (pg_get_prop(pg, SCF_PROPERTY_ENVIRONMENT, exp_prop) != 0)
		scfdie();

	if (scf_iter_property_values(exp_val_iter, exp_prop) != SCF_SUCCESS)
		scfdie();

	while ((ret = scf_iter_next_value(exp_val_iter, exp_val)) == 1) {
		xmlNodePtr ev;
		char *cp;

		if (scf_value_get_as_string(exp_val, exp_str, exp_str_sz) < 0)
			scfdie();

		if ((cp = strchr(exp_str, '=')) == NULL || cp == exp_str) {
			warn(gettext("Invalid environment variable \"%s\".\n"),
			    exp_str);
			continue;
		} else if (strncmp(exp_str, "SMF_", 4) == 0) {
			warn(gettext("Invalid environment variable \"%s\"; "
			    "\"SMF_\" prefix is reserved.\n"), exp_str);
			continue;
		}

		*cp = '\0';
		cp++;

		ev = xmlNewChild(env, NULL, (xmlChar *)"envvar", NULL);
		if (ev == NULL)
			uu_die(emsg_create_xml);

		safe_setprop(ev, name_attr, exp_str);
		safe_setprop(ev, value_attr, cp);
		children++;
	}

	if (ret != 0)
		scfdie();

	if (children == 0) {
		xmlFreeNode(env);
		return (NULL);
	}

	return (env);
}

/*
 * As above, but for a method property group.
 */
static void
export_method(scf_propertygroup_t *pg, struct entity_elts *eelts)
{
	xmlNodePtr n, env;
	char *str;
	int err = 0, nonenv, ret;
	uint8_t use_profile;
	struct pg_elts elts;
	xmlNodePtr ctxt = NULL;

	n = xmlNewNode(NULL, (xmlChar *)"exec_method");

	/* Get the required attributes. */

	/* name */
	if (scf_pg_get_name(pg, exp_str, max_scf_name_len + 1) < 0)
		scfdie();
	safe_setprop(n, name_attr, exp_str);

	/* type */
	if (pg_get_prop(pg, SCF_PROPERTY_TYPE, exp_prop) != 0 ||
	    set_attr_from_prop(exp_prop, n, type_attr) != 0)
		err = 1;

	/* exec */
	if (pg_get_prop(pg, SCF_PROPERTY_EXEC, exp_prop) != 0 ||
	    set_attr_from_prop(exp_prop, n, "exec") != 0)
		err = 1;

	/* timeout */
	if (pg_get_prop(pg, SCF_PROPERTY_TIMEOUT, exp_prop) == 0 &&
	    prop_check_type(exp_prop, SCF_TYPE_COUNT) == 0 &&
	    prop_get_val(exp_prop, exp_val) == 0) {
		uint64_t c;

		if (scf_value_get_count(exp_val, &c) != SCF_SUCCESS)
			scfdie();

		str = uu_msprintf("%llu", c);
		if (str == NULL)
			uu_die(gettext("Could not create string"));

		safe_setprop(n, "timeout_seconds", str);
		free(str);
	} else
		err = 1;

	if (err) {
		xmlFreeNode(n);

		export_pg(pg, eelts, 0);

		return;
	}


	/*
	 * If we're going to have a method_context child, we need to know
	 * before we iterate through the properties.  Since method_context's
	 * are optional, we don't want to complain about any properties
	 * missing if none of them are there.  Thus we can't use the
	 * convenience functions.
	 */
	nonenv =
	    scf_pg_get_property(pg, SCF_PROPERTY_WORKING_DIRECTORY, NULL) ==
	    SCF_SUCCESS ||
	    scf_pg_get_property(pg, SCF_PROPERTY_PROJECT, NULL) ==
	    SCF_SUCCESS ||
	    scf_pg_get_property(pg, SCF_PROPERTY_RESOURCE_POOL, NULL) ==
	    SCF_SUCCESS ||
	    scf_pg_get_property(pg, SCF_PROPERTY_USE_PROFILE, NULL) ==
	    SCF_SUCCESS;

	if (nonenv) {
		ctxt = xmlNewNode(NULL, (xmlChar *)"method_context");
		if (ctxt == NULL)
			uu_die(emsg_create_xml);

		if (pg_get_prop(pg, SCF_PROPERTY_WORKING_DIRECTORY, exp_prop) ==
		    0 &&
		    set_attr_from_prop_default(exp_prop, ctxt,
		    "working_directory", ":default") != 0)
			err = 1;

		if (pg_get_prop(pg, SCF_PROPERTY_PROJECT, exp_prop) == 0 &&
		    set_attr_from_prop_default(exp_prop, ctxt, "project",
		    ":default") != 0)
			err = 1;

		if (pg_get_prop(pg, SCF_PROPERTY_RESOURCE_POOL, exp_prop) ==
		    0 &&
		    set_attr_from_prop_default(exp_prop, ctxt,
		    "resource_pool", ":default") != 0)
			err = 1;
		/*
		 * We only want to complain about profile or credential
		 * properties if we will use them.  To determine that we must
		 * examine USE_PROFILE.
		 */
		if (pg_get_prop(pg, SCF_PROPERTY_USE_PROFILE, exp_prop) == 0 &&
		    prop_check_type(exp_prop, SCF_TYPE_BOOLEAN) == 0 &&
		    prop_get_val(exp_prop, exp_val) == 0) {
			if (scf_value_get_boolean(exp_val, &use_profile) !=
			    SCF_SUCCESS) {
				scfdie();
			}

			if (use_profile) {
				xmlNodePtr prof;

				prof = xmlNewChild(ctxt, NULL,
				    (xmlChar *)"method_profile", NULL);
				if (prof == NULL)
					uu_die(emsg_create_xml);

				if (pg_get_prop(pg, SCF_PROPERTY_PROFILE,
				    exp_prop) != 0 ||
				    set_attr_from_prop(exp_prop, prof,
				    name_attr) != 0)
					err = 1;
			} else {
				xmlNodePtr cred;

				cred = xmlNewChild(ctxt, NULL,
				    (xmlChar *)"method_credential", NULL);
				if (cred == NULL)
					uu_die(emsg_create_xml);

				if (pg_get_prop(pg, SCF_PROPERTY_USER,
				    exp_prop) != 0 ||
				    set_attr_from_prop(exp_prop, cred,
				    "user") != 0) {
					err = 1;
				}

				if (pg_get_prop(pg, SCF_PROPERTY_GROUP,
				    exp_prop) == 0 &&
				    set_attr_from_prop_default(exp_prop, cred,
				    "group", ":default") != 0)
					err = 1;

				if (pg_get_prop(pg, SCF_PROPERTY_SUPP_GROUPS,
				    exp_prop) == 0 &&
				    set_attr_from_prop_default(exp_prop, cred,
				    "supp_groups", ":default") != 0)
					err = 1;

				if (pg_get_prop(pg, SCF_PROPERTY_PRIVILEGES,
				    exp_prop) == 0 &&
				    set_attr_from_prop_default(exp_prop, cred,
				    "privileges", ":default") != 0)
					err = 1;

				if (pg_get_prop(pg,
				    SCF_PROPERTY_LIMIT_PRIVILEGES,
				    exp_prop) == 0 &&
				    set_attr_from_prop_default(exp_prop, cred,
				    "limit_privileges", ":default") != 0)
					err = 1;
			}
		}
	}

	if ((env = export_method_environment(pg)) != NULL) {
		if (ctxt == NULL) {
			ctxt = xmlNewNode(NULL, (xmlChar *)"method_context");
			if (ctxt == NULL)
				uu_die(emsg_create_xml);
		}
		(void) xmlAddChild(ctxt, env);
	}

	if (env != NULL || (nonenv && err == 0))
		(void) xmlAddChild(n, ctxt);
	else
		xmlFreeNode(ctxt);

	nonenv = (err == 0);

	if (scf_iter_pg_properties(exp_prop_iter, pg) != SCF_SUCCESS)
		scfdie();

	(void) memset(&elts, 0, sizeof (elts));

	while ((ret = scf_iter_next_property(exp_prop_iter, exp_prop)) == 1) {
		if (scf_property_get_name(exp_prop, exp_str, exp_str_sz) < 0)
			scfdie();

		if (strcmp(exp_str, SCF_PROPERTY_TYPE) == 0 ||
		    strcmp(exp_str, SCF_PROPERTY_EXEC) == 0 ||
		    strcmp(exp_str, SCF_PROPERTY_TIMEOUT) == 0) {
			continue;
		} else if (strcmp(exp_str, SCF_PROPERTY_STABILITY) == 0) {
			xmlNodePtr m;

			m = xmlNewNode(NULL, (xmlChar *)"stability");
			if (m == NULL)
				uu_die(emsg_create_xml);

			if (set_attr_from_prop(exp_prop, m, value_attr) == 0) {
				elts.stability = m;
				continue;
			}

			xmlFreeNode(m);
		} else if (strcmp(exp_str, SCF_PROPERTY_WORKING_DIRECTORY) ==
		    0 ||
		    strcmp(exp_str, SCF_PROPERTY_PROJECT) == 0 ||
		    strcmp(exp_str, SCF_PROPERTY_RESOURCE_POOL) == 0 ||
		    strcmp(exp_str, SCF_PROPERTY_USE_PROFILE) == 0) {
			if (nonenv)
				continue;
		} else if (strcmp(exp_str, SCF_PROPERTY_USER) == 0 ||
		    strcmp(exp_str, SCF_PROPERTY_GROUP) == 0 ||
		    strcmp(exp_str, SCF_PROPERTY_SUPP_GROUPS) == 0 ||
		    strcmp(exp_str, SCF_PROPERTY_PRIVILEGES) == 0 ||
		    strcmp(exp_str, SCF_PROPERTY_LIMIT_PRIVILEGES) == 0) {
			if (nonenv && !use_profile)
				continue;
		} else if (strcmp(exp_str, SCF_PROPERTY_PROFILE) == 0) {
			if (nonenv && use_profile)
				continue;
		} else if (strcmp(exp_str, SCF_PROPERTY_ENVIRONMENT) == 0) {
			if (env != NULL)
				continue;
		}

		export_property(exp_prop, exp_str, &elts, 0);
	}
	if (ret == -1)
		scfdie();

	(void) xmlAddChild(n, elts.stability);
	(void) xmlAddChildList(n, elts.propvals);
	(void) xmlAddChildList(n, elts.properties);

	if (eelts->exec_methods == NULL)
		eelts->exec_methods = n;
	else
		(void) xmlAddSibling(eelts->exec_methods, n);
}

static void
export_pg_elts(struct pg_elts *elts, const char *name, const char *type,
    struct entity_elts *eelts)
{
	xmlNodePtr pgnode;

	pgnode = xmlNewNode(NULL, (xmlChar *)"property_group");
	if (pgnode == NULL)
		uu_die(emsg_create_xml);

	safe_setprop(pgnode, name_attr, name);
	safe_setprop(pgnode, type_attr, type);

	(void) xmlAddChildList(pgnode, elts->propvals);
	(void) xmlAddChildList(pgnode, elts->properties);

	if (eelts->property_groups == NULL)
		eelts->property_groups = pgnode;
	else
		(void) xmlAddSibling(eelts->property_groups, pgnode);
}

/*
 * Process the general property group for a service.  This is the one with the
 * goodies.
 */
static void
export_svc_general(scf_propertygroup_t *pg, struct entity_elts *selts)
{
	struct pg_elts elts;
	int ret;

	/*
	 * In case there are properties which don't correspond to child
	 * entities of the service entity, we'll set up a pg_elts structure to
	 * put them in.
	 */
	(void) memset(&elts, 0, sizeof (elts));

	/* Walk the properties, looking for special ones. */
	if (scf_iter_pg_properties(exp_prop_iter, pg) != SCF_SUCCESS)
		scfdie();

	while ((ret = scf_iter_next_property(exp_prop_iter, exp_prop)) == 1) {
		if (scf_property_get_name(exp_prop, exp_str, exp_str_sz) < 0)
			scfdie();

		if (strcmp(exp_str, SCF_PROPERTY_SINGLE_INSTANCE) == 0) {
			if (prop_check_type(exp_prop, SCF_TYPE_BOOLEAN) == 0 &&
			    prop_get_val(exp_prop, exp_val) == 0) {
				uint8_t b;

				if (scf_value_get_boolean(exp_val, &b) !=
				    SCF_SUCCESS)
					scfdie();

				if (b) {
					selts->single_instance =
					    xmlNewNode(NULL,
					    (xmlChar *)"single_instance");
					if (selts->single_instance == NULL)
						uu_die(emsg_create_xml);
				}

				continue;
			}
		} else if (strcmp(exp_str, SCF_PROPERTY_RESTARTER) == 0) {
			xmlNodePtr rnode, sfnode;

			rnode = xmlNewNode(NULL, (xmlChar *)"restarter");
			if (rnode == NULL)
				uu_die(emsg_create_xml);

			sfnode = xmlNewChild(rnode, NULL,
			    (xmlChar *)"service_fmri", NULL);
			if (sfnode == NULL)
				uu_die(emsg_create_xml);

			if (set_attr_from_prop(exp_prop, sfnode,
			    value_attr) == 0) {
				selts->restarter = rnode;
				continue;
			}

			xmlFreeNode(rnode);
		} else if (strcmp(exp_str, SCF_PROPERTY_ENTITY_STABILITY) ==
		    0) {
			xmlNodePtr s;

			s = xmlNewNode(NULL, (xmlChar *)"stability");
			if (s == NULL)
				uu_die(emsg_create_xml);

			if (set_attr_from_prop(exp_prop, s, value_attr) == 0) {
				selts->stability = s;
				continue;
			}

			xmlFreeNode(s);
		}

		export_property(exp_prop, exp_str, &elts, 0);
	}
	if (ret == -1)
		scfdie();

	if (elts.propvals != NULL || elts.properties != NULL)
		export_pg_elts(&elts, scf_pg_general, scf_group_framework,
		    selts);
}

static void
export_method_context(scf_propertygroup_t *pg, struct entity_elts *elts)
{
	xmlNodePtr n, prof, cred, env;
	uint8_t use_profile;
	int ret, err = 0;

	n = xmlNewNode(NULL, (xmlChar *)"method_context");

	env = export_method_environment(pg);

	/* Need to know whether we'll use a profile or not. */
	if (pg_get_prop(pg, SCF_PROPERTY_USE_PROFILE, exp_prop) == 0 &&
	    prop_check_type(exp_prop, SCF_TYPE_BOOLEAN) == 0 &&
	    prop_get_val(exp_prop, exp_val) == 0) {
		if (scf_value_get_boolean(exp_val, &use_profile) != SCF_SUCCESS)
			scfdie();

		if (use_profile)
			prof =
			    xmlNewChild(n, NULL, (xmlChar *)"method_profile",
			    NULL);
		else
			cred =
			    xmlNewChild(n, NULL, (xmlChar *)"method_credential",
			    NULL);
	}

	if (env != NULL)
		(void) xmlAddChild(n, env);

	if (scf_iter_pg_properties(exp_prop_iter, pg) != SCF_SUCCESS)
		scfdie();

	while ((ret = scf_iter_next_property(exp_prop_iter, exp_prop)) == 1) {
		if (scf_property_get_name(exp_prop, exp_str, exp_str_sz) < 0)
			scfdie();

		if (strcmp(exp_str, SCF_PROPERTY_WORKING_DIRECTORY) == 0) {
			if (set_attr_from_prop(exp_prop, n,
			    "working_directory") != 0)
				err = 1;
		} else if (strcmp(exp_str, SCF_PROPERTY_PROJECT) == 0) {
			if (set_attr_from_prop(exp_prop, n, "project") != 0)
				err = 1;
		} else if (strcmp(exp_str, SCF_PROPERTY_RESOURCE_POOL) == 0) {
			if (set_attr_from_prop(exp_prop, n,
			    "resource_pool") != 0)
				err = 1;
		} else if (strcmp(exp_str, SCF_PROPERTY_USE_PROFILE) == 0) {
			/* EMPTY */
		} else if (strcmp(exp_str, SCF_PROPERTY_USER) == 0) {
			if (use_profile ||
			    set_attr_from_prop(exp_prop, cred, "user") != 0)
				err = 1;
		} else if (strcmp(exp_str, SCF_PROPERTY_GROUP) == 0) {
			if (use_profile ||
			    set_attr_from_prop(exp_prop, cred, "group") != 0)
				err = 1;
		} else if (strcmp(exp_str, SCF_PROPERTY_SUPP_GROUPS) == 0) {
			if (use_profile || set_attr_from_prop(exp_prop, cred,
			    "supp_groups") != 0)
				err = 1;
		} else if (strcmp(exp_str, SCF_PROPERTY_PRIVILEGES) == 0) {
			if (use_profile || set_attr_from_prop(exp_prop, cred,
			    "privileges") != 0)
				err = 1;
		} else if (strcmp(exp_str, SCF_PROPERTY_LIMIT_PRIVILEGES) ==
		    0) {
			if (use_profile || set_attr_from_prop(exp_prop, cred,
			    "limit_privileges") != 0)
				err = 1;
		} else if (strcmp(exp_str, SCF_PROPERTY_PROFILE) == 0) {
			if (!use_profile || set_attr_from_prop(exp_prop,
			    prof, name_attr) != 0)
				err = 1;
		} else {
			/* Can't have generic properties in method_context's */
			err = 1;
		}
	}
	if (ret == -1)
		scfdie();

	if (err && env == NULL) {
		xmlFreeNode(n);
		export_pg(pg, elts, 0);
		return;
	}

	elts->method_context = n;
}

/*
 * Given a dependency property group in the tfmri entity (target fmri), return
 * a dependent element which represents it.
 */
static xmlNodePtr
export_dependent(scf_propertygroup_t *pg, const char *name, const char *tfmri)
{
	uint8_t b;
	xmlNodePtr n, sf;
	int err = 0, ret;
	struct pg_elts pgelts;

	/*
	 * If external isn't set to true then exporting the service will
	 * export this as a normal dependency, so we should stop to avoid
	 * duplication.
	 */
	if (scf_pg_get_property(pg, scf_property_external, exp_prop) != 0 ||
	    scf_property_get_value(exp_prop, exp_val) != 0 ||
	    scf_value_get_boolean(exp_val, &b) != 0 || !b) {
		if (g_verbose) {
			warn(gettext("Dependent \"%s\" cannot be exported "
			    "properly because the \"%s\" property of the "
			    "\"%s\" dependency of %s is not set to true.\n"),
			    name, scf_property_external, name, tfmri);
		}

		return (NULL);
	}

	n = xmlNewNode(NULL, (xmlChar *)"dependent");
	if (n == NULL)
		uu_die(emsg_create_xml);

	safe_setprop(n, name_attr, name);

	/* Get the required attributes */
	if (pg_get_prop(pg, SCF_PROPERTY_RESTART_ON, exp_prop) != 0 ||
	    set_attr_from_prop(exp_prop, n, "restart_on") != 0)
		err = 1;

	if (pg_get_prop(pg, SCF_PROPERTY_GROUPING, exp_prop) != 0 ||
	    set_attr_from_prop(exp_prop, n, "grouping") != 0)
		err = 1;

	if (pg_get_prop(pg, SCF_PROPERTY_ENTITIES, exp_prop) == 0 &&
	    prop_check_type(exp_prop, SCF_TYPE_FMRI) == 0 &&
	    prop_get_val(exp_prop, exp_val) == 0) {
		/* EMPTY */
	} else
		err = 1;

	if (err) {
		xmlFreeNode(n);
		return (NULL);
	}

	sf = xmlNewChild(n, NULL, (xmlChar *)"service_fmri", NULL);
	if (sf == NULL)
		uu_die(emsg_create_xml);

	safe_setprop(sf, value_attr, tfmri);

	/*
	 * Now add elements for the other properties.
	 */
	if (scf_iter_pg_properties(exp_prop_iter, pg) != SCF_SUCCESS)
		scfdie();

	(void) memset(&pgelts, 0, sizeof (pgelts));

	while ((ret = scf_iter_next_property(exp_prop_iter, exp_prop)) == 1) {
		if (scf_property_get_name(exp_prop, exp_str, exp_str_sz) < 0)
			scfdie();

		if (strcmp(exp_str, scf_property_external) == 0 ||
		    strcmp(exp_str, SCF_PROPERTY_RESTART_ON) == 0 ||
		    strcmp(exp_str, SCF_PROPERTY_GROUPING) == 0 ||
		    strcmp(exp_str, SCF_PROPERTY_ENTITIES) == 0) {
			continue;
		} else if (strcmp(exp_str, SCF_PROPERTY_TYPE) == 0) {
			if (prop_check_type(exp_prop, SCF_TYPE_ASTRING) == 0 &&
			    prop_get_val(exp_prop, exp_val) == 0) {
				char type[sizeof ("service") + 1];

				if (scf_value_get_astring(exp_val, type,
				    sizeof (type)) < 0)
					scfdie();

				if (strcmp(type, "service") == 0)
					continue;
			}
		} else if (strcmp(exp_str, SCF_PROPERTY_STABILITY) == 0) {
			xmlNodePtr s;

			s = xmlNewNode(NULL, (xmlChar *)"stability");
			if (s == NULL)
				uu_die(emsg_create_xml);

			if (set_attr_from_prop(exp_prop, s, value_attr) == 0) {
				pgelts.stability = s;
				continue;
			}

			xmlFreeNode(s);
		}

		export_property(exp_prop, exp_str, &pgelts, 0);
	}
	if (ret == -1)
		scfdie();

	(void) xmlAddChild(n, pgelts.stability);
	(void) xmlAddChildList(n, pgelts.propvals);
	(void) xmlAddChildList(n, pgelts.properties);

	return (n);
}

static void
export_dependents(scf_propertygroup_t *pg, struct entity_elts *eelts)
{
	scf_propertygroup_t *opg;
	scf_iter_t *iter;
	char *type, *fmri;
	int ret;
	struct pg_elts pgelts;
	xmlNodePtr n;
	scf_error_t serr;

	if ((opg = scf_pg_create(g_hndl)) == NULL ||
	    (iter = scf_iter_create(g_hndl)) == NULL)
		scfdie();

	/* Can't use exp_prop_iter due to export_dependent(). */
	if (scf_iter_pg_properties(iter, pg) != SCF_SUCCESS)
		scfdie();

	type = safe_malloc(max_scf_pg_type_len + 1);

	/* Get an extra byte so we can tell if values are too long. */
	fmri = safe_malloc(max_scf_fmri_len + 2);

	(void) memset(&pgelts, 0, sizeof (pgelts));

	while ((ret = scf_iter_next_property(iter, exp_prop)) == 1) {
		void *entity;
		int isservice;
		scf_type_t ty;

		if (scf_property_type(exp_prop, &ty) != SCF_SUCCESS)
			scfdie();

		if ((ty != SCF_TYPE_ASTRING &&
		    prop_check_type(exp_prop, SCF_TYPE_FMRI) != 0) ||
		    prop_get_val(exp_prop, exp_val) != 0) {
			export_property(exp_prop, NULL, &pgelts, 0);
			continue;
		}

		if (scf_property_get_name(exp_prop, exp_str, exp_str_sz) < 0)
			scfdie();

		if (scf_value_get_astring(exp_val, fmri,
		    max_scf_fmri_len + 2) < 0)
			scfdie();

		/* Look for a dependency group in the target fmri. */
		serr = fmri_to_entity(g_hndl, fmri, &entity, &isservice);
		switch (serr) {
		case SCF_ERROR_NONE:
			break;

		case SCF_ERROR_NO_MEMORY:
			uu_die(gettext("Out of memory.\n"));
			/* NOTREACHED */

		case SCF_ERROR_INVALID_ARGUMENT:
			if (g_verbose) {
				if (scf_property_to_fmri(exp_prop, fmri,
				    max_scf_fmri_len + 2) < 0)
					scfdie();

				warn(gettext("The value of %s is not a valid "
				    "FMRI.\n"), fmri);
			}

			export_property(exp_prop, exp_str, &pgelts, 0);
			continue;

		case SCF_ERROR_CONSTRAINT_VIOLATED:
			if (g_verbose) {
				if (scf_property_to_fmri(exp_prop, fmri,
				    max_scf_fmri_len + 2) < 0)
					scfdie();

				warn(gettext("The value of %s does not specify "
				    "a service or an instance.\n"), fmri);
			}

			export_property(exp_prop, exp_str, &pgelts, 0);
			continue;

		case SCF_ERROR_NOT_FOUND:
			if (g_verbose) {
				if (scf_property_to_fmri(exp_prop, fmri,
				    max_scf_fmri_len + 2) < 0)
					scfdie();

				warn(gettext("The entity specified by %s does "
				    "not exist.\n"), fmri);
			}

			export_property(exp_prop, exp_str, &pgelts, 0);
			continue;

		default:
#ifndef NDEBUG
			(void) fprintf(stderr, "%s:%d: %s() failed with "
			    "unexpected error %d.\n", __FILE__, __LINE__,
			    "fmri_to_entity", serr);
#endif
			abort();
		}

		if (entity_get_pg(entity, isservice, exp_str, opg) != 0) {
			if (scf_error() != SCF_ERROR_NOT_FOUND)
				scfdie();

			warn(gettext("Entity %s is missing dependency property "
			    "group %s.\n"), fmri, exp_str);

			export_property(exp_prop, NULL, &pgelts, 0);
			continue;
		}

		if (scf_pg_get_type(opg, type, max_scf_pg_type_len + 1) < 0)
			scfdie();

		if (strcmp(type, SCF_GROUP_DEPENDENCY) != 0) {
			if (scf_pg_to_fmri(opg, fmri, max_scf_fmri_len + 2) < 0)
				scfdie();

			warn(gettext("Property group %s is not of "
			    "expected type %s.\n"), fmri, SCF_GROUP_DEPENDENCY);

			export_property(exp_prop, NULL, &pgelts, 0);
			continue;
		}

		n = export_dependent(opg, exp_str, fmri);
		if (n == NULL)
			export_property(exp_prop, exp_str, &pgelts, 0);
		else {
			if (eelts->dependents == NULL)
				eelts->dependents = n;
			else
				(void) xmlAddSibling(eelts->dependents,
				    n);
		}
	}
	if (ret == -1)
		scfdie();

	free(fmri);
	free(type);

	scf_iter_destroy(iter);
	scf_pg_destroy(opg);

	if (pgelts.propvals != NULL || pgelts.properties != NULL)
		export_pg_elts(&pgelts, SCF_PG_DEPENDENTS, scf_group_framework,
		    eelts);
}

static void
make_node(xmlNodePtr *nodep, const char *name)
{
	if (*nodep == NULL) {
		*nodep = xmlNewNode(NULL, (xmlChar *)name);
		if (*nodep == NULL)
			uu_die(emsg_create_xml);
	}
}

static xmlNodePtr
export_tm_loctext(scf_propertygroup_t *pg, const char *parname)
{
	int ret;
	xmlNodePtr parent = NULL;
	xmlNodePtr loctext = NULL;

	if (scf_iter_pg_properties(exp_prop_iter, pg) != SCF_SUCCESS)
		scfdie();

	while ((ret = scf_iter_next_property(exp_prop_iter, exp_prop)) == 1) {
		if (prop_check_type(exp_prop, SCF_TYPE_USTRING) != 0 ||
		    prop_get_val(exp_prop, exp_val) != 0)
			continue;

		if (scf_value_get_ustring(exp_val, exp_str, exp_str_sz) < 0)
			scfdie();

		make_node(&parent, parname);
		loctext = xmlNewTextChild(parent, NULL, (xmlChar *)"loctext",
		    (xmlChar *)exp_str);
		if (loctext == NULL)
			uu_die(emsg_create_xml);

		if (scf_property_get_name(exp_prop, exp_str, exp_str_sz) < 0)
			scfdie();

		safe_setprop(loctext, "xml:lang", exp_str);
	}

	if (ret == -1)
		scfdie();

	return (parent);
}

static xmlNodePtr
export_tm_manpage(scf_propertygroup_t *pg)
{
	xmlNodePtr manpage = xmlNewNode(NULL, (xmlChar *)"manpage");
	if (manpage == NULL)
		uu_die(emsg_create_xml);

	if (pg_get_prop(pg, SCF_PROPERTY_TM_TITLE, exp_prop) != 0 ||
	    set_attr_from_prop(exp_prop, manpage, "title") != 0 ||
	    pg_get_prop(pg, SCF_PROPERTY_TM_SECTION, exp_prop) != 0 ||
	    set_attr_from_prop(exp_prop, manpage, "section") != 0) {
		xmlFreeNode(manpage);
		return (NULL);
	}

	if (pg_get_prop(pg, SCF_PROPERTY_TM_MANPATH, exp_prop) == 0)
		(void) set_attr_from_prop_default(exp_prop,
		    manpage, "manpath", ":default");

	return (manpage);
}

static xmlNodePtr
export_tm_doc_link(scf_propertygroup_t *pg)
{
	xmlNodePtr doc_link = xmlNewNode(NULL, (xmlChar *)"doc_link");
	if (doc_link == NULL)
		uu_die(emsg_create_xml);

	if (pg_get_prop(pg, SCF_PROPERTY_TM_NAME, exp_prop) != 0 ||
	    set_attr_from_prop(exp_prop, doc_link, "name") != 0 ||
	    pg_get_prop(pg, SCF_PROPERTY_TM_URI, exp_prop) != 0 ||
	    set_attr_from_prop(exp_prop, doc_link, "uri") != 0) {
		xmlFreeNode(doc_link);
		return (NULL);
	}
	return (doc_link);
}

/*
 * Process template information for a service or instances.
 */
static void
export_template(scf_propertygroup_t *pg, struct entity_elts *elts,
    struct template_elts *telts)
{
	size_t mansz = strlen(SCF_PG_TM_MAN_PREFIX);
	size_t docsz = strlen(SCF_PG_TM_DOC_PREFIX);
	xmlNodePtr child = NULL;

	if (scf_pg_get_name(pg, exp_str, exp_str_sz) < 0)
		scfdie();

	if (strcmp(exp_str, SCF_PG_TM_COMMON_NAME) == 0) {
		telts->common_name = export_tm_loctext(pg, "common_name");
		if (telts->common_name == NULL)
			export_pg(pg, elts, 0);
		return;
	} else if (strcmp(exp_str, SCF_PG_TM_DESCRIPTION) == 0) {
		telts->description = export_tm_loctext(pg, "description");
		if (telts->description == NULL)
			export_pg(pg, elts, 0);
		return;
	}

	if (strncmp(exp_str, SCF_PG_TM_MAN_PREFIX, mansz) == 0) {
		child = export_tm_manpage(pg);
	} else if (strncmp(exp_str, SCF_PG_TM_DOC_PREFIX, docsz) == 0) {
		child = export_tm_doc_link(pg);
	}

	if (child != NULL) {
		make_node(&telts->documentation, "documentation");
		(void) xmlAddChild(telts->documentation, child);
	} else {
		export_pg(pg, elts, 0);
	}
}

/*
 * Process parameter and paramval elements
 */
static void
export_parameter(scf_property_t *prop, const char *name,
    struct params_elts *elts)
{
	xmlNodePtr param;
	scf_error_t err = 0;
	int ret;

	if (scf_property_get_value(prop, exp_val) == SCF_SUCCESS) {
		if ((param = xmlNewNode(NULL, (xmlChar *)"paramval")) == NULL)
			uu_die(emsg_create_xml);

		safe_setprop(param, name_attr, name);

		if (scf_value_get_as_string(exp_val, exp_str, exp_str_sz) < 0)
			scfdie();
		safe_setprop(param, value_attr, exp_str);

		if (elts->paramval == NULL)
			elts->paramval = param;
		else
			(void) xmlAddSibling(elts->paramval, param);

		return;
	}

	err = scf_error();

	if (err != SCF_ERROR_CONSTRAINT_VIOLATED &&
	    err != SCF_ERROR_NOT_FOUND)
		scfdie();

	if ((param = xmlNewNode(NULL, (xmlChar *)"parameter")) == NULL)
		uu_die(emsg_create_xml);

	safe_setprop(param, name_attr, name);

	if (err == SCF_ERROR_CONSTRAINT_VIOLATED) {
		if (scf_iter_property_values(exp_val_iter, prop) != SCF_SUCCESS)
			scfdie();

		while ((ret = scf_iter_next_value(exp_val_iter, exp_val)) ==
		    1) {
			xmlNodePtr vn;

			if ((vn = xmlNewChild(param, NULL,
			    (xmlChar *)"value_node", NULL)) == NULL)
				uu_die(emsg_create_xml);

			if (scf_value_get_as_string(exp_val, exp_str,
			    exp_str_sz) < 0)
				scfdie();

			safe_setprop(vn, value_attr, exp_str);
		}
		if (ret != 0)
			scfdie();
	}

	if (elts->parameter == NULL)
		elts->parameter = param;
	else
		(void) xmlAddSibling(elts->parameter, param);
}

/*
 * Process notification parameters for a service or instance
 */
static void
export_notify_params(scf_propertygroup_t *pg, struct entity_elts *elts)
{
	xmlNodePtr n, event, *type;
	struct params_elts *eelts;
	int ret, err, i;

	n = xmlNewNode(NULL, (xmlChar *)"notification_parameters");
	event = xmlNewNode(NULL, (xmlChar *)"event");
	if (n == NULL || event == NULL)
		uu_die(emsg_create_xml);

	/* event value */
	if (scf_pg_get_name(pg, exp_str, max_scf_name_len + 1) < 0)
		scfdie();
	safe_setprop(event, value_attr, exp_str);

	(void) xmlAddChild(n, event);

	if ((type = calloc(URI_SCHEME_NUM, sizeof (xmlNodePtr))) == NULL ||
	    (eelts = calloc(URI_SCHEME_NUM,
	    sizeof (struct params_elts))) == NULL)
		uu_die(gettext("Out of memory.\n"));

	err = 0;

	if (scf_iter_pg_properties(exp_prop_iter, pg) != SCF_SUCCESS)
		scfdie();

	while ((ret = scf_iter_next_property(exp_prop_iter, exp_prop)) == 1) {
		char *t, *p;

		if (scf_property_get_name(exp_prop, exp_str, exp_str_sz) < 0)
			scfdie();

		if ((t = strtok_r(exp_str, ",", &p)) == NULL || p == NULL) {
			/*
			 * this is not a well formed notification parameters
			 * element, we should export as regular pg
			 */
			err = 1;
			break;
		}

		if ((i = check_uri_protocol(t)) < 0) {
			err = 1;
			break;
		}

		if (type[i] == NULL) {
			if ((type[i] = xmlNewNode(NULL, (xmlChar *)"type")) ==
			    NULL)
				uu_die(emsg_create_xml);

			safe_setprop(type[i], name_attr, t);
		}
		if (strcmp(p, active_attr) == 0) {
			if (set_attr_from_prop(exp_prop, type[i],
			    active_attr) != 0) {
				err = 1;
				break;
			}
			continue;
		}
		/*
		 * We export the parameter
		 */
		export_parameter(exp_prop, p, &eelts[i]);
	}

	if (ret == -1)
		scfdie();

	if (err == 1) {
		for (i = 0; i < URI_SCHEME_NUM; ++i)
			xmlFree(type[i]);
		free(type);

		export_pg(pg, elts, 0);

		return;
	} else {
		for (i = 0; i < URI_SCHEME_NUM; ++i)
			if (type[i] != NULL) {
				(void) xmlAddChildList(type[i],
				    eelts[i].paramval);
				(void) xmlAddChildList(type[i],
				    eelts[i].parameter);
				(void) xmlAddSibling(event, type[i]);
			}
	}
	free(type);

	if (elts->notify_params == NULL)
		elts->notify_params = n;
	else
		(void) xmlAddSibling(elts->notify_params, n);
}

/*
 * Process the general property group for an instance.
 */
static void
export_inst_general(scf_propertygroup_t *pg, xmlNodePtr inode,
    struct entity_elts *elts)
{
	uint8_t enabled;
	struct pg_elts pgelts;
	int ret;

	/* enabled */
	if (pg_get_prop(pg, scf_property_enabled, exp_prop) == 0 &&
	    prop_check_type(exp_prop, SCF_TYPE_BOOLEAN) == 0 &&
	    prop_get_val(exp_prop, exp_val) == 0) {
		if (scf_value_get_boolean(exp_val, &enabled) != SCF_SUCCESS)
			scfdie();
	} else {
		enabled = 0;
	}

	safe_setprop(inode, enabled_attr, enabled ? true : false);

	if (scf_iter_pg_properties(exp_prop_iter, pg) != SCF_SUCCESS)
		scfdie();

	(void) memset(&pgelts, 0, sizeof (pgelts));

	while ((ret = scf_iter_next_property(exp_prop_iter, exp_prop)) == 1) {
		if (scf_property_get_name(exp_prop, exp_str, exp_str_sz) < 0)
			scfdie();

		if (strcmp(exp_str, scf_property_enabled) == 0) {
			continue;
		} else if (strcmp(exp_str, SCF_PROPERTY_RESTARTER) == 0) {
			xmlNodePtr rnode, sfnode;

			rnode = xmlNewNode(NULL, (xmlChar *)"restarter");
			if (rnode == NULL)
				uu_die(emsg_create_xml);

			sfnode = xmlNewChild(rnode, NULL,
			    (xmlChar *)"service_fmri", NULL);
			if (sfnode == NULL)
				uu_die(emsg_create_xml);

			if (set_attr_from_prop(exp_prop, sfnode,
			    value_attr) == 0) {
				elts->restarter = rnode;
				continue;
			}

			xmlFreeNode(rnode);
		}

		export_property(exp_prop, exp_str, &pgelts, 0);
	}
	if (ret == -1)
		scfdie();

	if (pgelts.propvals != NULL || pgelts.properties != NULL)
		export_pg_elts(&pgelts, scf_pg_general, scf_group_framework,
		    elts);
}

/*
 * Put an instance element for the given instance into selts.
 */
static void
export_instance(scf_instance_t *inst, struct entity_elts *selts, int flags)
{
	xmlNodePtr n;
	boolean_t isdefault;
	struct entity_elts elts;
	struct template_elts template_elts;
	int ret;

	n = xmlNewNode(NULL, (xmlChar *)"instance");
	if (n == NULL)
		uu_die(emsg_create_xml);

	/* name */
	if (scf_instance_get_name(inst, exp_str, exp_str_sz) < 0)
		scfdie();
	safe_setprop(n, name_attr, exp_str);
	isdefault = strcmp(exp_str, "default") == 0;

	/* check existance of general pg (since general/enabled is required) */
	if (scf_instance_get_pg(inst, scf_pg_general, exp_pg) != SCF_SUCCESS) {
		if (scf_error() != SCF_ERROR_NOT_FOUND)
			scfdie();

		if (g_verbose) {
			if (scf_instance_to_fmri(inst, exp_str, exp_str_sz) < 0)
				scfdie();

			warn(gettext("Instance %s has no general property "
			    "group; it will be marked disabled.\n"), exp_str);
		}

		safe_setprop(n, enabled_attr, false);
	} else if (scf_pg_get_type(exp_pg, exp_str, exp_str_sz) < 0 ||
	    strcmp(exp_str, scf_group_framework) != 0) {
		if (g_verbose) {
			if (scf_pg_to_fmri(exp_pg, exp_str, exp_str_sz) < 0)
				scfdie();

			warn(gettext("Property group %s is not of type "
			    "framework; the instance will be marked "
			    "disabled.\n"), exp_str);
		}

		safe_setprop(n, enabled_attr, false);
	}

	/* property groups */
	if (scf_iter_instance_pgs(exp_pg_iter, inst) < 0)
		scfdie();

	(void) memset(&elts, 0, sizeof (elts));
	(void) memset(&template_elts, 0, sizeof (template_elts));

	while ((ret = scf_iter_next_pg(exp_pg_iter, exp_pg)) == 1) {
		uint32_t pgflags;

		if (scf_pg_get_flags(exp_pg, &pgflags) != 0)
			scfdie();

		if (pgflags & SCF_PG_FLAG_NONPERSISTENT)
			continue;

		if (scf_pg_get_type(exp_pg, exp_str, exp_str_sz) < 0)
			scfdie();

		if (strcmp(exp_str, SCF_GROUP_DEPENDENCY) == 0) {
			export_dependency(exp_pg, &elts);
			continue;
		} else if (strcmp(exp_str, SCF_GROUP_METHOD) == 0) {
			export_method(exp_pg, &elts);
			continue;
		} else if (strcmp(exp_str, scf_group_framework) == 0) {
			if (scf_pg_get_name(exp_pg, exp_str,
			    max_scf_name_len + 1) < 0)
				scfdie();

			if (strcmp(exp_str, scf_pg_general) == 0) {
				export_inst_general(exp_pg, n, &elts);
				continue;
			} else if (strcmp(exp_str, SCF_PG_METHOD_CONTEXT) ==
			    0) {
				export_method_context(exp_pg, &elts);
				continue;
			} else if (strcmp(exp_str, SCF_PG_DEPENDENTS) == 0) {
				export_dependents(exp_pg, &elts);
				continue;
			}
		} else if (strcmp(exp_str, SCF_GROUP_TEMPLATE) == 0) {
			export_template(exp_pg, &elts, &template_elts);
			continue;
		} else if (strcmp(exp_str, SCF_NOTIFY_PARAMS_PG_TYPE) == 0) {
			export_notify_params(exp_pg, &elts);
			continue;
		}

		/* Ordinary pg. */
		export_pg(exp_pg, &elts, flags);
	}
	if (ret == -1)
		scfdie();

	if (template_elts.common_name != NULL) {
		elts.template = xmlNewNode(NULL, (xmlChar *)"template");
		(void) xmlAddChild(elts.template, template_elts.common_name);
		(void) xmlAddChild(elts.template, template_elts.description);
		(void) xmlAddChild(elts.template, template_elts.documentation);
	} else {
		xmlFreeNode(template_elts.description);
		xmlFreeNode(template_elts.documentation);
	}

	if (isdefault && elts.restarter == NULL &&
	    elts.dependencies == NULL && elts.method_context == NULL &&
	    elts.exec_methods == NULL && elts.notify_params == NULL &&
	    elts.property_groups == NULL && elts.template == NULL) {
		xmlChar *eval;

		/* This is a default instance */
		eval = xmlGetProp(n, (xmlChar *)enabled_attr);

		xmlFreeNode(n);

		n = xmlNewNode(NULL, (xmlChar *)"create_default_instance");
		if (n == NULL)
			uu_die(emsg_create_xml);

		safe_setprop(n, enabled_attr, (char *)eval);
		xmlFree(eval);

		selts->create_default_instance = n;
	} else {
		/* Assemble the children in order. */
		(void) xmlAddChild(n, elts.restarter);
		(void) xmlAddChildList(n, elts.dependencies);
		(void) xmlAddChildList(n, elts.dependents);
		(void) xmlAddChild(n, elts.method_context);
		(void) xmlAddChildList(n, elts.exec_methods);
		(void) xmlAddChildList(n, elts.notify_params);
		(void) xmlAddChildList(n, elts.property_groups);
		(void) xmlAddChild(n, elts.template);

		if (selts->instances == NULL)
			selts->instances = n;
		else
			(void) xmlAddSibling(selts->instances, n);
	}
}

/*
 * Return a service element for the given service.
 */
static xmlNodePtr
export_service(scf_service_t *svc, int flags)
{
	xmlNodePtr snode;
	struct entity_elts elts;
	struct template_elts template_elts;
	int ret;

	snode = xmlNewNode(NULL, (xmlChar *)"service");
	if (snode == NULL)
		uu_die(emsg_create_xml);

	/* Get & set name attribute */
	if (scf_service_get_name(svc, exp_str, max_scf_name_len + 1) < 0)
		scfdie();
	safe_setprop(snode, name_attr, exp_str);

	safe_setprop(snode, type_attr, "service");
	safe_setprop(snode, "version", "0");

	/* Acquire child elements. */
	if (scf_iter_service_pgs(exp_pg_iter, svc) != SCF_SUCCESS)
		scfdie();

	(void) memset(&elts, 0, sizeof (elts));
	(void) memset(&template_elts, 0, sizeof (template_elts));

	while ((ret = scf_iter_next_pg(exp_pg_iter, exp_pg)) == 1) {
		uint32_t pgflags;

		if (scf_pg_get_flags(exp_pg, &pgflags) != 0)
			scfdie();

		if (pgflags & SCF_PG_FLAG_NONPERSISTENT)
			continue;

		if (scf_pg_get_type(exp_pg, exp_str, exp_str_sz) < 0)
			scfdie();

		if (strcmp(exp_str, SCF_GROUP_DEPENDENCY) == 0) {
			export_dependency(exp_pg, &elts);
			continue;
		} else if (strcmp(exp_str, SCF_GROUP_METHOD) == 0) {
			export_method(exp_pg, &elts);
			continue;
		} else if (strcmp(exp_str, scf_group_framework) == 0) {
			if (scf_pg_get_name(exp_pg, exp_str,
			    max_scf_name_len + 1) < 0)
				scfdie();

			if (strcmp(exp_str, scf_pg_general) == 0) {
				export_svc_general(exp_pg, &elts);
				continue;
			} else if (strcmp(exp_str, SCF_PG_METHOD_CONTEXT) ==
			    0) {
				export_method_context(exp_pg, &elts);
				continue;
			} else if (strcmp(exp_str, SCF_PG_DEPENDENTS) == 0) {
				export_dependents(exp_pg, &elts);
				continue;
			} else if (strcmp(exp_str, SCF_PG_MANIFESTFILES) == 0) {
				continue;
			}
		} else if (strcmp(exp_str, SCF_GROUP_TEMPLATE) == 0) {
			export_template(exp_pg, &elts, &template_elts);
			continue;
		} else if (strcmp(exp_str, SCF_NOTIFY_PARAMS_PG_TYPE) == 0) {
			export_notify_params(exp_pg, &elts);
			continue;
		}

		export_pg(exp_pg, &elts, flags);
	}
	if (ret == -1)
		scfdie();

	if (template_elts.common_name != NULL) {
		elts.template = xmlNewNode(NULL, (xmlChar *)"template");
		(void) xmlAddChild(elts.template, template_elts.common_name);
		(void) xmlAddChild(elts.template, template_elts.description);
		(void) xmlAddChild(elts.template, template_elts.documentation);
	} else {
		xmlFreeNode(template_elts.description);
		xmlFreeNode(template_elts.documentation);
	}

	/* Iterate instances */
	if (scf_iter_service_instances(exp_inst_iter, svc) != SCF_SUCCESS)
		scfdie();

	while ((ret = scf_iter_next_instance(exp_inst_iter, exp_inst)) == 1)
		export_instance(exp_inst, &elts, flags);
	if (ret == -1)
		scfdie();

	/* Now add all of the accumulated elements in order. */
	(void) xmlAddChild(snode, elts.create_default_instance);
	(void) xmlAddChild(snode, elts.single_instance);
	(void) xmlAddChild(snode, elts.restarter);
	(void) xmlAddChildList(snode, elts.dependencies);
	(void) xmlAddChildList(snode, elts.dependents);
	(void) xmlAddChild(snode, elts.method_context);
	(void) xmlAddChildList(snode, elts.exec_methods);
	(void) xmlAddChildList(snode, elts.notify_params);
	(void) xmlAddChildList(snode, elts.property_groups);
	(void) xmlAddChildList(snode, elts.instances);
	(void) xmlAddChild(snode, elts.stability);
	(void) xmlAddChild(snode, elts.template);

	return (snode);
}

static int
export_callback(void *data, scf_walkinfo_t *wip)
{
	FILE *f;
	xmlDocPtr doc;
	xmlNodePtr sb;
	int result;
	struct export_args *argsp = (struct export_args *)data;

	if ((exp_inst = scf_instance_create(g_hndl)) == NULL ||
	    (exp_pg = scf_pg_create(g_hndl)) == NULL ||
	    (exp_prop = scf_property_create(g_hndl)) == NULL ||
	    (exp_val = scf_value_create(g_hndl)) == NULL ||
	    (exp_inst_iter = scf_iter_create(g_hndl)) == NULL ||
	    (exp_pg_iter = scf_iter_create(g_hndl)) == NULL ||
	    (exp_prop_iter = scf_iter_create(g_hndl)) == NULL ||
	    (exp_val_iter = scf_iter_create(g_hndl)) == NULL)
		scfdie();

	exp_str_sz = max_scf_len + 1;
	exp_str = safe_malloc(exp_str_sz);

	if (argsp->filename != NULL) {
		errno = 0;
		f = fopen(argsp->filename, "wb");
		if (f == NULL) {
			if (errno == 0)
				uu_die(gettext("Could not open \"%s\": no free "
				    "stdio streams.\n"), argsp->filename);
			else
				uu_die(gettext("Could not open \"%s\""),
				    argsp->filename);
		}
	} else
		f = stdout;

	doc = xmlNewDoc((xmlChar *)"1.0");
	if (doc == NULL)
		uu_die(gettext("Could not create XML document.\n"));

	if (xmlCreateIntSubset(doc, (xmlChar *)"service_bundle", NULL,
	    (xmlChar *)MANIFEST_DTD_PATH) == NULL)
		uu_die(emsg_create_xml);

	sb = xmlNewNode(NULL, (xmlChar *)"service_bundle");
	if (sb == NULL)
		uu_die(emsg_create_xml);
	safe_setprop(sb, type_attr, "manifest");
	safe_setprop(sb, name_attr, "export");
	(void) xmlAddSibling(doc->children, sb);

	(void) xmlAddChild(sb, export_service(wip->svc, argsp->flags));

	result = write_service_bundle(doc, f);

	free(exp_str);
	scf_iter_destroy(exp_val_iter);
	scf_iter_destroy(exp_prop_iter);
	scf_iter_destroy(exp_pg_iter);
	scf_iter_destroy(exp_inst_iter);
	scf_value_destroy(exp_val);
	scf_property_destroy(exp_prop);
	scf_pg_destroy(exp_pg);
	scf_instance_destroy(exp_inst);

	xmlFreeDoc(doc);

	if (f != stdout)
		(void) fclose(f);

	return (result);
}

/*
 * Get the service named by fmri, build an XML tree which represents it, and
 * dump it into filename (or stdout if filename is NULL).
 */
int
lscf_service_export(char *fmri, const char *filename, int flags)
{
	struct export_args args;
	int ret, err;

	lscf_prep_hndl();

	bzero(&args, sizeof (args));
	args.filename = filename;
	args.flags = flags;

	err = 0;
	if ((ret = scf_walk_fmri(g_hndl, 1, (char **)&fmri,
	    SCF_WALK_SERVICE | SCF_WALK_NOINSTANCE, export_callback,
	    &args, &err, semerr)) != 0) {
		if (ret != -1)
			semerr(gettext("Failed to walk instances: %s\n"),
			    scf_strerror(ret));
		return (-1);
	}

	/*
	 * Error message has already been printed.
	 */
	if (err != 0)
		return (-1);

	return (0);
}


/*
 * Archive
 */

static xmlNodePtr
make_archive(int flags)
{
	xmlNodePtr sb;
	scf_scope_t *scope;
	scf_service_t *svc;
	scf_iter_t *iter;
	int r;

	if ((scope = scf_scope_create(g_hndl)) == NULL ||
	    (svc = scf_service_create(g_hndl)) == NULL ||
	    (iter = scf_iter_create(g_hndl)) == NULL ||
	    (exp_inst = scf_instance_create(g_hndl)) == NULL ||
	    (exp_pg = scf_pg_create(g_hndl)) == NULL ||
	    (exp_prop = scf_property_create(g_hndl)) == NULL ||
	    (exp_val = scf_value_create(g_hndl)) == NULL ||
	    (exp_inst_iter = scf_iter_create(g_hndl)) == NULL ||
	    (exp_pg_iter = scf_iter_create(g_hndl)) == NULL ||
	    (exp_prop_iter = scf_iter_create(g_hndl)) == NULL ||
	    (exp_val_iter = scf_iter_create(g_hndl)) == NULL)
		scfdie();

	exp_str_sz = max_scf_len + 1;
	exp_str = safe_malloc(exp_str_sz);

	sb = xmlNewNode(NULL, (xmlChar *)"service_bundle");
	if (sb == NULL)
		uu_die(emsg_create_xml);
	safe_setprop(sb, type_attr, "archive");
	safe_setprop(sb, name_attr, "none");

	if (scf_handle_get_scope(g_hndl, SCF_SCOPE_LOCAL, scope) != 0)
		scfdie();
	if (scf_iter_scope_services(iter, scope) != 0)
		scfdie();

	for (;;) {
		r = scf_iter_next_service(iter, svc);
		if (r == 0)
			break;
		if (r != 1)
			scfdie();

		if (scf_service_get_name(svc, exp_str,
		    max_scf_name_len + 1) < 0)
			scfdie();

		if (strcmp(exp_str, SCF_LEGACY_SERVICE) == 0)
			continue;

		(void) xmlAddChild(sb, export_service(svc, flags));
	}

	free(exp_str);

	scf_iter_destroy(exp_val_iter);
	scf_iter_destroy(exp_prop_iter);
	scf_iter_destroy(exp_pg_iter);
	scf_iter_destroy(exp_inst_iter);
	scf_value_destroy(exp_val);
	scf_property_destroy(exp_prop);
	scf_pg_destroy(exp_pg);
	scf_instance_destroy(exp_inst);
	scf_iter_destroy(iter);
	scf_service_destroy(svc);
	scf_scope_destroy(scope);

	return (sb);
}

int
lscf_archive(const char *filename, int flags)
{
	FILE *f;
	xmlDocPtr doc;
	int result;

	lscf_prep_hndl();

	if (filename != NULL) {
		errno = 0;
		f = fopen(filename, "wb");
		if (f == NULL) {
			if (errno == 0)
				uu_die(gettext("Could not open \"%s\": no free "
				    "stdio streams.\n"), filename);
			else
				uu_die(gettext("Could not open \"%s\""),
				    filename);
		}
	} else
		f = stdout;

	doc = xmlNewDoc((xmlChar *)"1.0");
	if (doc == NULL)
		uu_die(gettext("Could not create XML document.\n"));

	if (xmlCreateIntSubset(doc, (xmlChar *)"service_bundle", NULL,
	    (xmlChar *)MANIFEST_DTD_PATH) == NULL)
		uu_die(emsg_create_xml);

	(void) xmlAddSibling(doc->children, make_archive(flags));

	result = write_service_bundle(doc, f);

	xmlFreeDoc(doc);

	if (f != stdout)
		(void) fclose(f);

	return (result);
}


/*
 * "Extract" a profile.
 */
int
lscf_profile_extract(const char *filename)
{
	FILE *f;
	xmlDocPtr doc;
	xmlNodePtr sb, snode, inode;
	scf_scope_t *scope;
	scf_service_t *svc;
	scf_instance_t *inst;
	scf_propertygroup_t *pg;
	scf_property_t *prop;
	scf_value_t *val;
	scf_iter_t *siter, *iiter;
	int r, s;
	char *namebuf;
	uint8_t b;
	int result;

	lscf_prep_hndl();

	if (filename != NULL) {
		errno = 0;
		f = fopen(filename, "wb");
		if (f == NULL) {
			if (errno == 0)
				uu_die(gettext("Could not open \"%s\": no "
				    "free stdio streams.\n"), filename);
			else
				uu_die(gettext("Could not open \"%s\""),
				    filename);
		}
	} else
		f = stdout;

	doc = xmlNewDoc((xmlChar *)"1.0");
	if (doc == NULL)
		uu_die(gettext("Could not create XML document.\n"));

	if (xmlCreateIntSubset(doc, (xmlChar *)"service_bundle", NULL,
	    (xmlChar *)MANIFEST_DTD_PATH) == NULL)
		uu_die(emsg_create_xml);

	sb = xmlNewNode(NULL, (xmlChar *)"service_bundle");
	if (sb == NULL)
		uu_die(emsg_create_xml);
	safe_setprop(sb, type_attr, "profile");
	safe_setprop(sb, name_attr, "extract");
	(void) xmlAddSibling(doc->children, sb);

	if ((scope = scf_scope_create(g_hndl)) == NULL ||
	    (svc = scf_service_create(g_hndl)) == NULL ||
	    (inst = scf_instance_create(g_hndl)) == NULL ||
	    (pg = scf_pg_create(g_hndl)) == NULL ||
	    (prop = scf_property_create(g_hndl)) == NULL ||
	    (val = scf_value_create(g_hndl)) == NULL ||
	    (siter = scf_iter_create(g_hndl)) == NULL ||
	    (iiter = scf_iter_create(g_hndl)) == NULL)
		scfdie();

	if (scf_handle_get_local_scope(g_hndl, scope) != SCF_SUCCESS)
		scfdie();

	if (scf_iter_scope_services(siter, scope) != SCF_SUCCESS)
		scfdie();

	namebuf = safe_malloc(max_scf_name_len + 1);

	while ((r = scf_iter_next_service(siter, svc)) == 1) {
		if (scf_iter_service_instances(iiter, svc) != SCF_SUCCESS)
			scfdie();

		snode = xmlNewNode(NULL, (xmlChar *)"service");
		if (snode == NULL)
			uu_die(emsg_create_xml);

		if (scf_service_get_name(svc, namebuf, max_scf_name_len + 1) <
		    0)
			scfdie();

		safe_setprop(snode, name_attr, namebuf);

		safe_setprop(snode, type_attr, "service");
		safe_setprop(snode, "version", "0");

		while ((s = scf_iter_next_instance(iiter, inst)) == 1) {
			if (scf_instance_get_pg(inst, scf_pg_general, pg) !=
			    SCF_SUCCESS) {
				if (scf_error() != SCF_ERROR_NOT_FOUND)
					scfdie();

				if (g_verbose) {
					ssize_t len;
					char *fmri;

					len =
					    scf_instance_to_fmri(inst, NULL, 0);
					if (len < 0)
						scfdie();

					fmri = safe_malloc(len + 1);

					if (scf_instance_to_fmri(inst, fmri,
					    len + 1) < 0)
						scfdie();

					warn("Instance %s has no \"%s\" "
					    "property group.\n", fmri,
					    scf_pg_general);

					free(fmri);
				}

				continue;
			}

			if (pg_get_prop(pg, scf_property_enabled, prop) != 0 ||
			    prop_check_type(prop, SCF_TYPE_BOOLEAN) != 0 ||
			    prop_get_val(prop, val) != 0)
				continue;

			inode = xmlNewChild(snode, NULL, (xmlChar *)"instance",
			    NULL);
			if (inode == NULL)
				uu_die(emsg_create_xml);

			if (scf_instance_get_name(inst, namebuf,
			    max_scf_name_len + 1) < 0)
				scfdie();

			safe_setprop(inode, name_attr, namebuf);

			if (scf_value_get_boolean(val, &b) != SCF_SUCCESS)
				scfdie();

			safe_setprop(inode, enabled_attr, b ? true : false);
		}
		if (s < 0)
			scfdie();

		if (snode->children != NULL)
			(void) xmlAddChild(sb, snode);
		else
			xmlFreeNode(snode);
	}
	if (r < 0)
		scfdie();

	free(namebuf);

	result = write_service_bundle(doc, f);

	xmlFreeDoc(doc);

	if (f != stdout)
		(void) fclose(f);

	return (result);
}


/*
 * Entity manipulation commands
 */

/*
 * Entity selection.  If no entity is selected, then the current scope is in
 * cur_scope, and cur_svc and cur_inst are NULL.  When a service is selected,
 * only cur_inst is NULL, and when an instance is selected, none are NULL.
 * When the snaplevel of a snapshot is selected, cur_level, cur_snap, and
 * cur_inst will be non-NULL.
 */

/* Returns 1 if maybe absolute fmri, 0 on success (dies on failure) */
static int
select_inst(const char *name)
{
	scf_instance_t *inst;
	scf_error_t err;

	assert(cur_svc != NULL);

	inst = scf_instance_create(g_hndl);
	if (inst == NULL)
		scfdie();

	if (scf_service_get_instance(cur_svc, name, inst) == SCF_SUCCESS) {
		cur_inst = inst;
		return (0);
	}

	err = scf_error();
	if (err != SCF_ERROR_NOT_FOUND && err != SCF_ERROR_INVALID_ARGUMENT)
		scfdie();

	scf_instance_destroy(inst);
	return (1);
}

/* Returns as above. */
static int
select_svc(const char *name)
{
	scf_service_t *svc;
	scf_error_t err;

	assert(cur_scope != NULL);

	svc = scf_service_create(g_hndl);
	if (svc == NULL)
		scfdie();

	if (scf_scope_get_service(cur_scope, name, svc) == SCF_SUCCESS) {
		cur_svc = svc;
		return (0);
	}

	err = scf_error();
	if (err != SCF_ERROR_NOT_FOUND && err != SCF_ERROR_INVALID_ARGUMENT)
		scfdie();

	scf_service_destroy(svc);
	return (1);
}

/* ARGSUSED */
static int
select_callback(void *unused, scf_walkinfo_t *wip)
{
	scf_instance_t *inst;
	scf_service_t *svc;
	scf_scope_t *scope;

	if (wip->inst != NULL) {
		if ((scope = scf_scope_create(g_hndl)) == NULL ||
		    (svc = scf_service_create(g_hndl)) == NULL ||
		    (inst = scf_instance_create(g_hndl)) == NULL)
			scfdie();

		if (scf_handle_decode_fmri(g_hndl, wip->fmri, scope, svc,
		    inst, NULL, NULL, SCF_DECODE_FMRI_EXACT) != SCF_SUCCESS)
			scfdie();
	} else {
		assert(wip->svc != NULL);

		if ((scope = scf_scope_create(g_hndl)) == NULL ||
		    (svc = scf_service_create(g_hndl)) == NULL)
			scfdie();

		if (scf_handle_decode_fmri(g_hndl, wip->fmri, scope, svc,
		    NULL, NULL, NULL, SCF_DECODE_FMRI_EXACT) != SCF_SUCCESS)
			scfdie();

		inst = NULL;
	}

	/* Clear out the current selection */
	assert(cur_scope != NULL);
	scf_scope_destroy(cur_scope);
	scf_service_destroy(cur_svc);
	scf_instance_destroy(cur_inst);

	cur_scope = scope;
	cur_svc = svc;
	cur_inst = inst;

	return (0);
}

static int
validate_callback(void *fmri_p, scf_walkinfo_t *wip)
{
	char **fmri = fmri_p;

	*fmri = strdup(wip->fmri);
	if (*fmri == NULL)
		uu_die(gettext("Out of memory.\n"));

	return (0);
}

/*
 * validate [fmri]
 * Perform the validation of an FMRI instance.
 */
void
lscf_validate_fmri(const char *fmri)
{
	int ret = 0;
	size_t inst_sz;
	char *inst_fmri = NULL;
	scf_tmpl_errors_t *errs = NULL;
	char *snapbuf = NULL;

	lscf_prep_hndl();

	if (fmri == NULL) {
		inst_sz = max_scf_fmri_len + 1;
		inst_fmri = safe_malloc(inst_sz);

		if (cur_snap != NULL) {
			snapbuf = safe_malloc(max_scf_name_len + 1);
			if (scf_snapshot_get_name(cur_snap, snapbuf,
			    max_scf_name_len + 1) < 0)
				scfdie();
		}
		if (cur_inst == NULL) {
			semerr(gettext("No instance selected\n"));
			goto cleanup;
		} else if (scf_instance_to_fmri(cur_inst, inst_fmri,
		    inst_sz) >= inst_sz) {
			/* sanity check. Should never get here */
			uu_die(gettext("Unexpected error! file %s, line %d\n"),
			    __FILE__, __LINE__);
		}
	} else {
		scf_error_t scf_err;
		int err = 0;

		if ((scf_err = scf_walk_fmri(g_hndl, 1, (char **)&fmri, 0,
		    validate_callback, &inst_fmri, &err, semerr)) != 0) {
			uu_warn("Failed to walk instances: %s\n",
			    scf_strerror(scf_err));
			goto cleanup;
		}
		if (err != 0) {
			/* error message displayed by scf_walk_fmri */
			goto cleanup;
		}
	}

	ret = scf_tmpl_validate_fmri(g_hndl, inst_fmri, snapbuf, &errs,
	    SCF_TMPL_VALIDATE_FLAG_CURRENT);
	if (ret == -1) {
		if (scf_error() == SCF_ERROR_TEMPLATE_INVALID) {
			warn(gettext("Template data for %s is invalid. "
			    "Consider reverting to a previous snapshot or "
			    "restoring original configuration.\n"), inst_fmri);
		} else {
			uu_warn("%s: %s\n",
			    gettext("Error validating the instance"),
			    scf_strerror(scf_error()));
		}
	} else if (ret == 1 && errs != NULL) {
		scf_tmpl_error_t *err = NULL;
		char *msg;
		size_t len = 256;	/* initial error buffer size */
		int flag = (est->sc_cmd_flags & SC_CMD_IACTIVE) ?
		    SCF_TMPL_STRERROR_HUMAN : 0;

		msg = safe_malloc(len);

		while ((err = scf_tmpl_next_error(errs)) != NULL) {
			int ret;

			if ((ret = scf_tmpl_strerror(err, msg, len,
			    flag)) >= len) {
				len = ret + 1;
				msg = realloc(msg, len);
				if (msg == NULL)
					uu_die(gettext(
					    "Out of memory.\n"));
				(void) scf_tmpl_strerror(err, msg, len,
				    flag);
			}
			(void) fprintf(stderr, "%s\n", msg);
		}
		if (msg != NULL)
			free(msg);
	}
	if (errs != NULL)
		scf_tmpl_errors_destroy(errs);

cleanup:
	free(inst_fmri);
	free(snapbuf);
}

static void
lscf_validate_file(const char *filename)
{
	tmpl_errors_t *errs;

	bundle_t *b = internal_bundle_new();
	if (lxml_get_bundle_file(b, filename, SVCCFG_OP_IMPORT) == 0) {
		if (tmpl_validate_bundle(b, &errs) != TVS_SUCCESS) {
			tmpl_errors_print(stderr, errs, "");
			semerr(gettext("Validation failed.\n"));
		}
		tmpl_errors_destroy(errs);
	}
	(void) internal_bundle_free(b);
}

/*
 * validate [fmri|file]
 */
void
lscf_validate(const char *arg)
{
	const char *str;

	if (strncmp(arg, SCF_FMRI_FILE_PREFIX,
	    sizeof (SCF_FMRI_FILE_PREFIX) - 1) == 0) {
		str = arg + sizeof (SCF_FMRI_FILE_PREFIX) - 1;
		lscf_validate_file(str);
	} else if (strncmp(arg, SCF_FMRI_SVC_PREFIX,
	    sizeof (SCF_FMRI_SVC_PREFIX) - 1) == 0) {
		str = arg + sizeof (SCF_FMRI_SVC_PREFIX) - 1;
		lscf_validate_fmri(str);
	} else if (access(arg, R_OK | F_OK) == 0) {
		lscf_validate_file(arg);
	} else {
		lscf_validate_fmri(arg);
	}
}

void
lscf_select(const char *fmri)
{
	int ret, err;

	lscf_prep_hndl();

	if (cur_snap != NULL) {
		struct snaplevel *elt;
		char *buf;

		/* Error unless name is that of the next level. */
		elt = uu_list_next(cur_levels, cur_elt);
		if (elt == NULL) {
			semerr(gettext("No children.\n"));
			return;
		}

		buf = safe_malloc(max_scf_name_len + 1);

		if (scf_snaplevel_get_instance_name(elt->sl, buf,
		    max_scf_name_len + 1) < 0)
			scfdie();

		if (strcmp(buf, fmri) != 0) {
			semerr(gettext("No such child.\n"));
			free(buf);
			return;
		}

		free(buf);

		cur_elt = elt;
		cur_level = elt->sl;
		return;
	}

	/*
	 * Special case for 'svc:', which takes the user to the scope level.
	 */
	if (strcmp(fmri, "svc:") == 0) {
		scf_instance_destroy(cur_inst);
		scf_service_destroy(cur_svc);
		cur_inst = NULL;
		cur_svc = NULL;
		return;
	}

	/*
	 * Special case for ':properties'.  This appears as part of 'list' but
	 * can't be selected.  Give a more helpful error message in this case.
	 */
	if (strcmp(fmri, ":properties") == 0) {
		semerr(gettext(":properties is not an entity.  Try 'listprop' "
		    "to list properties.\n"));
		return;
	}

	/*
	 * First try the argument as relative to the current selection.
	 */
	if (cur_inst != NULL) {
		/* EMPTY */;
	} else if (cur_svc != NULL) {
		if (select_inst(fmri) != 1)
			return;
	} else {
		if (select_svc(fmri) != 1)
			return;
	}

	err = 0;
	if ((ret = scf_walk_fmri(g_hndl, 1, (char **)&fmri, SCF_WALK_SERVICE,
	    select_callback, NULL, &err, semerr)) != 0) {
		semerr(gettext("Failed to walk instances: %s\n"),
		    scf_strerror(ret));
	}
}

void
lscf_unselect(void)
{
	lscf_prep_hndl();

	if (cur_snap != NULL) {
		struct snaplevel *elt;

		elt = uu_list_prev(cur_levels, cur_elt);
		if (elt == NULL) {
			semerr(gettext("No parent levels.\n"));
		} else {
			cur_elt = elt;
			cur_level = elt->sl;
		}
	} else if (cur_inst != NULL) {
		scf_instance_destroy(cur_inst);
		cur_inst = NULL;
	} else if (cur_svc != NULL) {
		scf_service_destroy(cur_svc);
		cur_svc = NULL;
	} else {
		semerr(gettext("Cannot unselect at scope level.\n"));
	}
}

/*
 * Return the FMRI of the current selection, for the prompt.
 */
void
lscf_get_selection_str(char *buf, size_t bufsz)
{
	char *cp;
	ssize_t fmrilen, szret;
	boolean_t deleted = B_FALSE;

	if (g_hndl == NULL) {
		(void) strlcpy(buf, "svc:", bufsz);
		return;
	}

	if (cur_level != NULL) {
		assert(cur_snap != NULL);

		/* [ snapshot ] FMRI [: instance ] */
		assert(bufsz >= 1 + max_scf_name_len + 1 + max_scf_fmri_len
		    + 2 + max_scf_name_len + 1 + 1);

		buf[0] = '[';

		szret = scf_snapshot_get_name(cur_snap, buf + 1,
		    max_scf_name_len + 1);
		if (szret < 0) {
			if (scf_error() != SCF_ERROR_DELETED)
				scfdie();

			goto snap_deleted;
		}

		(void) strcat(buf, "]svc:/");

		cp = strchr(buf, '\0');

		szret = scf_snaplevel_get_service_name(cur_level, cp,
		    max_scf_name_len + 1);
		if (szret < 0) {
			if (scf_error() != SCF_ERROR_DELETED)
				scfdie();

			goto snap_deleted;
		}

		cp = strchr(cp, '\0');

		if (snaplevel_is_instance(cur_level)) {
			*cp++ = ':';

			if (scf_snaplevel_get_instance_name(cur_level, cp,
			    max_scf_name_len + 1) < 0) {
				if (scf_error() != SCF_ERROR_DELETED)
					scfdie();

				goto snap_deleted;
			}
		} else {
			*cp++ = '[';
			*cp++ = ':';

			if (scf_instance_get_name(cur_inst, cp,
			    max_scf_name_len + 1) < 0) {
				if (scf_error() != SCF_ERROR_DELETED)
					scfdie();

				goto snap_deleted;
			}

			(void) strcat(buf, "]");
		}

		return;

snap_deleted:
		deleted = B_TRUE;
		free(buf);
		unselect_cursnap();
	}

	assert(cur_snap == NULL);

	if (cur_inst != NULL) {
		assert(cur_svc != NULL);
		assert(cur_scope != NULL);

		fmrilen = scf_instance_to_fmri(cur_inst, buf, bufsz);
		if (fmrilen >= 0) {
			assert(fmrilen < bufsz);
			if (deleted)
				warn(emsg_deleted);
			return;
		}

		if (scf_error() != SCF_ERROR_DELETED)
			scfdie();

		deleted = B_TRUE;

		scf_instance_destroy(cur_inst);
		cur_inst = NULL;
	}

	if (cur_svc != NULL) {
		assert(cur_scope != NULL);

		szret = scf_service_to_fmri(cur_svc, buf, bufsz);
		if (szret >= 0) {
			assert(szret < bufsz);
			if (deleted)
				warn(emsg_deleted);
			return;
		}

		if (scf_error() != SCF_ERROR_DELETED)
			scfdie();

		deleted = B_TRUE;
		scf_service_destroy(cur_svc);
		cur_svc = NULL;
	}

	assert(cur_scope != NULL);
	fmrilen = scf_scope_to_fmri(cur_scope, buf, bufsz);

	if (fmrilen < 0)
		scfdie();

	assert(fmrilen < bufsz);
	if (deleted)
		warn(emsg_deleted);
}

/*
 * Entity listing.  Entities and colon namespaces (e.g., :properties and
 * :statistics) are listed for the current selection.
 */
void
lscf_list(const char *pattern)
{
	scf_iter_t *iter;
	char *buf;
	int ret;

	lscf_prep_hndl();

	if (cur_level != NULL) {
		struct snaplevel *elt;

		(void) fputs(COLON_NAMESPACES, stdout);

		elt = uu_list_next(cur_levels, cur_elt);
		if (elt == NULL)
			return;

		/*
		 * For now, we know that the next level is an instance.  But
		 * if we ever have multiple scopes, this could be complicated.
		 */
		buf = safe_malloc(max_scf_name_len + 1);
		if (scf_snaplevel_get_instance_name(elt->sl, buf,
		    max_scf_name_len + 1) >= 0) {
			(void) puts(buf);
		} else {
			if (scf_error() != SCF_ERROR_DELETED)
				scfdie();
		}

		free(buf);

		return;
	}

	if (cur_inst != NULL) {
		(void) fputs(COLON_NAMESPACES, stdout);
		return;
	}

	iter = scf_iter_create(g_hndl);
	if (iter == NULL)
		scfdie();

	buf = safe_malloc(max_scf_name_len + 1);

	if (cur_svc != NULL) {
		/* List the instances in this service. */
		scf_instance_t *inst;

		inst = scf_instance_create(g_hndl);
		if (inst == NULL)
			scfdie();

		if (scf_iter_service_instances(iter, cur_svc) == 0) {
			safe_printf(COLON_NAMESPACES);

			for (;;) {
				ret = scf_iter_next_instance(iter, inst);
				if (ret == 0)
					break;
				if (ret != 1) {
					if (scf_error() != SCF_ERROR_DELETED)
						scfdie();

					break;
				}

				if (scf_instance_get_name(inst, buf,
				    max_scf_name_len + 1) >= 0) {
					if (pattern == NULL ||
					    fnmatch(pattern, buf, 0) == 0)
						(void) puts(buf);
				} else {
					if (scf_error() != SCF_ERROR_DELETED)
						scfdie();
				}
			}
		} else {
			if (scf_error() != SCF_ERROR_DELETED)
				scfdie();
		}

		scf_instance_destroy(inst);
	} else {
		/* List the services in this scope. */
		scf_service_t *svc;

		assert(cur_scope != NULL);

		svc = scf_service_create(g_hndl);
		if (svc == NULL)
			scfdie();

		if (scf_iter_scope_services(iter, cur_scope) != SCF_SUCCESS)
			scfdie();

		for (;;) {
			ret = scf_iter_next_service(iter, svc);
			if (ret == 0)
				break;
			if (ret != 1)
				scfdie();

			if (scf_service_get_name(svc, buf,
			    max_scf_name_len + 1) >= 0) {
				if (pattern == NULL ||
				    fnmatch(pattern, buf, 0) == 0)
					safe_printf("%s\n", buf);
			} else {
				if (scf_error() != SCF_ERROR_DELETED)
					scfdie();
			}
		}

		scf_service_destroy(svc);
	}

	free(buf);
	scf_iter_destroy(iter);
}

/*
 * Entity addition.  Creates an empty entity in the current selection.
 */
void
lscf_add(const char *name)
{
	lscf_prep_hndl();

	if (cur_snap != NULL) {
		semerr(emsg_cant_modify_snapshots);
	} else if (cur_inst != NULL) {
		semerr(gettext("Cannot add entities to an instance.\n"));
	} else if (cur_svc != NULL) {

		if (scf_service_add_instance(cur_svc, name, NULL) !=
		    SCF_SUCCESS) {
			switch (scf_error()) {
			case SCF_ERROR_INVALID_ARGUMENT:
				semerr(gettext("Invalid name.\n"));
				break;

			case SCF_ERROR_EXISTS:
				semerr(gettext("Instance already exists.\n"));
				break;

			case SCF_ERROR_PERMISSION_DENIED:
				semerr(emsg_permission_denied);
				break;

			default:
				scfdie();
			}
		}
	} else {
		assert(cur_scope != NULL);

		if (scf_scope_add_service(cur_scope, name, NULL) !=
		    SCF_SUCCESS) {
			switch (scf_error()) {
			case SCF_ERROR_INVALID_ARGUMENT:
				semerr(gettext("Invalid name.\n"));
				break;

			case SCF_ERROR_EXISTS:
				semerr(gettext("Service already exists.\n"));
				break;

			case SCF_ERROR_PERMISSION_DENIED:
				semerr(emsg_permission_denied);
				break;

			case SCF_ERROR_BACKEND_READONLY:
				semerr(emsg_read_only);
				break;

			default:
				scfdie();
			}
		}
	}
}

/* return 1 if the entity has no persistent pgs, else return 0 */
static int
entity_has_no_pgs(void *ent, int isservice)
{
	scf_iter_t *iter = NULL;
	scf_propertygroup_t *pg = NULL;
	uint32_t flags;
	int err;
	int ret = 1;

	if ((iter = scf_iter_create(g_hndl)) == NULL ||
	    (pg = scf_pg_create(g_hndl)) == NULL)
		scfdie();

	if (isservice) {
		if (scf_iter_service_pgs(iter, (scf_service_t *)ent) < 0)
			scfdie();
	} else {
		if (scf_iter_instance_pgs(iter, (scf_instance_t *)ent) < 0)
			scfdie();
	}

	while ((err = scf_iter_next_pg(iter, pg)) == 1) {
		if (scf_pg_get_flags(pg, &flags) != 0)
			scfdie();

		/* skip nonpersistent pgs */
		if (flags & SCF_PG_FLAG_NONPERSISTENT)
			continue;

		ret = 0;
		break;
	}

	if (err == -1)
		scfdie();

	scf_pg_destroy(pg);
	scf_iter_destroy(iter);

	return (ret);
}

/* return 1 if the service has no instances, else return 0 */
static int
svc_has_no_insts(scf_service_t *svc)
{
	scf_instance_t *inst;
	scf_iter_t *iter;
	int r;
	int ret = 1;

	if ((inst = scf_instance_create(g_hndl)) == NULL ||
	    (iter = scf_iter_create(g_hndl)) == NULL)
		scfdie();

	if (scf_iter_service_instances(iter, svc) != 0)
		scfdie();

	r = scf_iter_next_instance(iter, inst);
	if (r == 1) {
		ret = 0;
	} else if (r == 0) {
		ret = 1;
	} else if (r == -1) {
		scfdie();
	} else {
		bad_error("scf_iter_next_instance", r);
	}

	scf_iter_destroy(iter);
	scf_instance_destroy(inst);

	return (ret);
}

/*
 * Entity deletion.
 */

/*
 * Delete the property group <fmri>/:properties/<name>.  Returns
 * SCF_ERROR_NONE on success (or if the entity is not found),
 * SCF_ERROR_INVALID_ARGUMENT if the fmri is bad, SCF_ERROR_TYPE_MISMATCH if
 * the pg is the wrong type, or SCF_ERROR_PERMISSION_DENIED if permission was
 * denied.
 */
static scf_error_t
delete_dependency_pg(const char *fmri, const char *name)
{
	void *entity = NULL;
	int isservice;
	scf_propertygroup_t *pg = NULL;
	scf_error_t result;
	char *pgty;
	scf_service_t *svc = NULL;
	scf_instance_t *inst = NULL;
	scf_iter_t *iter = NULL;
	char *name_buf = NULL;

	result = fmri_to_entity(g_hndl, fmri, &entity, &isservice);
	switch (result) {
	case SCF_ERROR_NONE:
		break;

	case SCF_ERROR_NO_MEMORY:
		uu_die(gettext("Out of memory.\n"));
		/* NOTREACHED */

	case SCF_ERROR_INVALID_ARGUMENT:
	case SCF_ERROR_CONSTRAINT_VIOLATED:
		return (SCF_ERROR_INVALID_ARGUMENT);

	case SCF_ERROR_NOT_FOUND:
		result = SCF_ERROR_NONE;
		goto out;

	default:
		bad_error("fmri_to_entity", result);
	}

	pg = scf_pg_create(g_hndl);
	if (pg == NULL)
		scfdie();

	if (entity_get_pg(entity, isservice, name, pg) != 0) {
		if (scf_error() != SCF_ERROR_NOT_FOUND)
			scfdie();

		result = SCF_ERROR_NONE;
		goto out;
	}

	pgty = safe_malloc(max_scf_pg_type_len + 1);

	if (scf_pg_get_type(pg, pgty, max_scf_pg_type_len + 1) < 0)
		scfdie();

	if (strcmp(pgty, SCF_GROUP_DEPENDENCY) != 0) {
		result = SCF_ERROR_TYPE_MISMATCH;
		free(pgty);
		goto out;
	}

	free(pgty);

	if (scf_pg_delete(pg) != 0) {
		result = scf_error();
		if (result != SCF_ERROR_PERMISSION_DENIED)
			scfdie();
		goto out;
	}

	/*
	 * We have to handle the case where we've just deleted the last
	 * property group of a "dummy" entity (instance or service).
	 * A "dummy" entity is an entity only present to hold an
	 * external dependency.
	 * So, in the case we deleted the last property group then we
	 * can also delete the entity. If the entity is an instance then
	 * we must verify if this was the last instance for the service
	 * and if it is, we can also delete the service if it doesn't
	 * have any property group either.
	 */

	result = SCF_ERROR_NONE;

	if (isservice) {
		svc = (scf_service_t *)entity;

		if ((inst = scf_instance_create(g_hndl)) == NULL ||
		    (iter = scf_iter_create(g_hndl)) == NULL)
			scfdie();

		name_buf = safe_malloc(max_scf_name_len + 1);
	} else {
		inst = (scf_instance_t *)entity;
	}

	/*
	 * If the entity is an instance and we've just deleted its last
	 * property group then we should delete it.
	 */
	if (!isservice && entity_has_no_pgs(entity, isservice)) {
		/* find the service before deleting the inst. - needed later */
		if ((svc = scf_service_create(g_hndl)) == NULL)
			scfdie();

		if (scf_instance_get_parent(inst, svc) != 0)
			scfdie();

		/* delete the instance */
		if (scf_instance_delete(inst) != 0) {
			if (scf_error() != SCF_ERROR_PERMISSION_DENIED)
				scfdie();

			result = SCF_ERROR_PERMISSION_DENIED;
			goto out;
		}
		/* no need to refresh the instance */
		inst = NULL;
	}

	/*
	 * If the service has no more instances and pgs or we just deleted the
	 * last instance and the service doesn't have anymore propery groups
	 * then the service should be deleted.
	 */
	if (svc != NULL &&
	    svc_has_no_insts(svc) &&
	    entity_has_no_pgs((void *)svc, 1)) {
		if (scf_service_delete(svc) == 0) {
			if (isservice) {
				/* no need to refresh the service */
				svc = NULL;
			}

			goto out;
		}

		if (scf_error() != SCF_ERROR_PERMISSION_DENIED)
			scfdie();

		result = SCF_ERROR_PERMISSION_DENIED;
	}

	/* if the entity has not been deleted, refresh it */
	if ((isservice && svc != NULL) || (!isservice && inst != NULL)) {
		(void) refresh_entity(isservice, entity, fmri, inst, iter,
		    name_buf);
	}

out:
	if (isservice && (inst != NULL && iter != NULL)) {
		free(name_buf);
		scf_iter_destroy(iter);
		scf_instance_destroy(inst);
	}

	if (!isservice && svc != NULL) {
		scf_service_destroy(svc);
	}

	scf_pg_destroy(pg);
	if (entity != NULL)
		entity_destroy(entity, isservice);

	return (result);
}

static int
delete_dependents(scf_propertygroup_t *pg)
{
	char *pgty, *name, *fmri;
	scf_property_t *prop;
	scf_value_t *val;
	scf_iter_t *iter;
	int r;
	scf_error_t err;

	/* Verify that the pg has the correct type. */
	pgty = safe_malloc(max_scf_pg_type_len + 1);
	if (scf_pg_get_type(pg, pgty, max_scf_pg_type_len + 1) < 0)
		scfdie();

	if (strcmp(pgty, scf_group_framework) != 0) {
		if (g_verbose) {
			fmri = safe_malloc(max_scf_fmri_len + 1);
			if (scf_pg_to_fmri(pg, fmri, max_scf_fmri_len + 1) < 0)
				scfdie();

			warn(gettext("Property group %s is not of expected "
			    "type %s.\n"), fmri, scf_group_framework);

			free(fmri);
		}

		free(pgty);
		return (-1);
	}

	free(pgty);

	/* map delete_dependency_pg onto the properties. */
	if ((prop = scf_property_create(g_hndl)) == NULL ||
	    (val = scf_value_create(g_hndl)) == NULL ||
	    (iter = scf_iter_create(g_hndl)) == NULL)
		scfdie();

	if (scf_iter_pg_properties(iter, pg) != SCF_SUCCESS)
		scfdie();

	name = safe_malloc(max_scf_name_len + 1);
	fmri = safe_malloc(max_scf_fmri_len + 2);

	while ((r = scf_iter_next_property(iter, prop)) == 1) {
		scf_type_t ty;

		if (scf_property_get_name(prop, name, max_scf_name_len + 1) < 0)
			scfdie();

		if (scf_property_type(prop, &ty) != SCF_SUCCESS)
			scfdie();

		if ((ty != SCF_TYPE_ASTRING &&
		    prop_check_type(prop, SCF_TYPE_FMRI) != 0) ||
		    prop_get_val(prop, val) != 0)
			continue;

		if (scf_value_get_astring(val, fmri, max_scf_fmri_len + 2) < 0)
			scfdie();

		err = delete_dependency_pg(fmri, name);
		if (err == SCF_ERROR_INVALID_ARGUMENT && g_verbose) {
			if (scf_property_to_fmri(prop, fmri,
			    max_scf_fmri_len + 2) < 0)
				scfdie();

			warn(gettext("Value of %s is not a valid FMRI.\n"),
			    fmri);
		} else if (err == SCF_ERROR_TYPE_MISMATCH && g_verbose) {
			warn(gettext("Property group \"%s\" of entity \"%s\" "
			    "does not have dependency type.\n"), name, fmri);
		} else if (err == SCF_ERROR_PERMISSION_DENIED && g_verbose) {
			warn(gettext("Could not delete property group \"%s\" "
			    "of entity \"%s\" (permission denied).\n"), name,
			    fmri);
		}
	}
	if (r == -1)
		scfdie();

	scf_value_destroy(val);
	scf_property_destroy(prop);

	return (0);
}

/*
 * Returns 1 if the instance may be running, and 0 otherwise.
 */
static int
inst_is_running(scf_instance_t *inst)
{
	scf_propertygroup_t *pg;
	scf_property_t *prop;
	scf_value_t *val;
	char buf[MAX_SCF_STATE_STRING_SZ];
	int ret = 0;
	ssize_t szret;

	if ((pg = scf_pg_create(g_hndl)) == NULL ||
	    (prop = scf_property_create(g_hndl)) == NULL ||
	    (val = scf_value_create(g_hndl)) == NULL)
		scfdie();

	if (scf_instance_get_pg(inst, SCF_PG_RESTARTER, pg) != SCF_SUCCESS) {
		if (scf_error() != SCF_ERROR_NOT_FOUND)
			scfdie();
		goto out;
	}

	if (pg_get_prop(pg, SCF_PROPERTY_STATE, prop) != 0 ||
	    prop_check_type(prop, SCF_TYPE_ASTRING) != 0 ||
	    prop_get_val(prop, val) != 0)
		goto out;

	szret = scf_value_get_astring(val, buf, sizeof (buf));
	assert(szret >= 0);

	ret = (strcmp(buf, SCF_STATE_STRING_ONLINE) == 0 ||
	    strcmp(buf, SCF_STATE_STRING_DEGRADED) == 0) ? 1 : 0;

out:
	scf_value_destroy(val);
	scf_property_destroy(prop);
	scf_pg_destroy(pg);
	return (ret);
}

static uint8_t
pg_is_external_dependency(scf_propertygroup_t *pg)
{
	char *type;
	scf_value_t *val;
	scf_property_t *prop;
	uint8_t b = B_FALSE;

	type = safe_malloc(max_scf_pg_type_len + 1);

	if (scf_pg_get_type(pg, type, max_scf_pg_type_len + 1) < 0)
		scfdie();

	if ((prop = scf_property_create(g_hndl)) == NULL ||
	    (val = scf_value_create(g_hndl)) == NULL)
		scfdie();

	if (strcmp(type, SCF_GROUP_DEPENDENCY) == 0) {
		if (pg_get_prop(pg, scf_property_external, prop) == 0) {
			if (scf_property_get_value(prop, val) != 0)
				scfdie();
			if (scf_value_get_boolean(val, &b) != 0)
				scfdie();
		}
	}

	free(type);
	(void) scf_value_destroy(val);
	(void) scf_property_destroy(prop);

	return (b);
}

#define	DELETE_FAILURE			-1
#define	DELETE_SUCCESS_NOEXTDEPS	0
#define	DELETE_SUCCESS_EXTDEPS		1

/*
 * lscf_instance_delete() deletes an instance.  Before calling
 * scf_instance_delete(), though, we make sure the instance isn't
 * running and delete dependencies in other entities which the instance
 * declared as "dependents".  If there are dependencies which were
 * created for other entities, then instead of deleting the instance we
 * make it "empty" by deleting all other property groups and all
 * snapshots.
 *
 * lscf_instance_delete() verifies that there is no external dependency pgs
 * before suppressing the instance. If there is, then we must not remove them
 * now in case the instance is re-created otherwise the dependencies would be
 * lost. The external dependency pgs will be removed if the dependencies are
 * removed.
 *
 * Returns:
 *  DELETE_FAILURE		on failure
 *  DELETE_SUCCESS_NOEXTDEPS	on success - no external dependencies
 *  DELETE_SUCCESS_EXTDEPS	on success - external dependencies
 */
static int
lscf_instance_delete(scf_instance_t *inst, int force)
{
	scf_propertygroup_t *pg;
	scf_snapshot_t *snap;
	scf_iter_t *iter;
	int err;
	int external = 0;

	/* If we're not forcing and the instance is running, refuse. */
	if (!force && inst_is_running(inst)) {
		char *fmri;

		fmri = safe_malloc(max_scf_fmri_len + 1);

		if (scf_instance_to_fmri(inst, fmri, max_scf_fmri_len + 1) < 0)
			scfdie();

		semerr(gettext("Instance %s may be running.  "
		    "Use delete -f if it is not.\n"), fmri);

		free(fmri);
		return (DELETE_FAILURE);
	}

	pg = scf_pg_create(g_hndl);
	if (pg == NULL)
		scfdie();

	if (scf_instance_get_pg(inst, SCF_PG_DEPENDENTS, pg) == 0)
		(void) delete_dependents(pg);
	else if (scf_error() != SCF_ERROR_NOT_FOUND)
		scfdie();

	scf_pg_destroy(pg);

	/*
	 * If the instance has some external dependencies then we must
	 * keep them in case the instance is reimported otherwise the
	 * dependencies would be lost on reimport.
	 */
	if ((iter = scf_iter_create(g_hndl)) == NULL ||
	    (pg = scf_pg_create(g_hndl)) == NULL)
		scfdie();

	if (scf_iter_instance_pgs(iter, inst) < 0)
		scfdie();

	while ((err = scf_iter_next_pg(iter, pg)) == 1) {
		if (pg_is_external_dependency(pg)) {
			external = 1;
			continue;
		}

		if (scf_pg_delete(pg) != 0) {
			if (scf_error() != SCF_ERROR_PERMISSION_DENIED)
				scfdie();
			else {
				semerr(emsg_permission_denied);

				(void) scf_iter_destroy(iter);
				(void) scf_pg_destroy(pg);
				return (DELETE_FAILURE);
			}
		}
	}

	if (err == -1)
		scfdie();

	(void) scf_iter_destroy(iter);
	(void) scf_pg_destroy(pg);

	if (external) {
		/*
		 * All the pgs have been deleted for the instance except
		 * the ones holding the external dependencies.
		 * For the job to be complete, we must also delete the
		 * snapshots associated with the instance.
		 */
		if ((snap = scf_snapshot_create((scf_handle_t *)g_hndl)) ==
		    NULL)
			scfdie();
		if ((iter = scf_iter_create((scf_handle_t *)g_hndl)) == NULL)
			scfdie();

		if (scf_iter_instance_snapshots(iter, inst) == -1)
			scfdie();

		while ((err = scf_iter_next_snapshot(iter, snap)) == 1) {
			if (_scf_snapshot_delete(snap) != 0) {
				if (scf_error() != SCF_ERROR_PERMISSION_DENIED)
					scfdie();

				semerr(emsg_permission_denied);

				(void) scf_iter_destroy(iter);
				(void) scf_snapshot_destroy(snap);
				return (DELETE_FAILURE);
			}
		}

		if (err == -1)
			scfdie();

		(void) scf_iter_destroy(iter);
		(void) scf_snapshot_destroy(snap);
		return (DELETE_SUCCESS_EXTDEPS);
	}

	if (scf_instance_delete(inst) != 0) {
		if (scf_error() != SCF_ERROR_PERMISSION_DENIED)
			scfdie();

		semerr(emsg_permission_denied);

		return (DELETE_FAILURE);
	}

	return (DELETE_SUCCESS_NOEXTDEPS);
}

/*
 * lscf_service_delete() deletes a service.  Before calling
 * scf_service_delete(), though, we call lscf_instance_delete() for
 * each of the instances and delete dependencies in other entities
 * which were created as "dependents" of this service.  If there are
 * dependencies which were created for other entities, then we delete
 * all other property groups in the service and leave it as "empty".
 *
 * lscf_service_delete() verifies that there is no external dependency
 * pgs at the instance & service level before suppressing the service.
 * If there is, then we must not remove them now in case the service
 * is re-imported otherwise the dependencies would be lost. The external
 * dependency pgs will be removed if the dependencies are removed.
 *
 * Returns:
 *   DELETE_FAILURE		on failure
 *   DELETE_SUCCESS_NOEXTDEPS	on success - no external dependencies
 *   DELETE_SUCCESS_EXTDEPS	on success - external dependencies
 */
static int
lscf_service_delete(scf_service_t *svc, int force)
{
	int r;
	scf_instance_t *inst;
	scf_propertygroup_t *pg;
	scf_iter_t *iter;
	int ret;
	int external = 0;

	if ((inst = scf_instance_create(g_hndl)) == NULL ||
	    (pg = scf_pg_create(g_hndl)) == NULL ||
	    (iter = scf_iter_create(g_hndl)) == NULL)
		scfdie();

	if (scf_iter_service_instances(iter, svc) != 0)
		scfdie();

	for (r = scf_iter_next_instance(iter, inst);
	    r == 1;
	    r = scf_iter_next_instance(iter, inst)) {

		ret = lscf_instance_delete(inst, force);
		if (ret == DELETE_FAILURE) {
			scf_iter_destroy(iter);
			scf_pg_destroy(pg);
			scf_instance_destroy(inst);
			return (DELETE_FAILURE);
		}

		/*
		 * Record the fact that there is some external dependencies
		 * at the instance level.
		 */
		if (ret == DELETE_SUCCESS_EXTDEPS)
			external |= 1;
	}

	if (r != 0)
		scfdie();

	/* Delete dependency property groups in dependent services. */
	if (scf_service_get_pg(svc, SCF_PG_DEPENDENTS, pg) == 0)
		(void) delete_dependents(pg);
	else if (scf_error() != SCF_ERROR_NOT_FOUND)
		scfdie();

	scf_iter_destroy(iter);
	scf_pg_destroy(pg);
	scf_instance_destroy(inst);

	/*
	 * If the service has some external dependencies then we don't
	 * want to remove them in case the service is re-imported.
	 */
	if ((pg = scf_pg_create(g_hndl)) == NULL ||
	    (iter = scf_iter_create(g_hndl)) == NULL)
		scfdie();

	if (scf_iter_service_pgs(iter, svc) < 0)
		scfdie();

	while ((r = scf_iter_next_pg(iter, pg)) == 1) {
		if (pg_is_external_dependency(pg)) {
			external |= 2;
			continue;
		}

		if (scf_pg_delete(pg) != 0) {
			if (scf_error() != SCF_ERROR_PERMISSION_DENIED)
				scfdie();
			else {
				semerr(emsg_permission_denied);

				(void) scf_iter_destroy(iter);
				(void) scf_pg_destroy(pg);
				return (DELETE_FAILURE);
			}
		}
	}

	if (r == -1)
		scfdie();

	(void) scf_iter_destroy(iter);
	(void) scf_pg_destroy(pg);

	if (external != 0)
		return (DELETE_SUCCESS_EXTDEPS);

	if (scf_service_delete(svc) == 0)
		return (DELETE_SUCCESS_NOEXTDEPS);

	if (scf_error() != SCF_ERROR_PERMISSION_DENIED)
		scfdie();

	semerr(emsg_permission_denied);
	return (DELETE_FAILURE);
}

static int
delete_callback(void *data, scf_walkinfo_t *wip)
{
	int force = (int)data;

	if (wip->inst != NULL)
		(void) lscf_instance_delete(wip->inst, force);
	else
		(void) lscf_service_delete(wip->svc, force);

	return (0);
}

void
lscf_delete(const char *fmri, int force)
{
	scf_service_t *svc;
	scf_instance_t *inst;
	int ret;

	lscf_prep_hndl();

	if (cur_snap != NULL) {
		if (!snaplevel_is_instance(cur_level)) {
			char *buf;

			buf = safe_malloc(max_scf_name_len + 1);
			if (scf_instance_get_name(cur_inst, buf,
			    max_scf_name_len + 1) >= 0) {
				if (strcmp(buf, fmri) == 0) {
					semerr(emsg_cant_modify_snapshots);
					free(buf);
					return;
				}
			} else if (scf_error() != SCF_ERROR_DELETED) {
				scfdie();
			}
			free(buf);
		}
	} else if (cur_inst != NULL) {
		/* EMPTY */;
	} else if (cur_svc != NULL) {
		inst = scf_instance_create(g_hndl);
		if (inst == NULL)
			scfdie();

		if (scf_service_get_instance(cur_svc, fmri, inst) ==
		    SCF_SUCCESS) {
			(void) lscf_instance_delete(inst, force);
			scf_instance_destroy(inst);
			return;
		}

		if (scf_error() != SCF_ERROR_NOT_FOUND &&
		    scf_error() != SCF_ERROR_INVALID_ARGUMENT)
			scfdie();

		scf_instance_destroy(inst);
	} else {
		assert(cur_scope != NULL);

		svc = scf_service_create(g_hndl);
		if (svc == NULL)
			scfdie();

		if (scf_scope_get_service(cur_scope, fmri, svc) ==
		    SCF_SUCCESS) {
			(void) lscf_service_delete(svc, force);
			scf_service_destroy(svc);
			return;
		}

		if (scf_error() != SCF_ERROR_NOT_FOUND &&
		    scf_error() != SCF_ERROR_INVALID_ARGUMENT)
			scfdie();

		scf_service_destroy(svc);
	}

	/*
	 * Match FMRI to entity.
	 */
	if ((ret = scf_walk_fmri(g_hndl, 1, (char **)&fmri, SCF_WALK_SERVICE,
	    delete_callback, (void *)force, NULL, semerr)) != 0) {
		semerr(gettext("Failed to walk instances: %s\n"),
		    scf_strerror(ret));
	}
}



/*
 * :properties commands.  These all end with "pg" or "prop" and generally
 * operate on the currently selected entity.
 */

/*
 * Property listing.  List the property groups, properties, their types and
 * their values for the currently selected entity.
 */
static void
list_pg_info(const scf_propertygroup_t *pg, const char *name, size_t namewidth)
{
	char *buf;
	uint32_t flags;

	buf = safe_malloc(max_scf_pg_type_len + 1);

	if (scf_pg_get_type(pg, buf, max_scf_pg_type_len + 1) < 0)
		scfdie();

	if (scf_pg_get_flags(pg, &flags) != SCF_SUCCESS)
		scfdie();

	safe_printf("%-*s  %s", namewidth, name, buf);

	if (flags & SCF_PG_FLAG_NONPERSISTENT)
		safe_printf("\tNONPERSISTENT");

	safe_printf("\n");

	free(buf);
}

static boolean_t
prop_has_multiple_values(const scf_property_t *prop, scf_value_t *val)
{
	if (scf_property_get_value(prop, val) == 0) {
		return (B_FALSE);
	} else {
		switch (scf_error()) {
		case SCF_ERROR_NOT_FOUND:
			return (B_FALSE);
		case SCF_ERROR_PERMISSION_DENIED:
		case SCF_ERROR_CONSTRAINT_VIOLATED:
			return (B_TRUE);
		default:
			scfdie();
			/*NOTREACHED*/
		}
	}
}

static void
list_prop_info(const scf_property_t *prop, const char *name, size_t len)
{
	scf_iter_t *iter;
	scf_value_t *val;
	const char *type;
	int multiple_strings = 0;
	int ret;

	if ((iter = scf_iter_create(g_hndl)) == NULL ||
	    (val = scf_value_create(g_hndl)) == NULL)
		scfdie();

	type = prop_to_typestr(prop);
	assert(type != NULL);

	safe_printf("%-*s  %-7s ", len, name, type);

	if (prop_has_multiple_values(prop, val) &&
	    (scf_value_type(val) == SCF_TYPE_ASTRING ||
	    scf_value_type(val) == SCF_TYPE_USTRING))
		multiple_strings = 1;

	if (scf_iter_property_values(iter, prop) != SCF_SUCCESS)
		scfdie();

	while ((ret = scf_iter_next_value(iter, val)) == 1) {
		char *buf;
		ssize_t vlen, szret;

		vlen = scf_value_get_as_string(val, NULL, 0);
		if (vlen < 0)
			scfdie();

		buf = safe_malloc(vlen + 1);

		szret = scf_value_get_as_string(val, buf, vlen + 1);
		if (szret < 0)
			scfdie();
		assert(szret <= vlen);

		/* This is to be human-readable, so don't use CHARS_TO_QUOTE */
		if (multiple_strings || strpbrk(buf, " \t\n\"()") != NULL) {
			safe_printf(" \"");
			(void) quote_and_print(buf, stdout, 0);
			(void) putchar('"');
			if (ferror(stdout)) {
				(void) putchar('\n');
				uu_die(gettext("Error writing to stdout.\n"));
			}
		} else {
			safe_printf(" %s", buf);
		}

		free(buf);
	}
	if (ret != 0 && scf_error() != SCF_ERROR_PERMISSION_DENIED)
		scfdie();

	if (putchar('\n') != '\n')
		uu_die(gettext("Could not output newline"));
}

/*
 * Outputs template property group info for the describe subcommand.
 * If 'templates' == 2, verbose output is printed in the format expected
 * for describe -v, which includes all templates fields.  If pg is
 * not NULL, we're describing the template data, not an existing property
 * group, and formatting should be appropriate for describe -t.
 */
static void
list_pg_tmpl(scf_pg_tmpl_t *pgt, scf_propertygroup_t *pg, int templates)
{
	char *buf;
	uint8_t required;
	scf_property_t *stability_prop;
	scf_value_t *stability_val;

	if (templates == 0)
		return;

	if ((stability_prop = scf_property_create(g_hndl)) == NULL ||
	    (stability_val = scf_value_create(g_hndl)) == NULL)
		scfdie();

	if (templates == 2 && pg != NULL) {
		if (scf_pg_get_property(pg, SCF_PROPERTY_STABILITY,
		    stability_prop) == 0) {
			if (prop_check_type(stability_prop,
			    SCF_TYPE_ASTRING) == 0 &&
			    prop_get_val(stability_prop, stability_val) == 0) {
				char *stability;

				stability = safe_malloc(max_scf_value_len + 1);

				if (scf_value_get_astring(stability_val,
				    stability, max_scf_value_len + 1) == -1 &&
				    scf_error() != SCF_ERROR_NOT_FOUND)
					scfdie();

				safe_printf("%s%s: %s\n", TMPL_INDENT,
				    gettext("stability"), stability);

				free(stability);
			}
		} else if (scf_error() != SCF_ERROR_NOT_FOUND)
			scfdie();
	}

	scf_property_destroy(stability_prop);
	scf_value_destroy(stability_val);

	if (pgt == NULL)
		return;

	if (pg == NULL || templates == 2) {
		/* print type info only if scf_tmpl_pg_name succeeds */
		if (scf_tmpl_pg_name(pgt, &buf) != -1) {
			if (pg != NULL)
				safe_printf("%s", TMPL_INDENT);
			safe_printf("%s: ", gettext("name"));
			safe_printf("%s\n", buf);
			free(buf);
		}

		/* print type info only if scf_tmpl_pg_type succeeds */
		if (scf_tmpl_pg_type(pgt, &buf) != -1) {
			if (pg != NULL)
				safe_printf("%s", TMPL_INDENT);
			safe_printf("%s: ", gettext("type"));
			safe_printf("%s\n", buf);
			free(buf);
		}
	}

	if (templates == 2 && scf_tmpl_pg_required(pgt, &required) == 0)
		safe_printf("%s%s: %s\n", TMPL_INDENT, gettext("required"),
		    required ? "true" : "false");

	if (templates == 2 && scf_tmpl_pg_target(pgt, &buf) > 0) {
		safe_printf("%s%s: %s\n", TMPL_INDENT, gettext("target"),
		    buf);
		free(buf);
	}

	if (templates == 2 && scf_tmpl_pg_common_name(pgt, NULL, &buf) > 0) {
		safe_printf("%s%s: %s\n", TMPL_INDENT, gettext("common name"),
		    buf);
		free(buf);
	}

	if (scf_tmpl_pg_description(pgt, NULL, &buf) > 0) {
		if (templates == 2)
			safe_printf("%s%s: %s\n", TMPL_INDENT,
			    gettext("description"), buf);
		else
			safe_printf("%s%s\n", TMPL_INDENT, buf);
		free(buf);
	}

}

/*
 * With as_value set to true, indent as appropriate for the value level.
 * If false, indent to appropriate level for inclusion in constraint
 * or choice printout.
 */
static void
print_template_value_details(scf_prop_tmpl_t *prt, const char *val_buf,
    int as_value)
{
	char *buf;

	if (scf_tmpl_value_common_name(prt, NULL, val_buf, &buf) > 0) {
		if (as_value == 0)
			safe_printf("%s", TMPL_CHOICE_INDENT);
		else
			safe_printf("%s", TMPL_INDENT);
		safe_printf("%s: %s\n", gettext("value common name"), buf);
		free(buf);
	}

	if (scf_tmpl_value_description(prt, NULL, val_buf, &buf) > 0) {
		if (as_value == 0)
			safe_printf("%s", TMPL_CHOICE_INDENT);
		else
			safe_printf("%s", TMPL_INDENT);
		safe_printf("%s: %s\n", gettext("value description"), buf);
		free(buf);
	}
}

static void
print_template_value(scf_prop_tmpl_t *prt, const char *val_buf)
{
	safe_printf("%s%s: ", TMPL_VALUE_INDENT, gettext("value"));
	/* This is to be human-readable, so don't use CHARS_TO_QUOTE */
	safe_printf("%s\n", val_buf);

	print_template_value_details(prt, val_buf, 1);
}

static void
print_template_constraints(scf_prop_tmpl_t *prt, int verbose)
{
	int i, printed = 0;
	scf_values_t values;
	scf_count_ranges_t c_ranges;
	scf_int_ranges_t i_ranges;

	printed = 0;
	i = 0;
	if (scf_tmpl_value_name_constraints(prt, &values) == 0) {
		safe_printf("%s%s:\n", TMPL_VALUE_INDENT,
		    gettext("value constraints"));
		printed++;
		for (i = 0; i < values.value_count; ++i) {
			safe_printf("%s%s: %s\n", TMPL_INDENT,
			    gettext("value name"), values.values_as_strings[i]);
			if (verbose == 1)
				print_template_value_details(prt,
				    values.values_as_strings[i], 0);
		}

		scf_values_destroy(&values);
	}

	if (scf_tmpl_value_count_range_constraints(prt, &c_ranges) == 0) {
		if (printed++ == 0)
			safe_printf("%s%s:\n", TMPL_VALUE_INDENT,
			    gettext("value constraints"));
		for (i = 0; i < c_ranges.scr_num_ranges; ++i) {
			safe_printf("%s%s: %llu to %llu\n", TMPL_INDENT,
			    gettext("range"), c_ranges.scr_min[i],
			    c_ranges.scr_max[i]);
		}
		scf_count_ranges_destroy(&c_ranges);
	} else if (scf_error() == SCF_ERROR_CONSTRAINT_VIOLATED &&
	    scf_tmpl_value_int_range_constraints(prt, &i_ranges) == 0) {
		if (printed++ == 0)
			safe_printf("%s%s:\n", TMPL_VALUE_INDENT,
			    gettext("value constraints"));
		for (i = 0; i < i_ranges.sir_num_ranges; ++i) {
			safe_printf("%s%s: %lld to %lld\n", TMPL_INDENT,
			    gettext("range"), i_ranges.sir_min[i],
			    i_ranges.sir_max[i]);
		}
		scf_int_ranges_destroy(&i_ranges);
	}
}

static void
print_template_choices(scf_prop_tmpl_t *prt, int verbose)
{
	int i = 0, printed = 0;
	scf_values_t values;
	scf_count_ranges_t c_ranges;
	scf_int_ranges_t i_ranges;

	printed = 0;
	if (scf_tmpl_value_name_choices(prt, &values) == 0) {
		safe_printf("%s%s:\n", TMPL_VALUE_INDENT,
		    gettext("value constraints"));
		printed++;
		for (i = 0; i < values.value_count; i++) {
			safe_printf("%s%s: %s\n", TMPL_INDENT,
			    gettext("value name"), values.values_as_strings[i]);
			if (verbose == 1)
				print_template_value_details(prt,
				    values.values_as_strings[i], 0);
		}

		scf_values_destroy(&values);
	}

	if (scf_tmpl_value_count_range_choices(prt, &c_ranges) == 0) {
		for (i = 0; i < c_ranges.scr_num_ranges; ++i) {
			if (printed++ == 0)
				safe_printf("%s%s:\n", TMPL_VALUE_INDENT,
				    gettext("value choices"));
			safe_printf("%s%s: %llu to %llu\n", TMPL_INDENT,
			    gettext("range"), c_ranges.scr_min[i],
			    c_ranges.scr_max[i]);
		}
		scf_count_ranges_destroy(&c_ranges);
	} else if (scf_error() == SCF_ERROR_CONSTRAINT_VIOLATED &&
	    scf_tmpl_value_int_range_choices(prt, &i_ranges) == 0) {
		for (i = 0; i < i_ranges.sir_num_ranges; ++i) {
			if (printed++ == 0)
				safe_printf("%s%s:\n", TMPL_VALUE_INDENT,
				    gettext("value choices"));
			safe_printf("%s%s: %lld to %lld\n", TMPL_INDENT,
			    gettext("range"), i_ranges.sir_min[i],
			    i_ranges.sir_max[i]);
		}
		scf_int_ranges_destroy(&i_ranges);
	}
}

static void
list_values_by_template(scf_prop_tmpl_t *prt)
{
	print_template_constraints(prt, 1);
	print_template_choices(prt, 1);
}

static void
list_values_tmpl(scf_prop_tmpl_t *prt, scf_property_t *prop)
{
	char *val_buf;
	scf_iter_t *iter;
	scf_value_t *val;
	int ret;

	if ((iter = scf_iter_create(g_hndl)) == NULL ||
	    (val = scf_value_create(g_hndl)) == NULL)
		scfdie();

	if (scf_iter_property_values(iter, prop) != SCF_SUCCESS)
		scfdie();

	val_buf = safe_malloc(max_scf_value_len + 1);

	while ((ret = scf_iter_next_value(iter, val)) == 1) {
		if (scf_value_get_as_string(val, val_buf,
		    max_scf_value_len + 1) < 0)
			scfdie();

		print_template_value(prt, val_buf);
	}
	if (ret != 0 && scf_error() != SCF_ERROR_PERMISSION_DENIED)
		scfdie();
	free(val_buf);

	print_template_constraints(prt, 0);
	print_template_choices(prt, 0);

}

/*
 * Outputs property info for the describe subcommand
 * Verbose output if templates == 2, -v option of svccfg describe
 * Displays template data if prop is not NULL, -t option of svccfg describe
 */
static void
list_prop_tmpl(scf_prop_tmpl_t *prt, scf_property_t *prop, int templates)
{
	char *buf;
	uint8_t u_buf;
	int i;
	uint64_t min, max;
	scf_values_t values;

	if (prt == NULL || templates == 0)
		return;

	if (prop == NULL) {
		safe_printf("%s%s: ", TMPL_VALUE_INDENT, gettext("name"));
		if (scf_tmpl_prop_name(prt, &buf) > 0) {
			safe_printf("%s\n", buf);
			free(buf);
		} else
			safe_printf("(%s)\n", gettext("any"));
	}

	if (prop == NULL || templates == 2) {
		if (prop != NULL)
			safe_printf("%s", TMPL_INDENT);
		else
			safe_printf("%s", TMPL_VALUE_INDENT);
		safe_printf("%s: ", gettext("type"));
		if ((buf = _scf_read_tmpl_prop_type_as_string(prt)) != NULL) {
			safe_printf("%s\n", buf);
			free(buf);
		} else
			safe_printf("(%s)\n", gettext("any"));
	}

	if (templates == 2 && scf_tmpl_prop_required(prt, &u_buf) == 0)
		safe_printf("%s%s: %s\n", TMPL_INDENT, gettext("required"),
		    u_buf ? "true" : "false");

	if (templates == 2 && scf_tmpl_prop_common_name(prt, NULL, &buf) > 0) {
		safe_printf("%s%s: %s\n", TMPL_INDENT, gettext("common name"),
		    buf);
		free(buf);
	}

	if (templates == 2 && scf_tmpl_prop_units(prt, NULL, &buf) > 0) {
		safe_printf("%s%s: %s\n", TMPL_INDENT, gettext("units"),
		    buf);
		free(buf);
	}

	if (scf_tmpl_prop_description(prt, NULL, &buf) > 0) {
		safe_printf("%s%s\n", TMPL_INDENT, buf);
		free(buf);
	}

	if (templates == 2 && scf_tmpl_prop_visibility(prt, &u_buf) == 0)
		safe_printf("%s%s: %s\n", TMPL_INDENT, gettext("visibility"),
		    scf_tmpl_visibility_to_string(u_buf));

	if (templates == 2 && scf_tmpl_prop_cardinality(prt, &min, &max) == 0) {
		safe_printf("%s%s: %" PRIu64 "\n", TMPL_INDENT,
		    gettext("minimum number of values"), min);
		if (max == ULLONG_MAX) {
			safe_printf("%s%s: %s\n", TMPL_INDENT,
			    gettext("maximum number of values"),
			    gettext("unlimited"));
		} else {
			safe_printf("%s%s: %" PRIu64 "\n", TMPL_INDENT,
			    gettext("maximum number of values"), max);
		}
	}

	if (templates == 2 && scf_tmpl_prop_internal_seps(prt, &values) == 0) {
		for (i = 0; i < values.value_count; i++) {
			if (i == 0) {
				safe_printf("%s%s:", TMPL_INDENT,
				    gettext("internal separators"));
			}
			safe_printf(" \"%s\"", values.values_as_strings[i]);
		}
		safe_printf("\n");
	}

	if (templates != 2)
		return;

	if (prop != NULL)
		list_values_tmpl(prt, prop);
	else
		list_values_by_template(prt);
}

static char *
read_astring(scf_propertygroup_t *pg, const char *prop_name)
{
	char *rv;

	rv = _scf_read_single_astring_from_pg(pg, prop_name);
	if (rv == NULL) {
		switch (scf_error()) {
		case SCF_ERROR_NOT_FOUND:
			break;
		default:
			scfdie();
		}
	}
	return (rv);
}

static void
display_documentation(scf_iter_t *iter, scf_propertygroup_t *pg)
{
	size_t doc_len;
	size_t man_len;
	char *pg_name;
	char *text = NULL;
	int rv;

	doc_len = strlen(SCF_PG_TM_DOC_PREFIX);
	man_len = strlen(SCF_PG_TM_MAN_PREFIX);
	pg_name = safe_malloc(max_scf_name_len + 1);
	while ((rv = scf_iter_next_pg(iter, pg)) == 1) {
		if (scf_pg_get_name(pg, pg_name, max_scf_name_len + 1) == -1) {
			scfdie();
		}
		if (strncmp(pg_name, SCF_PG_TM_DOC_PREFIX, doc_len) == 0) {
			/* Display doc_link and and uri */
			safe_printf("%s%s:\n", TMPL_INDENT,
			    gettext("doc_link"));
			text = read_astring(pg, SCF_PROPERTY_TM_NAME);
			if (text != NULL) {
				safe_printf("%s%s%s: %s\n", TMPL_INDENT,
				    TMPL_INDENT, gettext("name"), text);
				uu_free(text);
			}
			text = read_astring(pg, SCF_PROPERTY_TM_URI);
			if (text != NULL) {
				safe_printf("%s%s: %s\n", TMPL_INDENT_2X,
				    gettext("uri"), text);
				uu_free(text);
			}
		} else if (strncmp(pg_name, SCF_PG_TM_MAN_PREFIX,
		    man_len) == 0) {
			/* Display manpage title, section and path */
			safe_printf("%s%s:\n", TMPL_INDENT,
			    gettext("manpage"));
			text = read_astring(pg, SCF_PROPERTY_TM_TITLE);
			if (text != NULL) {
				safe_printf("%s%s%s: %s\n", TMPL_INDENT,
				    TMPL_INDENT, gettext("title"), text);
				uu_free(text);
			}
			text = read_astring(pg, SCF_PROPERTY_TM_SECTION);
			if (text != NULL) {
				safe_printf("%s%s%s: %s\n", TMPL_INDENT,
				    TMPL_INDENT, gettext("section"), text);
				uu_free(text);
			}
			text = read_astring(pg, SCF_PROPERTY_TM_MANPATH);
			if (text != NULL) {
				safe_printf("%s%s%s: %s\n", TMPL_INDENT,
				    TMPL_INDENT, gettext("manpath"), text);
				uu_free(text);
			}
		}
	}
	if (rv == -1)
		scfdie();

done:
	free(pg_name);
}

static void
list_entity_tmpl(int templates)
{
	char *common_name = NULL;
	char *description = NULL;
	char *locale = NULL;
	scf_iter_t *iter;
	scf_propertygroup_t *pg;
	scf_property_t *prop;
	int r;
	scf_value_t *val;

	if ((pg = scf_pg_create(g_hndl)) == NULL ||
	    (prop = scf_property_create(g_hndl)) == NULL ||
	    (val = scf_value_create(g_hndl)) == NULL ||
	    (iter = scf_iter_create(g_hndl)) == NULL)
		scfdie();

	locale = setlocale(LC_MESSAGES, NULL);

	if (get_pg(SCF_PG_TM_COMMON_NAME, pg) == 0) {
		common_name = safe_malloc(max_scf_value_len + 1);

		/* Try both the current locale and the "C" locale. */
		if (scf_pg_get_property(pg, locale, prop) == 0 ||
		    (scf_error() == SCF_ERROR_NOT_FOUND &&
		    scf_pg_get_property(pg, "C", prop) == 0)) {
			if (prop_get_val(prop, val) == 0 &&
			    scf_value_get_ustring(val, common_name,
			    max_scf_value_len + 1) != -1) {
				safe_printf("%s%s: %s\n", TMPL_INDENT,
				    gettext("common name"), common_name);
			}
		}
	}

	/*
	 * Do description, manpages, and doc links if templates == 2.
	 */
	if (templates == 2) {
		/* Get the description. */
		if (get_pg(SCF_PG_TM_DESCRIPTION, pg) == 0) {
			description = safe_malloc(max_scf_value_len + 1);

			/* Try both the current locale and the "C" locale. */
			if (scf_pg_get_property(pg, locale, prop) == 0 ||
			    (scf_error() == SCF_ERROR_NOT_FOUND &&
			    scf_pg_get_property(pg, "C", prop) == 0)) {
				if (prop_get_val(prop, val) == 0 &&
				    scf_value_get_ustring(val, description,
				    max_scf_value_len + 1) != -1) {
					safe_printf("%s%s: %s\n", TMPL_INDENT,
					    gettext("description"),
					    description);
				}
			}
		}

		/* Process doc_link & manpage elements. */
		if (cur_level != NULL) {
			r = scf_iter_snaplevel_pgs_typed(iter, cur_level,
			    SCF_GROUP_TEMPLATE);
		} else if (cur_inst != NULL) {
			r = scf_iter_instance_pgs_typed(iter, cur_inst,
			    SCF_GROUP_TEMPLATE);
		} else {
			r = scf_iter_service_pgs_typed(iter, cur_svc,
			    SCF_GROUP_TEMPLATE);
		}
		if (r == 0) {
			display_documentation(iter, pg);
		}
	}

	free(common_name);
	free(description);
	scf_pg_destroy(pg);
	scf_property_destroy(prop);
	scf_value_destroy(val);
	scf_iter_destroy(iter);
}

static void
listtmpl(const char *pattern, int templates)
{
	scf_pg_tmpl_t *pgt;
	scf_prop_tmpl_t *prt;
	char *snapbuf = NULL;
	char *fmribuf;
	char *pg_name = NULL, *prop_name = NULL;
	ssize_t prop_name_size;
	char *qual_prop_name;
	char *search_name;
	int listed = 0;

	if ((pgt = scf_tmpl_pg_create(g_hndl)) == NULL ||
	    (prt = scf_tmpl_prop_create(g_hndl)) == NULL)
		scfdie();

	fmribuf = safe_malloc(max_scf_name_len + 1);
	qual_prop_name = safe_malloc(max_scf_name_len + 1);

	if (cur_snap != NULL) {
		snapbuf = safe_malloc(max_scf_name_len + 1);
		if (scf_snapshot_get_name(cur_snap, snapbuf,
		    max_scf_name_len + 1) < 0)
			scfdie();
	}

	if (cur_inst != NULL) {
		if (scf_instance_to_fmri(cur_inst, fmribuf,
		    max_scf_name_len + 1) < 0)
			scfdie();
	} else if (cur_svc != NULL) {
		if (scf_service_to_fmri(cur_svc, fmribuf,
		    max_scf_name_len + 1) < 0)
			scfdie();
	} else
		abort();

	/* If pattern is specified, we want to list only those items. */
	while (scf_tmpl_iter_pgs(pgt, fmribuf, snapbuf, NULL, 0) == 1) {
		listed = 0;
		if (pattern == NULL || (scf_tmpl_pg_name(pgt, &pg_name) > 0 &&
		    fnmatch(pattern, pg_name, 0) == 0)) {
			list_pg_tmpl(pgt, NULL, templates);
			listed++;
		}

		scf_tmpl_prop_reset(prt);

		while (scf_tmpl_iter_props(pgt, prt, 0) == 0) {
			search_name = NULL;
			prop_name_size = scf_tmpl_prop_name(prt, &prop_name);
			if ((prop_name_size > 0) && (pg_name != NULL)) {
				if (snprintf(qual_prop_name,
				    max_scf_name_len + 1, "%s/%s",
				    pg_name, prop_name) >=
				    max_scf_name_len + 1) {
					prop_name_size = -1;
				} else {
					search_name = qual_prop_name;
				}
			}
			if (listed > 0 || pattern == NULL ||
			    (prop_name_size > 0 &&
			    fnmatch(pattern, search_name,
			    FNM_PATHNAME) == 0))
				list_prop_tmpl(prt, NULL, templates);
			if (prop_name != NULL) {
				free(prop_name);
				prop_name = NULL;
			}
		}
		if (pg_name != NULL) {
			free(pg_name);
			pg_name = NULL;
		}
	}

	scf_tmpl_prop_destroy(prt);
	scf_tmpl_pg_destroy(pgt);
	free(snapbuf);
	free(fmribuf);
	free(qual_prop_name);
}

static void
listprop(const char *pattern, int only_pgs, int templates)
{
	scf_propertygroup_t *pg;
	scf_property_t *prop;
	scf_iter_t *iter, *piter;
	char *pgnbuf, *prnbuf, *ppnbuf;
	scf_pg_tmpl_t *pgt, *pgtp;
	scf_prop_tmpl_t *prt;

	void **objects;
	char **names;
	void **tmpls;
	int allocd, i;

	int ret;
	ssize_t pgnlen, prnlen, szret;
	size_t max_len = 0;

	if (cur_svc == NULL && cur_inst == NULL) {
		semerr(emsg_entity_not_selected);
		return;
	}

	if ((pg = scf_pg_create(g_hndl)) == NULL ||
	    (prop = scf_property_create(g_hndl)) == NULL ||
	    (iter = scf_iter_create(g_hndl)) == NULL ||
	    (piter = scf_iter_create(g_hndl)) == NULL ||
	    (prt = scf_tmpl_prop_create(g_hndl)) == NULL ||
	    (pgt = scf_tmpl_pg_create(g_hndl)) == NULL)
		scfdie();

	prnbuf = safe_malloc(max_scf_name_len + 1);

	if (cur_level != NULL)
		ret = scf_iter_snaplevel_pgs(iter, cur_level);
	else if (cur_inst != NULL)
		ret = scf_iter_instance_pgs(iter, cur_inst);
	else
		ret = scf_iter_service_pgs(iter, cur_svc);
	if (ret != 0) {
		return;
	}

	/*
	 * We want to only list items which match pattern, and we want the
	 * second column to line up, so during the first pass we'll save
	 * matching items, their names, and their templates in objects,
	 * names, and tmpls, computing the maximum name length as we go,
	 * and then we'll print them out.
	 *
	 * Note: We always keep an extra slot available so the array can be
	 * NULL-terminated.
	 */
	i = 0;
	allocd = 1;
	objects = safe_malloc(sizeof (*objects));
	names = safe_malloc(sizeof (*names));
	tmpls = safe_malloc(sizeof (*tmpls));

	while ((ret = scf_iter_next_pg(iter, pg)) == 1) {
		int new_pg = 0;
		int print_props = 0;
		pgtp = NULL;

		pgnlen = scf_pg_get_name(pg, NULL, 0);
		if (pgnlen < 0)
			scfdie();

		pgnbuf = safe_malloc(pgnlen + 1);

		szret = scf_pg_get_name(pg, pgnbuf, pgnlen + 1);
		if (szret < 0)
			scfdie();
		assert(szret <= pgnlen);

		if (scf_tmpl_get_by_pg(pg, pgt, 0) == -1) {
			if (scf_error() != SCF_ERROR_NOT_FOUND)
				scfdie();
			pgtp = NULL;
		} else {
			pgtp = pgt;
		}

		if (pattern == NULL ||
		    fnmatch(pattern, pgnbuf, 0) == 0) {
			if (i+1 >= allocd) {
				allocd *= 2;
				objects = realloc(objects,
				    sizeof (*objects) * allocd);
				names =
				    realloc(names, sizeof (*names) * allocd);
				tmpls = realloc(tmpls,
				    sizeof (*tmpls) * allocd);
				if (objects == NULL || names == NULL ||
				    tmpls == NULL)
					uu_die(gettext("Out of memory"));
			}
			objects[i] = pg;
			names[i] = pgnbuf;

			if (pgtp == NULL)
				tmpls[i] = NULL;
			else
				tmpls[i] = pgt;

			++i;

			if (pgnlen > max_len)
				max_len = pgnlen;

			new_pg = 1;
			print_props = 1;
		}

		if (only_pgs) {
			if (new_pg) {
				pg = scf_pg_create(g_hndl);
				if (pg == NULL)
					scfdie();
				pgt = scf_tmpl_pg_create(g_hndl);
				if (pgt == NULL)
					scfdie();
			} else
				free(pgnbuf);

			continue;
		}

		if (scf_iter_pg_properties(piter, pg) != SCF_SUCCESS)
			scfdie();

		while ((ret = scf_iter_next_property(piter, prop)) == 1) {
			prnlen = scf_property_get_name(prop, prnbuf,
			    max_scf_name_len + 1);
			if (prnlen < 0)
				scfdie();

			/* Will prepend the property group name and a slash. */
			prnlen += pgnlen + 1;

			ppnbuf = safe_malloc(prnlen + 1);

			if (snprintf(ppnbuf, prnlen + 1, "%s/%s", pgnbuf,
			    prnbuf) < 0)
				uu_die("snprintf");

			if (pattern == NULL || print_props == 1 ||
			    fnmatch(pattern, ppnbuf, 0) == 0) {
				if (i+1 >= allocd) {
					allocd *= 2;
					objects = realloc(objects,
					    sizeof (*objects) * allocd);
					names = realloc(names,
					    sizeof (*names) * allocd);
					tmpls = realloc(tmpls,
					    sizeof (*tmpls) * allocd);
					if (objects == NULL || names == NULL ||
					    tmpls == NULL)
						uu_die(gettext(
						    "Out of memory"));
				}

				objects[i] = prop;
				names[i] = ppnbuf;

				if (pgtp != NULL) {
					if (scf_tmpl_get_by_prop(pgt, prnbuf,
					    prt, 0) < 0) {
						if (scf_error() !=
						    SCF_ERROR_NOT_FOUND)
							scfdie();
						tmpls[i] = NULL;
					} else {
						tmpls[i] = prt;
					}
				} else {
					tmpls[i] = NULL;
				}

				++i;

				if (prnlen > max_len)
					max_len = prnlen;

				prop = scf_property_create(g_hndl);
				prt = scf_tmpl_prop_create(g_hndl);
			} else {
				free(ppnbuf);
			}
		}

		if (new_pg) {
			pg = scf_pg_create(g_hndl);
			if (pg == NULL)
				scfdie();
			pgt = scf_tmpl_pg_create(g_hndl);
			if (pgt == NULL)
				scfdie();
		} else
			free(pgnbuf);
	}
	if (ret != 0)
		scfdie();

	objects[i] = NULL;

	scf_pg_destroy(pg);
	scf_tmpl_pg_destroy(pgt);
	scf_property_destroy(prop);
	scf_tmpl_prop_destroy(prt);

	for (i = 0; objects[i] != NULL; ++i) {
		if (strchr(names[i], '/') == NULL) {
			/* property group */
			pg = (scf_propertygroup_t *)objects[i];
			pgt = (scf_pg_tmpl_t *)tmpls[i];
			list_pg_info(pg, names[i], max_len);
			list_pg_tmpl(pgt, pg, templates);
			free(names[i]);
			scf_pg_destroy(pg);
			if (pgt != NULL)
				scf_tmpl_pg_destroy(pgt);
		} else {
			/* property */
			prop = (scf_property_t *)objects[i];
			prt = (scf_prop_tmpl_t *)tmpls[i];
			list_prop_info(prop, names[i], max_len);
			list_prop_tmpl(prt, prop, templates);
			free(names[i]);
			scf_property_destroy(prop);
			if (prt != NULL)
				scf_tmpl_prop_destroy(prt);
		}
	}

	free(names);
	free(objects);
	free(tmpls);
}

void
lscf_listpg(const char *pattern)
{
	lscf_prep_hndl();

	listprop(pattern, 1, 0);
}

/*
 * Property group and property creation, setting, and deletion.  setprop (and
 * its alias, addprop) can either create a property group of a given type, or
 * it can create or set a property to a given type and list of values.
 */
void
lscf_addpg(const char *name, const char *type, const char *flags)
{
	scf_propertygroup_t *pg;
	int ret;
	uint32_t flgs = 0;
	const char *cp;


	lscf_prep_hndl();

	if (cur_snap != NULL) {
		semerr(emsg_cant_modify_snapshots);
		return;
	}

	if (cur_inst == NULL && cur_svc == NULL) {
		semerr(emsg_entity_not_selected);
		return;
	}

	if (flags != NULL) {
		for (cp = flags; *cp != '\0'; ++cp) {
			switch (*cp) {
			case 'P':
				flgs |= SCF_PG_FLAG_NONPERSISTENT;
				break;

			case 'p':
				flgs &= ~SCF_PG_FLAG_NONPERSISTENT;
				break;

			default:
				semerr(gettext("Invalid property group flag "
				    "%c."), *cp);
				return;
			}
		}
	}

	pg = scf_pg_create(g_hndl);
	if (pg == NULL)
		scfdie();

	if (cur_inst != NULL)
		ret = scf_instance_add_pg(cur_inst, name, type, flgs, pg);
	else
		ret = scf_service_add_pg(cur_svc, name, type, flgs, pg);

	if (ret != SCF_SUCCESS) {
		switch (scf_error()) {
		case SCF_ERROR_INVALID_ARGUMENT:
			semerr(gettext("Name, type, or flags are invalid.\n"));
			break;

		case SCF_ERROR_EXISTS:
			semerr(gettext("Property group already exists.\n"));
			break;

		case SCF_ERROR_PERMISSION_DENIED:
			semerr(emsg_permission_denied);
			break;

		case SCF_ERROR_BACKEND_ACCESS:
			semerr(gettext("Backend refused access.\n"));
			break;

		default:
			scfdie();
		}
	}

	scf_pg_destroy(pg);

	private_refresh();
}

void
lscf_delpg(char *name)
{
	lscf_prep_hndl();

	if (cur_snap != NULL) {
		semerr(emsg_cant_modify_snapshots);
		return;
	}

	if (cur_inst == NULL && cur_svc == NULL) {
		semerr(emsg_entity_not_selected);
		return;
	}

	if (strchr(name, '/') != NULL) {
		semerr(emsg_invalid_pg_name, name);
		return;
	}

	lscf_delprop(name);
}

/*
 * scf_delhash() is used to remove the property group related to the
 * hash entry for a specific manifest in the repository. pgname will be
 * constructed from the location of the manifest file. If deathrow isn't 0,
 * manifest file doesn't need to exist (manifest string will be used as
 * an absolute path).
 */
void
lscf_delhash(char *manifest, int deathrow)
{
	char *pgname;

	if (cur_snap != NULL ||
	    cur_inst != NULL || cur_svc != NULL) {
		warn(gettext("error, an entity is selected\n"));
		return;
	}

	/* select smf/manifest */
	lscf_select(HASH_SVC);
	/*
	 * Translate the manifest file name to property name. In the deathrow
	 * case, the manifest file does not need to exist.
	 */
	pgname = mhash_filename_to_propname(manifest,
	    deathrow ? B_TRUE : B_FALSE);
	if (pgname == NULL) {
		warn(gettext("cannot resolve pathname for %s\n"), manifest);
		return;
	}
	/* delete the hash property name */
	lscf_delpg(pgname);
}

void
lscf_listprop(const char *pattern)
{
	lscf_prep_hndl();

	listprop(pattern, 0, 0);
}

int
lscf_setprop(const char *pgname, const char *type, const char *value,
    const uu_list_t *values)
{
	scf_type_t ty, current_ty;
	scf_service_t *svc;
	scf_propertygroup_t *pg, *parent_pg;
	scf_property_t *prop, *parent_prop;
	scf_pg_tmpl_t *pgt;
	scf_prop_tmpl_t *prt;
	int ret, result = 0;
	scf_transaction_t *tx;
	scf_transaction_entry_t *e;
	scf_value_t *v;
	uu_list_walk_t *walk;
	string_list_t *sp;
	char *propname;
	int req_quotes = 0;

	lscf_prep_hndl();

	if ((e = scf_entry_create(g_hndl)) == NULL ||
	    (svc = scf_service_create(g_hndl)) == NULL ||
	    (parent_pg = scf_pg_create(g_hndl)) == NULL ||
	    (pg = scf_pg_create(g_hndl)) == NULL ||
	    (parent_prop = scf_property_create(g_hndl)) == NULL ||
	    (prop = scf_property_create(g_hndl)) == NULL ||
	    (pgt = scf_tmpl_pg_create(g_hndl)) == NULL ||
	    (prt = scf_tmpl_prop_create(g_hndl)) == NULL ||
	    (tx = scf_transaction_create(g_hndl)) == NULL)
		scfdie();

	if (cur_snap != NULL) {
		semerr(emsg_cant_modify_snapshots);
		goto fail;
	}

	if (cur_inst == NULL && cur_svc == NULL) {
		semerr(emsg_entity_not_selected);
		goto fail;
	}

	propname = strchr(pgname, '/');
	if (propname == NULL) {
		semerr(gettext("Property names must contain a `/'.\n"));
		goto fail;
	}

	*propname = '\0';
	++propname;

	if (type != NULL) {
		ty = string_to_type(type);
		if (ty == SCF_TYPE_INVALID) {
			semerr(gettext("Unknown type \"%s\".\n"), type);
			goto fail;
		}
	}

	if (cur_inst != NULL)
		ret = scf_instance_get_pg(cur_inst, pgname, pg);
	else
		ret = scf_service_get_pg(cur_svc, pgname, pg);
	if (ret != SCF_SUCCESS) {
		switch (scf_error()) {
		case SCF_ERROR_NOT_FOUND:
			semerr(emsg_no_such_pg, pgname);
			goto fail;

		case SCF_ERROR_INVALID_ARGUMENT:
			semerr(emsg_invalid_pg_name, pgname);
			goto fail;

		default:
			scfdie();
			break;
		}
	}

	do {
		if (scf_pg_update(pg) == -1)
			scfdie();
		if (scf_transaction_start(tx, pg) != SCF_SUCCESS) {
			if (scf_error() != SCF_ERROR_PERMISSION_DENIED)
				scfdie();

			semerr(emsg_permission_denied);
			goto fail;
		}

		ret = scf_pg_get_property(pg, propname, prop);
		if (ret == SCF_SUCCESS) {
			if (scf_property_type(prop, &current_ty) != SCF_SUCCESS)
				scfdie();

			if (type == NULL)
				ty = current_ty;
			if (scf_transaction_property_change_type(tx, e,
			    propname, ty) == -1)
				scfdie();

		} else if (scf_error() == SCF_ERROR_NOT_FOUND) {
			/* Infer the type, if possible. */
			if (type == NULL) {
				/*
				 * First check if we're an instance and the
				 * property is set on the service.
				 */
				if (cur_inst != NULL &&
				    scf_instance_get_parent(cur_inst,
				    svc) == 0 &&
				    scf_service_get_pg(cur_svc, pgname,
				    parent_pg) == 0 &&
				    scf_pg_get_property(parent_pg, propname,
				    parent_prop) == 0 &&
				    scf_property_type(parent_prop,
				    &current_ty) == 0) {
					ty = current_ty;

				/* Then check for a type set in a template. */
				} else if (scf_tmpl_get_by_pg(pg, pgt,
				    0) == 0 &&
				    scf_tmpl_get_by_prop(pgt, propname, prt,
				    0) == 0 &&
				    scf_tmpl_prop_type(prt, &current_ty) == 0) {
					ty = current_ty;

				/* If type can't be inferred, fail. */
				} else {
					semerr(gettext("Type required for new "
					    "properties.\n"));
					goto fail;
				}
			}
			if (scf_transaction_property_new(tx, e, propname,
			    ty) == -1)
				scfdie();
		} else if (scf_error() == SCF_ERROR_INVALID_ARGUMENT) {
			semerr(emsg_invalid_prop_name, propname);
			goto fail;
		} else {
			scfdie();
		}

		if (ty == SCF_TYPE_ASTRING || ty == SCF_TYPE_USTRING)
			req_quotes = 1;

		if (value != NULL) {
			v = string_to_value(value, ty, 0);

			if (v == NULL)
				goto fail;

			ret = scf_entry_add_value(e, v);
			assert(ret == SCF_SUCCESS);
		} else {
			assert(values != NULL);

			walk = uu_list_walk_start((uu_list_t *)values,
			    UU_DEFAULT);
			if (walk == NULL)
				uu_die(gettext("Could not walk list"));

			for (sp = uu_list_walk_next(walk); sp != NULL;
			    sp = uu_list_walk_next(walk)) {
				v = string_to_value(sp->str, ty, req_quotes);

				if (v == NULL) {
					scf_entry_destroy_children(e);
					goto fail;
				}

				ret = scf_entry_add_value(e, v);
				assert(ret == SCF_SUCCESS);
			}
			uu_list_walk_end(walk);
		}
		result = scf_transaction_commit(tx);

		scf_transaction_reset(tx);
		scf_entry_destroy_children(e);
	} while (result == 0);

	if (result < 0) {
		if (scf_error() != SCF_ERROR_PERMISSION_DENIED)
			scfdie();

		semerr(emsg_permission_denied);
		goto fail;
	}

	ret = 0;

	private_refresh();

	goto cleanup;

fail:
	ret = -1;

cleanup:
	scf_transaction_destroy(tx);
	scf_entry_destroy(e);
	scf_service_destroy(svc);
	scf_pg_destroy(parent_pg);
	scf_pg_destroy(pg);
	scf_property_destroy(parent_prop);
	scf_property_destroy(prop);
	scf_tmpl_pg_destroy(pgt);
	scf_tmpl_prop_destroy(prt);

	return (ret);
}

void
lscf_delprop(char *pgn)
{
	char *slash, *pn;
	scf_propertygroup_t *pg;
	scf_transaction_t *tx;
	scf_transaction_entry_t *e;
	int ret;


	lscf_prep_hndl();

	if (cur_snap != NULL) {
		semerr(emsg_cant_modify_snapshots);
		return;
	}

	if (cur_inst == NULL && cur_svc == NULL) {
		semerr(emsg_entity_not_selected);
		return;
	}

	pg = scf_pg_create(g_hndl);
	if (pg == NULL)
		scfdie();

	slash = strchr(pgn, '/');
	if (slash == NULL) {
		pn = NULL;
	} else {
		*slash = '\0';
		pn = slash + 1;
	}

	if (cur_inst != NULL)
		ret = scf_instance_get_pg(cur_inst, pgn, pg);
	else
		ret = scf_service_get_pg(cur_svc, pgn, pg);
	if (ret != SCF_SUCCESS) {
		switch (scf_error()) {
		case SCF_ERROR_NOT_FOUND:
			semerr(emsg_no_such_pg, pgn);
			break;

		case SCF_ERROR_INVALID_ARGUMENT:
			semerr(emsg_invalid_pg_name, pgn);
			break;

		default:
			scfdie();
		}

		scf_pg_destroy(pg);

		return;
	}

	if (pn == NULL) {
		/* Try to delete the property group. */
		if (scf_pg_delete(pg) != SCF_SUCCESS) {
			if (scf_error() != SCF_ERROR_PERMISSION_DENIED)
				scfdie();

			semerr(emsg_permission_denied);
		} else {
			private_refresh();
		}

		scf_pg_destroy(pg);
		return;
	}

	e = scf_entry_create(g_hndl);
	tx = scf_transaction_create(g_hndl);

	do {
		if (scf_pg_update(pg) == -1)
			scfdie();
		if (scf_transaction_start(tx, pg) != SCF_SUCCESS) {
			if (scf_error() != SCF_ERROR_PERMISSION_DENIED)
				scfdie();

			semerr(emsg_permission_denied);
			break;
		}

		if (scf_transaction_property_delete(tx, e, pn) != SCF_SUCCESS) {
			if (scf_error() == SCF_ERROR_NOT_FOUND) {
				semerr(gettext("No such property %s/%s.\n"),
				    pgn, pn);
				break;
			} else if (scf_error() == SCF_ERROR_INVALID_ARGUMENT) {
				semerr(emsg_invalid_prop_name, pn);
				break;
			} else {
				scfdie();
			}
		}

		ret = scf_transaction_commit(tx);

		if (ret == 0)
			scf_transaction_reset(tx);
	} while (ret == 0);

	if (ret < 0) {
		if (scf_error() != SCF_ERROR_PERMISSION_DENIED)
			scfdie();

		semerr(emsg_permission_denied);
	} else {
		private_refresh();
	}

	scf_transaction_destroy(tx);
	scf_entry_destroy(e);
	scf_pg_destroy(pg);
}

/*
 * Property editing.
 */

static int
write_edit_script(FILE *strm)
{
	char *fmribuf;
	ssize_t fmrilen;

	scf_propertygroup_t *pg;
	scf_property_t *prop;
	scf_value_t *val;
	scf_type_t ty;
	int ret, result = 0;
	scf_iter_t *iter, *piter, *viter;
	char *buf, *tybuf, *pname;
	const char *emsg_write_error;


	emsg_write_error = gettext("Error writing temoprary file: %s.\n");


	/* select fmri */
	if (cur_inst != NULL) {
		fmrilen = scf_instance_to_fmri(cur_inst, NULL, 0);
		if (fmrilen < 0)
			scfdie();
		fmribuf = safe_malloc(fmrilen + 1);
		if (scf_instance_to_fmri(cur_inst, fmribuf, fmrilen + 1) < 0)
			scfdie();
	} else {
		assert(cur_svc != NULL);
		fmrilen = scf_service_to_fmri(cur_svc, NULL, 0);
		if (fmrilen < 0)
			scfdie();
		fmribuf = safe_malloc(fmrilen + 1);
		if (scf_service_to_fmri(cur_svc, fmribuf, fmrilen + 1) < 0)
			scfdie();
	}

	if (fprintf(strm, "select %s\n\n", fmribuf) < 0) {
		warn(emsg_write_error, strerror(errno));
		free(fmribuf);
		return (-1);
	}

	free(fmribuf);


	if ((pg = scf_pg_create(g_hndl)) == NULL ||
	    (prop = scf_property_create(g_hndl)) == NULL ||
	    (val = scf_value_create(g_hndl)) == NULL ||
	    (iter = scf_iter_create(g_hndl)) == NULL ||
	    (piter = scf_iter_create(g_hndl)) == NULL ||
	    (viter = scf_iter_create(g_hndl)) == NULL)
		scfdie();

	buf = safe_malloc(max_scf_name_len + 1);
	tybuf = safe_malloc(max_scf_pg_type_len + 1);
	pname = safe_malloc(max_scf_name_len + 1);

	if (cur_inst != NULL)
		ret = scf_iter_instance_pgs(iter, cur_inst);
	else
		ret = scf_iter_service_pgs(iter, cur_svc);
	if (ret != SCF_SUCCESS)
		scfdie();

	while ((ret = scf_iter_next_pg(iter, pg)) == 1) {
		int ret2;

		/*
		 * # delprop pg
		 * # addpg pg type
		 */
		if (scf_pg_get_name(pg, buf, max_scf_name_len + 1) < 0)
			scfdie();

		if (scf_pg_get_type(pg, tybuf, max_scf_pg_type_len + 1) < 0)
			scfdie();

		if (fprintf(strm, "# Property group \"%s\"\n"
		    "# delprop %s\n"
		    "# addpg %s %s\n", buf, buf, buf, tybuf) < 0) {
			warn(emsg_write_error, strerror(errno));
			result = -1;
			goto out;
		}

		/* # setprop pg/prop = (values) */

		if (scf_iter_pg_properties(piter, pg) != SCF_SUCCESS)
			scfdie();

		while ((ret2 = scf_iter_next_property(piter, prop)) == 1) {
			int first = 1;
			int ret3;
			int multiple;
			int is_str;
			scf_type_t bty;

			if (scf_property_get_name(prop, pname,
			    max_scf_name_len + 1) < 0)
				scfdie();

			if (scf_property_type(prop, &ty) != 0)
				scfdie();

			multiple = prop_has_multiple_values(prop, val);

			if (fprintf(strm, "# setprop %s/%s = %s: %s", buf,
			    pname, scf_type_to_string(ty), multiple ? "(" : "")
			    < 0) {
				warn(emsg_write_error, strerror(errno));
				result = -1;
				goto out;
			}

			(void) scf_type_base_type(ty, &bty);
			is_str = (bty == SCF_TYPE_ASTRING);

			if (scf_iter_property_values(viter, prop) !=
			    SCF_SUCCESS)
				scfdie();

			while ((ret3 = scf_iter_next_value(viter, val)) == 1) {
				char *buf;
				ssize_t buflen;

				buflen = scf_value_get_as_string(val, NULL, 0);
				if (buflen < 0)
					scfdie();

				buf = safe_malloc(buflen + 1);

				if (scf_value_get_as_string(val, buf,
				    buflen + 1) < 0)
					scfdie();

				if (first)
					first = 0;
				else {
					if (putc(' ', strm) != ' ') {
						warn(emsg_write_error,
						    strerror(errno));
						result = -1;
						goto out;
					}
				}

				if ((is_str && multiple) ||
				    strpbrk(buf, CHARS_TO_QUOTE) != NULL) {
					(void) putc('"', strm);
					(void) quote_and_print(buf, strm, 1);
					(void) putc('"', strm);

					if (ferror(strm)) {
						warn(emsg_write_error,
						    strerror(errno));
						result = -1;
						goto out;
					}
				} else {
					if (fprintf(strm, "%s", buf) < 0) {
						warn(emsg_write_error,
						    strerror(errno));
						result = -1;
						goto out;
					}
				}

				free(buf);
			}
			if (ret3 < 0 &&
			    scf_error() != SCF_ERROR_PERMISSION_DENIED)
				scfdie();

			/* Write closing paren if mult-value property */
			if ((multiple && putc(')', strm) == EOF) ||

			    /* Write final newline */
			    fputc('\n', strm) == EOF) {
				warn(emsg_write_error, strerror(errno));
				result = -1;
				goto out;
			}
		}
		if (ret2 < 0)
			scfdie();

		if (fputc('\n', strm) == EOF) {
			warn(emsg_write_error, strerror(errno));
			result = -1;
			goto out;
		}
	}
	if (ret < 0)
		scfdie();

out:
	free(pname);
	free(tybuf);
	free(buf);
	scf_iter_destroy(viter);
	scf_iter_destroy(piter);
	scf_iter_destroy(iter);
	scf_value_destroy(val);
	scf_property_destroy(prop);
	scf_pg_destroy(pg);

	if (result == 0) {
		if (fflush(strm) != 0) {
			warn(emsg_write_error, strerror(errno));
			return (-1);
		}
	}

	return (result);
}

int
lscf_editprop()
{
	char *buf, *editor;
	size_t bufsz;
	int tmpfd;
	char tempname[] = TEMP_FILE_PATTERN;

	lscf_prep_hndl();

	if (cur_snap != NULL) {
		semerr(emsg_cant_modify_snapshots);
		return (-1);
	}

	if (cur_svc == NULL && cur_inst == NULL) {
		semerr(emsg_entity_not_selected);
		return (-1);
	}

	tmpfd = mkstemp(tempname);
	if (tmpfd == -1) {
		semerr(gettext("Could not create temporary file.\n"));
		return (-1);
	}

	(void) strcpy(tempfilename, tempname);

	tempfile = fdopen(tmpfd, "r+");
	if (tempfile == NULL) {
		warn(gettext("Could not create temporary file.\n"));
		if (close(tmpfd) == -1)
			warn(gettext("Could not close temporary file: %s.\n"),
			    strerror(errno));

		remove_tempfile();

		return (-1);
	}

	if (write_edit_script(tempfile) == -1) {
		remove_tempfile();
		return (-1);
	}

	editor = getenv("EDITOR");
	if (editor == NULL)
		editor = "vi";

	bufsz = strlen(editor) + 1 + strlen(tempname) + 1;
	buf = safe_malloc(bufsz);

	if (snprintf(buf, bufsz, "%s %s", editor, tempname) < 0)
		uu_die(gettext("Error creating editor command"));

	if (system(buf) == -1) {
		semerr(gettext("Could not launch editor %s: %s\n"), editor,
		    strerror(errno));
		free(buf);
		remove_tempfile();
		return (-1);
	}

	free(buf);

	(void) engine_source(tempname, est->sc_cmd_flags & SC_CMD_IACTIVE);

	remove_tempfile();

	return (0);
}

static void
add_string(uu_list_t *strlist, const char *str)
{
	string_list_t *elem;
	elem = safe_malloc(sizeof (*elem));
	uu_list_node_init(elem, &elem->node, string_pool);
	elem->str = safe_strdup(str);
	if (uu_list_append(strlist, elem) != 0)
		uu_die(gettext("libuutil error: %s\n"),
		    uu_strerror(uu_error()));
}

static int
remove_string(uu_list_t *strlist, const char *str)
{
	uu_list_walk_t	*elems;
	string_list_t	*sp;

	/*
	 * Find the element that needs to be removed.
	 */
	elems = uu_list_walk_start(strlist, UU_DEFAULT);
	while ((sp = uu_list_walk_next(elems)) != NULL) {
		if (strcmp(sp->str, str) == 0)
			break;
	}
	uu_list_walk_end(elems);

	/*
	 * Returning 1 here as the value was not found, this
	 * might not be an error.  Leave it to the caller to
	 * decide.
	 */
	if (sp == NULL) {
		return (1);
	}

	uu_list_remove(strlist, sp);

	free(sp->str);
	free(sp);

	return (0);
}

/*
 * Get all property values that don't match the given glob pattern,
 * if a pattern is specified.
 */
static void
get_prop_values(scf_property_t *prop, uu_list_t *values,
    const char *pattern)
{
	scf_iter_t *iter;
	scf_value_t *val;
	int ret;

	if ((iter = scf_iter_create(g_hndl)) == NULL ||
	    (val = scf_value_create(g_hndl)) == NULL)
		scfdie();

	if (scf_iter_property_values(iter, prop) != 0)
		scfdie();

	while ((ret = scf_iter_next_value(iter, val)) == 1) {
		char *buf;
		ssize_t vlen, szret;

		vlen = scf_value_get_as_string(val, NULL, 0);
		if (vlen < 0)
			scfdie();

		buf = safe_malloc(vlen + 1);

		szret = scf_value_get_as_string(val, buf, vlen + 1);
		if (szret < 0)
			scfdie();
		assert(szret <= vlen);

		if (pattern == NULL || fnmatch(pattern, buf, 0) != 0)
			add_string(values, buf);

		free(buf);
	}

	if (ret == -1)
		scfdie();

	scf_value_destroy(val);
	scf_iter_destroy(iter);
}

static int
lscf_setpropvalue(const char *pgname, const char *type,
    const char *arg, int isadd, int isnotfoundok)
{
	scf_type_t ty;
	scf_propertygroup_t *pg;
	scf_property_t *prop;
	int ret, result = 0;
	scf_transaction_t *tx;
	scf_transaction_entry_t *e;
	scf_value_t *v;
	string_list_t *sp;
	char *propname;
	uu_list_t *values;
	uu_list_walk_t *walk;
	void *cookie = NULL;
	char *pattern = NULL;

	lscf_prep_hndl();

	if ((values = uu_list_create(string_pool, NULL, 0)) == NULL)
		uu_die(gettext("Could not create property list: %s\n"),
		    uu_strerror(uu_error()));

	if (!isadd)
		pattern = safe_strdup(arg);

	if ((e = scf_entry_create(g_hndl)) == NULL ||
	    (pg = scf_pg_create(g_hndl)) == NULL ||
	    (prop = scf_property_create(g_hndl)) == NULL ||
	    (tx = scf_transaction_create(g_hndl)) == NULL)
		scfdie();

	if (cur_snap != NULL) {
		semerr(emsg_cant_modify_snapshots);
		goto fail;
	}

	if (cur_inst == NULL && cur_svc == NULL) {
		semerr(emsg_entity_not_selected);
		goto fail;
	}

	propname = strchr(pgname, '/');
	if (propname == NULL) {
		semerr(gettext("Property names must contain a `/'.\n"));
		goto fail;
	}

	*propname = '\0';
	++propname;

	if (type != NULL) {
		ty = string_to_type(type);
		if (ty == SCF_TYPE_INVALID) {
			semerr(gettext("Unknown type \"%s\".\n"), type);
			goto fail;
		}
	}

	if (cur_inst != NULL)
		ret = scf_instance_get_pg(cur_inst, pgname, pg);
	else
		ret = scf_service_get_pg(cur_svc, pgname, pg);
	if (ret != 0) {
		switch (scf_error()) {
		case SCF_ERROR_NOT_FOUND:
			if (isnotfoundok) {
				result = 0;
			} else {
				semerr(emsg_no_such_pg, pgname);
				result = -1;
			}
			goto out;

		case SCF_ERROR_INVALID_ARGUMENT:
			semerr(emsg_invalid_pg_name, pgname);
			goto fail;

		default:
			scfdie();
		}
	}

	do {
		if (scf_pg_update(pg) == -1)
			scfdie();
		if (scf_transaction_start(tx, pg) != 0) {
			if (scf_error() != SCF_ERROR_PERMISSION_DENIED)
				scfdie();

			semerr(emsg_permission_denied);
			goto fail;
		}

		ret = scf_pg_get_property(pg, propname, prop);
		if (ret == 0) {
			scf_type_t ptype;
			char *pat = pattern;

			if (scf_property_type(prop, &ptype) != 0)
				scfdie();

			if (isadd) {
				if (type != NULL && ptype != ty) {
					semerr(gettext("Property \"%s\" is not "
					    "of type \"%s\".\n"), propname,
					    type);
					goto fail;
				}

				pat = NULL;
			} else {
				size_t len = strlen(pat);
				if (len > 0 && pat[len - 1] == '\"')
					pat[len - 1] = '\0';
				if (len > 0 && pat[0] == '\"')
					pat++;
			}

			ty = ptype;

			get_prop_values(prop, values, pat);

			if (isadd)
				add_string(values, arg);

			if (scf_transaction_property_change(tx, e,
			    propname, ty) == -1)
				scfdie();
		} else if (scf_error() == SCF_ERROR_NOT_FOUND) {
			if (isadd) {
				if (type == NULL) {
					semerr(gettext("Type required "
					    "for new properties.\n"));
					goto fail;
				}

				add_string(values, arg);

				if (scf_transaction_property_new(tx, e,
				    propname, ty) == -1)
					scfdie();
			} else if (isnotfoundok) {
				result = 0;
				goto out;
			} else {
				semerr(gettext("No such property %s/%s.\n"),
				    pgname, propname);
				result = -1;
				goto out;
			}
		} else if (scf_error() == SCF_ERROR_INVALID_ARGUMENT) {
			semerr(emsg_invalid_prop_name, propname);
			goto fail;
		} else {
			scfdie();
		}

		walk = uu_list_walk_start(values, UU_DEFAULT);
		if (walk == NULL)
			uu_die(gettext("Could not walk property list.\n"));

		for (sp = uu_list_walk_next(walk); sp != NULL;
		    sp = uu_list_walk_next(walk)) {
			v = string_to_value(sp->str, ty, 0);

			if (v == NULL) {
				scf_entry_destroy_children(e);
				goto fail;
			}
			ret = scf_entry_add_value(e, v);
			assert(ret == 0);
		}
		uu_list_walk_end(walk);

		result = scf_transaction_commit(tx);

		scf_transaction_reset(tx);
		scf_entry_destroy_children(e);
	} while (result == 0);

	if (result < 0) {
		if (scf_error() != SCF_ERROR_PERMISSION_DENIED)
			scfdie();

		semerr(emsg_permission_denied);
		goto fail;
	}

	result = 0;

	private_refresh();

out:
	scf_transaction_destroy(tx);
	scf_entry_destroy(e);
	scf_pg_destroy(pg);
	scf_property_destroy(prop);
	free(pattern);

	while ((sp = uu_list_teardown(values, &cookie)) != NULL) {
		free(sp->str);
		free(sp);
	}

	uu_list_destroy(values);

	return (result);

fail:
	result = -1;
	goto out;
}

int
lscf_addpropvalue(const char *pgname, const char *type, const char *value)
{
	return (lscf_setpropvalue(pgname, type, value, 1, 0));
}

int
lscf_delpropvalue(const char *pgname, const char *pattern, int isnotfoundok)
{
	return (lscf_setpropvalue(pgname, NULL, pattern, 0, isnotfoundok));
}

/*
 * Look for a standard start method, first in the instance (if any),
 * then the service.
 */
static const char *
start_method_name(int *in_instance)
{
	scf_propertygroup_t *pg;
	char **p;
	int ret;
	scf_instance_t *inst = cur_inst;

	if ((pg = scf_pg_create(g_hndl)) == NULL)
		scfdie();

again:
	for (p = start_method_names; *p != NULL; p++) {
		if (inst != NULL)
			ret = scf_instance_get_pg(inst, *p, pg);
		else
			ret = scf_service_get_pg(cur_svc, *p, pg);

		if (ret == 0) {
			size_t bufsz = strlen(SCF_GROUP_METHOD) + 1;
			char *buf = safe_malloc(bufsz);

			if ((ret = scf_pg_get_type(pg, buf, bufsz)) < 0) {
				free(buf);
				continue;
			}
			if (strcmp(buf, SCF_GROUP_METHOD) != 0) {
				free(buf);
				continue;
			}

			free(buf);
			*in_instance = (inst != NULL);
			scf_pg_destroy(pg);
			return (*p);
		}

		if (scf_error() == SCF_ERROR_NOT_FOUND)
			continue;

		scfdie();
	}

	if (inst != NULL) {
		inst = NULL;
		goto again;
	}

	scf_pg_destroy(pg);
	return (NULL);
}

static int
addpg(const char *name, const char *type)
{
	scf_propertygroup_t *pg;
	int ret;

	pg = scf_pg_create(g_hndl);
	if (pg == NULL)
		scfdie();

	if (cur_inst != NULL)
		ret = scf_instance_add_pg(cur_inst, name, type, 0, pg);
	else
		ret = scf_service_add_pg(cur_svc, name, type, 0, pg);

	if (ret != 0) {
		switch (scf_error()) {
		case SCF_ERROR_EXISTS:
			ret = 0;
			break;

		case SCF_ERROR_PERMISSION_DENIED:
			semerr(emsg_permission_denied);
			break;

		default:
			scfdie();
		}
	}

	scf_pg_destroy(pg);
	return (ret);
}

int
lscf_setenv(uu_list_t *args, int isunset)
{
	int ret = 0;
	size_t i;
	int argc;
	char **argv = NULL;
	string_list_t *slp;
	char *pattern;
	char *prop;
	int do_service = 0;
	int do_instance = 0;
	const char *method = NULL;
	const char *name = NULL;
	const char *value = NULL;
	scf_instance_t *saved_cur_inst = cur_inst;

	lscf_prep_hndl();

	argc = uu_list_numnodes(args);
	if (argc < 1)
		goto usage;

	argv = calloc(argc + 1, sizeof (char *));
	if (argv == NULL)
		uu_die(gettext("Out of memory.\n"));

	for (slp = uu_list_first(args), i = 0;
	    slp != NULL;
	    slp = uu_list_next(args, slp), ++i)
		argv[i] = slp->str;

	argv[i] = NULL;

	opterr = 0;
	optind = 0;
	for (;;) {
		ret = getopt(argc, argv, "sim:");
		if (ret == -1)
			break;

		switch (ret) {
		case 's':
			do_service = 1;
			cur_inst = NULL;
			break;

		case 'i':
			do_instance = 1;
			break;

		case 'm':
			method = optarg;
			break;

		case '?':
			goto usage;

		default:
			bad_error("getopt", ret);
		}
	}

	argc -= optind;
	if ((do_service && do_instance) ||
	    (isunset && argc != 1) ||
	    (!isunset && argc != 2))
		goto usage;

	name = argv[optind];
	if (!isunset)
		value = argv[optind + 1];

	if (cur_snap != NULL) {
		semerr(emsg_cant_modify_snapshots);
		ret = -1;
		goto out;
	}

	if (cur_inst == NULL && cur_svc == NULL) {
		semerr(emsg_entity_not_selected);
		ret = -1;
		goto out;
	}

	if (do_instance && cur_inst == NULL) {
		semerr(gettext("No instance is selected.\n"));
		ret = -1;
		goto out;
	}

	if (do_service && cur_svc == NULL) {
		semerr(gettext("No service is selected.\n"));
		ret = -1;
		goto out;
	}

	if (method == NULL) {
		if (do_instance || do_service) {
			method = "method_context";
			if (!isunset) {
				ret = addpg("method_context",
				    SCF_GROUP_FRAMEWORK);
				if (ret != 0)
					goto out;
			}
		} else {
			int in_instance;
			method = start_method_name(&in_instance);
			if (method == NULL) {
				semerr(gettext(
				    "Couldn't find start method; please "
				    "specify a method with '-m'.\n"));
				ret = -1;
				goto out;
			}
			if (!in_instance)
				cur_inst = NULL;
		}
	} else {
		scf_propertygroup_t *pg;
		size_t bufsz;
		char *buf;
		int ret;

		if ((pg = scf_pg_create(g_hndl)) == NULL)
			scfdie();

		if (cur_inst != NULL)
			ret = scf_instance_get_pg(cur_inst, method, pg);
		else
			ret = scf_service_get_pg(cur_svc, method, pg);

		if (ret != 0) {
			scf_pg_destroy(pg);
			switch (scf_error()) {
			case SCF_ERROR_NOT_FOUND:
				semerr(gettext("Couldn't find the method "
				    "\"%s\".\n"), method);
				goto out;

			case SCF_ERROR_INVALID_ARGUMENT:
				semerr(gettext("Invalid method name \"%s\".\n"),
				    method);
				goto out;

			default:
				scfdie();
			}
		}

		bufsz = strlen(SCF_GROUP_METHOD) + 1;
		buf = safe_malloc(bufsz);

		if (scf_pg_get_type(pg, buf, bufsz) < 0 ||
		    strcmp(buf, SCF_GROUP_METHOD) != 0) {
			semerr(gettext("Property group \"%s\" is not of type "
			    "\"method\".\n"), method);
			ret = -1;
			free(buf);
			scf_pg_destroy(pg);
			goto out;
		}

		free(buf);
		scf_pg_destroy(pg);
	}

	prop = uu_msprintf("%s/environment", method);
	pattern = uu_msprintf("%s=*", name);

	if (prop == NULL || pattern == NULL)
		uu_die(gettext("Out of memory.\n"));

	ret = lscf_delpropvalue(prop, pattern, !isunset);

	if (ret == 0 && !isunset) {
		uu_free(pattern);
		uu_free(prop);
		prop = uu_msprintf("%s/environment", method);
		pattern = uu_msprintf("%s=%s", name, value);
		if (prop == NULL || pattern == NULL)
			uu_die(gettext("Out of memory.\n"));
		ret = lscf_addpropvalue(prop, "astring:", pattern);
	}
	uu_free(pattern);
	uu_free(prop);

out:
	cur_inst = saved_cur_inst;

	free(argv);
	return (ret);
usage:
	ret = -2;
	goto out;
}

/*
 * Snapshot commands
 */

void
lscf_listsnap()
{
	scf_snapshot_t *snap;
	scf_iter_t *iter;
	char *nb;
	int r;

	lscf_prep_hndl();

	if (cur_inst == NULL) {
		semerr(gettext("Instance not selected.\n"));
		return;
	}

	if ((snap = scf_snapshot_create(g_hndl)) == NULL ||
	    (iter = scf_iter_create(g_hndl)) == NULL)
		scfdie();

	if (scf_iter_instance_snapshots(iter, cur_inst) != SCF_SUCCESS)
		scfdie();

	nb = safe_malloc(max_scf_name_len + 1);

	while ((r = scf_iter_next_snapshot(iter, snap)) == 1) {
		if (scf_snapshot_get_name(snap, nb, max_scf_name_len + 1) < 0)
			scfdie();

		(void) puts(nb);
	}
	if (r < 0)
		scfdie();

	free(nb);
	scf_iter_destroy(iter);
	scf_snapshot_destroy(snap);
}

void
lscf_selectsnap(const char *name)
{
	scf_snapshot_t *snap;
	scf_snaplevel_t *level;

	lscf_prep_hndl();

	if (cur_inst == NULL) {
		semerr(gettext("Instance not selected.\n"));
		return;
	}

	if (cur_snap != NULL) {
		if (name != NULL) {
			char *cur_snap_name;
			boolean_t nochange;

			cur_snap_name = safe_malloc(max_scf_name_len + 1);

			if (scf_snapshot_get_name(cur_snap, cur_snap_name,
			    max_scf_name_len + 1) < 0)
				scfdie();

			nochange = strcmp(name, cur_snap_name) == 0;

			free(cur_snap_name);

			if (nochange)
				return;
		}

		unselect_cursnap();
	}

	if (name == NULL)
		return;

	if ((snap = scf_snapshot_create(g_hndl)) == NULL ||
	    (level = scf_snaplevel_create(g_hndl)) == NULL)
		scfdie();

	if (scf_instance_get_snapshot(cur_inst, name, snap) !=
	    SCF_SUCCESS) {
		switch (scf_error()) {
		case SCF_ERROR_INVALID_ARGUMENT:
			semerr(gettext("Invalid name \"%s\".\n"), name);
			break;

		case SCF_ERROR_NOT_FOUND:
			semerr(gettext("No such snapshot \"%s\".\n"), name);
			break;

		default:
			scfdie();
		}

		scf_snaplevel_destroy(level);
		scf_snapshot_destroy(snap);
		return;
	}

	/* Load the snaplevels into our list. */
	cur_levels = uu_list_create(snaplevel_pool, NULL, 0);
	if (cur_levels == NULL)
		uu_die(gettext("Could not create list: %s\n"),
		    uu_strerror(uu_error()));

	if (scf_snapshot_get_base_snaplevel(snap, level) != SCF_SUCCESS) {
		if (scf_error() != SCF_ERROR_NOT_FOUND)
			scfdie();

		semerr(gettext("Snapshot has no snaplevels.\n"));

		scf_snaplevel_destroy(level);
		scf_snapshot_destroy(snap);
		return;
	}

	cur_snap = snap;

	for (;;) {
		cur_elt = safe_malloc(sizeof (*cur_elt));
		uu_list_node_init(cur_elt, &cur_elt->list_node,
		    snaplevel_pool);
		cur_elt->sl = level;
		if (uu_list_insert_after(cur_levels, NULL, cur_elt) != 0)
			uu_die(gettext("libuutil error: %s\n"),
			    uu_strerror(uu_error()));

		level = scf_snaplevel_create(g_hndl);
		if (level == NULL)
			scfdie();

		if (scf_snaplevel_get_next_snaplevel(cur_elt->sl,
		    level) != SCF_SUCCESS) {
			if (scf_error() != SCF_ERROR_NOT_FOUND)
				scfdie();

			scf_snaplevel_destroy(level);
			break;
		}
	}

	cur_elt = uu_list_last(cur_levels);
	cur_level = cur_elt->sl;
}

/*
 * Copies the properties & values in src to dst.  Assumes src won't change.
 * Returns -1 if permission is denied, -2 if another transaction interrupts,
 * and 0 on success.
 *
 * If enabled is 0 or 1, its value is used for the SCF_PROPERTY_ENABLED
 * property, if it is copied and has type boolean.  (See comment in
 * lscf_revert()).
 */
static int
pg_copy(const scf_propertygroup_t *src, scf_propertygroup_t *dst,
    uint8_t enabled)
{
	scf_transaction_t *tx;
	scf_iter_t *iter, *viter;
	scf_property_t *prop;
	scf_value_t *v;
	char *nbuf;
	int r;

	tx = scf_transaction_create(g_hndl);
	if (tx == NULL)
		scfdie();

	if (scf_transaction_start(tx, dst) != SCF_SUCCESS) {
		if (scf_error() != SCF_ERROR_PERMISSION_DENIED)
			scfdie();

		scf_transaction_destroy(tx);

		return (-1);
	}

	if ((iter = scf_iter_create(g_hndl)) == NULL ||
	    (prop = scf_property_create(g_hndl)) == NULL ||
	    (viter = scf_iter_create(g_hndl)) == NULL)
		scfdie();

	nbuf = safe_malloc(max_scf_name_len + 1);

	if (scf_iter_pg_properties(iter, src) != SCF_SUCCESS)
		scfdie();

	for (;;) {
		scf_transaction_entry_t *e;
		scf_type_t ty;

		r = scf_iter_next_property(iter, prop);
		if (r == -1)
			scfdie();
		if (r == 0)
			break;

		e = scf_entry_create(g_hndl);
		if (e == NULL)
			scfdie();

		if (scf_property_type(prop, &ty) != SCF_SUCCESS)
			scfdie();

		if (scf_property_get_name(prop, nbuf, max_scf_name_len + 1) < 0)
			scfdie();

		if (scf_transaction_property_new(tx, e, nbuf,
		    ty) != SCF_SUCCESS)
			scfdie();

		if ((enabled == 0 || enabled == 1) &&
		    strcmp(nbuf, scf_property_enabled) == 0 &&
		    ty == SCF_TYPE_BOOLEAN) {
			v = scf_value_create(g_hndl);
			if (v == NULL)
				scfdie();

			scf_value_set_boolean(v, enabled);

			if (scf_entry_add_value(e, v) != 0)
				scfdie();
		} else {
			if (scf_iter_property_values(viter, prop) != 0)
				scfdie();

			for (;;) {
				v = scf_value_create(g_hndl);
				if (v == NULL)
					scfdie();

				r = scf_iter_next_value(viter, v);
				if (r == -1)
					scfdie();
				if (r == 0) {
					scf_value_destroy(v);
					break;
				}

				if (scf_entry_add_value(e, v) != SCF_SUCCESS)
					scfdie();
			}
		}
	}

	free(nbuf);
	scf_iter_destroy(viter);
	scf_property_destroy(prop);
	scf_iter_destroy(iter);

	r = scf_transaction_commit(tx);
	if (r == -1 && scf_error() != SCF_ERROR_PERMISSION_DENIED)
		scfdie();

	scf_transaction_destroy_children(tx);
	scf_transaction_destroy(tx);

	switch (r) {
	case 1:		return (0);
	case 0:		return (-2);
	case -1:	return (-1);

	default:
		abort();
	}

	/* NOTREACHED */
}

void
lscf_revert(const char *snapname)
{
	scf_snapshot_t *snap, *prev;
	scf_snaplevel_t *level, *nlevel;
	scf_iter_t *iter;
	scf_propertygroup_t *pg, *npg;
	scf_property_t *prop;
	scf_value_t *val;
	char *nbuf, *tbuf;
	uint8_t enabled;

	lscf_prep_hndl();

	if (cur_inst == NULL) {
		semerr(gettext("Instance not selected.\n"));
		return;
	}

	if (snapname != NULL) {
		snap = scf_snapshot_create(g_hndl);
		if (snap == NULL)
			scfdie();

		if (scf_instance_get_snapshot(cur_inst, snapname, snap) !=
		    SCF_SUCCESS) {
			switch (scf_error()) {
			case SCF_ERROR_INVALID_ARGUMENT:
				semerr(gettext("Invalid snapshot name "
				    "\"%s\".\n"), snapname);
				break;

			case SCF_ERROR_NOT_FOUND:
				semerr(gettext("No such snapshot.\n"));
				break;

			default:
				scfdie();
			}

			scf_snapshot_destroy(snap);
			return;
		}
	} else {
		if (cur_snap != NULL) {
			snap = cur_snap;
		} else {
			semerr(gettext("No snapshot selected.\n"));
			return;
		}
	}

	if ((prev = scf_snapshot_create(g_hndl)) == NULL ||
	    (level = scf_snaplevel_create(g_hndl)) == NULL ||
	    (iter = scf_iter_create(g_hndl)) == NULL ||
	    (pg = scf_pg_create(g_hndl)) == NULL ||
	    (npg = scf_pg_create(g_hndl)) == NULL ||
	    (prop = scf_property_create(g_hndl)) == NULL ||
	    (val = scf_value_create(g_hndl)) == NULL)
		scfdie();

	nbuf = safe_malloc(max_scf_name_len + 1);
	tbuf = safe_malloc(max_scf_pg_type_len + 1);

	/* Take the "previous" snapshot before we blow away the properties. */
	if (scf_instance_get_snapshot(cur_inst, snap_previous, prev) == 0) {
		if (_scf_snapshot_take_attach(cur_inst, prev) != 0)
			scfdie();
	} else {
		if (scf_error() != SCF_ERROR_NOT_FOUND)
			scfdie();

		if (_scf_snapshot_take_new(cur_inst, snap_previous, prev) != 0)
			scfdie();
	}

	/* Save general/enabled, since we're probably going to replace it. */
	enabled = 2;
	if (scf_instance_get_pg(cur_inst, scf_pg_general, pg) == 0 &&
	    scf_pg_get_property(pg, scf_property_enabled, prop) == 0 &&
	    scf_property_get_value(prop, val) == 0)
		(void) scf_value_get_boolean(val, &enabled);

	if (scf_snapshot_get_base_snaplevel(snap, level) != SCF_SUCCESS) {
		if (scf_error() != SCF_ERROR_NOT_FOUND)
			scfdie();

		goto out;
	}

	for (;;) {
		boolean_t isinst;
		uint32_t flags;
		int r;

		/* Clear the properties from the corresponding entity. */
		isinst = snaplevel_is_instance(level);

		if (!isinst)
			r = scf_iter_service_pgs(iter, cur_svc);
		else
			r = scf_iter_instance_pgs(iter, cur_inst);
		if (r != SCF_SUCCESS)
			scfdie();

		while ((r = scf_iter_next_pg(iter, pg)) == 1) {
			if (scf_pg_get_flags(pg, &flags) != SCF_SUCCESS)
				scfdie();

			/* Skip nonpersistent pgs. */
			if (flags & SCF_PG_FLAG_NONPERSISTENT)
				continue;

			if (scf_pg_delete(pg) != SCF_SUCCESS) {
				if (scf_error() != SCF_ERROR_PERMISSION_DENIED)
					scfdie();

				semerr(emsg_permission_denied);
				goto out;
			}
		}
		if (r == -1)
			scfdie();

		/* Copy the properties to the corresponding entity. */
		if (scf_iter_snaplevel_pgs(iter, level) != SCF_SUCCESS)
			scfdie();

		while ((r = scf_iter_next_pg(iter, pg)) == 1) {
			if (scf_pg_get_name(pg, nbuf, max_scf_name_len + 1) < 0)
				scfdie();

			if (scf_pg_get_type(pg, tbuf, max_scf_pg_type_len + 1) <
			    0)
				scfdie();

			if (scf_pg_get_flags(pg, &flags) != SCF_SUCCESS)
				scfdie();

			if (!isinst)
				r = scf_service_add_pg(cur_svc, nbuf, tbuf,
				    flags, npg);
			else
				r = scf_instance_add_pg(cur_inst, nbuf, tbuf,
				    flags, npg);
			if (r != SCF_SUCCESS) {
				if (scf_error() != SCF_ERROR_PERMISSION_DENIED)
					scfdie();

				semerr(emsg_permission_denied);
				goto out;
			}

			if ((enabled == 0 || enabled == 1) &&
			    strcmp(nbuf, scf_pg_general) == 0)
				r = pg_copy(pg, npg, enabled);
			else
				r = pg_copy(pg, npg, 2);

			switch (r) {
			case 0:
				break;

			case -1:
				semerr(emsg_permission_denied);
				goto out;

			case -2:
				semerr(gettext(
				    "Interrupted by another change.\n"));
				goto out;

			default:
				abort();
			}
		}
		if (r == -1)
			scfdie();

		/* Get next level. */
		nlevel = scf_snaplevel_create(g_hndl);
		if (nlevel == NULL)
			scfdie();

		if (scf_snaplevel_get_next_snaplevel(level, nlevel) !=
		    SCF_SUCCESS) {
			if (scf_error() != SCF_ERROR_NOT_FOUND)
				scfdie();

			scf_snaplevel_destroy(nlevel);
			break;
		}

		scf_snaplevel_destroy(level);
		level = nlevel;
	}

	if (snapname == NULL) {
		lscf_selectsnap(NULL);
		snap = NULL;		/* cur_snap has been destroyed */
	}

out:
	free(tbuf);
	free(nbuf);
	scf_value_destroy(val);
	scf_property_destroy(prop);
	scf_pg_destroy(npg);
	scf_pg_destroy(pg);
	scf_iter_destroy(iter);
	scf_snaplevel_destroy(level);
	scf_snapshot_destroy(prev);
	if (snap != cur_snap)
		scf_snapshot_destroy(snap);
}

void
lscf_refresh(void)
{
	ssize_t fmrilen;
	size_t bufsz;
	char *fmribuf;
	int r;

	lscf_prep_hndl();

	if (cur_inst == NULL) {
		semerr(gettext("Instance not selected.\n"));
		return;
	}

	bufsz = max_scf_fmri_len + 1;
	fmribuf = safe_malloc(bufsz);
	fmrilen = scf_instance_to_fmri(cur_inst, fmribuf, bufsz);
	if (fmrilen < 0) {
		free(fmribuf);
		if (scf_error() != SCF_ERROR_DELETED)
			scfdie();
		scf_instance_destroy(cur_inst);
		cur_inst = NULL;
		warn(emsg_deleted);
		return;
	}
	assert(fmrilen < bufsz);

	r = refresh_entity(0, cur_inst, fmribuf, NULL, NULL, NULL);
	switch (r) {
	case 0:
		break;

	case ECONNABORTED:
		warn(gettext("Could not refresh %s "
		    "(repository connection broken).\n"), fmribuf);
		break;

	case ECANCELED:
		warn(emsg_deleted);
		break;

	case EPERM:
		warn(gettext("Could not refresh %s "
		    "(permission denied).\n"), fmribuf);
		break;

	case ENOSPC:
		warn(gettext("Could not refresh %s "
		    "(repository server out of resources).\n"),
		    fmribuf);
		break;

	case EACCES:
	default:
		bad_error("refresh_entity", scf_error());
	}

	free(fmribuf);
}

/*
 * describe [-v] [-t] [pg/prop]
 */
int
lscf_describe(uu_list_t *args, int hasargs)
{
	int ret = 0;
	size_t i;
	int argc;
	char **argv = NULL;
	string_list_t *slp;
	int do_verbose = 0;
	int do_templates = 0;
	char *pattern = NULL;

	lscf_prep_hndl();

	if (hasargs != 0)  {
		argc = uu_list_numnodes(args);
		if (argc < 1)
			goto usage;

		argv = calloc(argc + 1, sizeof (char *));
		if (argv == NULL)
			uu_die(gettext("Out of memory.\n"));

		for (slp = uu_list_first(args), i = 0;
		    slp != NULL;
		    slp = uu_list_next(args, slp), ++i)
			argv[i] = slp->str;

		argv[i] = NULL;

		/*
		 * We start optind = 0 because our list of arguments
		 * starts at argv[0]
		 */
		optind = 0;
		opterr = 0;
		for (;;) {
			ret = getopt(argc, argv, "vt");
			if (ret == -1)
				break;

			switch (ret) {
			case 'v':
				do_verbose = 1;
				break;

			case 't':
				do_templates = 1;
				break;

			case '?':
				goto usage;

			default:
				bad_error("getopt", ret);
			}
		}

		pattern = argv[optind];
	}

	if (cur_inst == NULL && cur_svc == NULL) {
		semerr(emsg_entity_not_selected);
		ret = -1;
		goto out;
	}

	/*
	 * list_entity_tmpl(), listprop() and listtmpl() produce verbose
	 * output if their last parameter is set to 2.  Less information is
	 * produced if the parameter is set to 1.
	 */
	if (pattern == NULL) {
		if (do_verbose == 1)
			list_entity_tmpl(2);
		else
			list_entity_tmpl(1);
	}

	if (do_templates == 0) {
		if (do_verbose == 1)
			listprop(pattern, 0, 2);
		else
			listprop(pattern, 0, 1);
	} else {
		if (do_verbose == 1)
			listtmpl(pattern, 2);
		else
			listtmpl(pattern, 1);
	}

	ret = 0;
out:
	if (argv != NULL)
		free(argv);
	return (ret);
usage:
	ret = -2;
	goto out;
}

#define	PARAM_ACTIVE	((const char *) "active")
#define	PARAM_INACTIVE	((const char *) "inactive")
#define	PARAM_SMTP_TO	((const char *) "to")

/*
 * tokenize()
 * Breaks down the string according to the tokens passed.
 * Caller is responsible for freeing array of pointers returned.
 * Returns NULL on failure
 */
char **
tokenize(char *str, const char *sep)
{
	char *token, *lasts;
	char **buf;
	int n = 0;	/* number of elements */
	int size = 8;	/* size of the array (initial) */

	buf = safe_malloc(size * sizeof (char *));

	for (token = strtok_r(str, sep, &lasts); token != NULL;
	    token = strtok_r(NULL, sep, &lasts), ++n) {
		if (n + 1 >= size) {
			size *= 2;
			if ((buf = realloc(buf, size * sizeof (char *))) ==
			    NULL) {
				uu_die(gettext("Out of memory"));
			}
		}
		buf[n] = token;
	}
	/* NULL terminate the pointer array */
	buf[n] = NULL;

	return (buf);
}

int32_t
check_tokens(char **p)
{
	int32_t smf = 0;
	int32_t fma = 0;

	while (*p) {
		int32_t t = string_to_tset(*p);

		if (t == 0) {
			if (is_fma_token(*p) == 0)
				return (INVALID_TOKENS);
			fma = 1; /* this token is an fma event */
		} else {
			smf |= t;
		}

		if (smf != 0 && fma == 1)
			return (MIXED_TOKENS);
		++p;
	}

	if (smf > 0)
		return (smf);
	else if (fma == 1)
		return (FMA_TOKENS);

	return (INVALID_TOKENS);
}

static int
get_selection_str(char *fmri, size_t sz)
{
	if (g_hndl == NULL) {
		semerr(emsg_entity_not_selected);
		return (-1);
	} else if (cur_level != NULL) {
		semerr(emsg_invalid_for_snapshot);
		return (-1);
	} else {
		lscf_get_selection_str(fmri, sz);
	}

	return (0);
}

void
lscf_delnotify(const char *set, int global)
{
	char *str = strdup(set);
	char **pgs;
	char **p;
	int32_t tset;
	char *fmri = NULL;

	if (str == NULL)
		uu_die(gettext("Out of memory.\n"));

	pgs = tokenize(str, ",");

	if ((tset = check_tokens(pgs)) > 0) {
		size_t sz = max_scf_fmri_len + 1;

		fmri = safe_malloc(sz);
		if (global) {
			(void) strlcpy(fmri, SCF_INSTANCE_GLOBAL, sz);
		} else if (get_selection_str(fmri, sz) != 0) {
			goto out;
		}

		if (smf_notify_del_params(SCF_SVC_TRANSITION_CLASS, fmri,
		    tset) != SCF_SUCCESS) {
			uu_warn(gettext("Failed smf_notify_del_params: %s\n"),
			    scf_strerror(scf_error()));
		}
	} else if (tset == FMA_TOKENS) {
		if (global) {
			semerr(gettext("Can't use option '-g' with FMA event "
			    "definitions\n"));
			goto out;
		}

		for (p = pgs; *p; ++p) {
			if (smf_notify_del_params(de_tag(*p), NULL, 0) !=
			    SCF_SUCCESS) {
				uu_warn(gettext("Failed for \"%s\": %s\n"), *p,
				    scf_strerror(scf_error()));
				goto out;
			}
		}
	} else if (tset == MIXED_TOKENS) {
		semerr(gettext("Can't mix SMF and FMA event definitions\n"));
		goto out;
	} else {
		uu_die(gettext("Invalid input.\n"));
	}

out:
	free(fmri);
	free(pgs);
	free(str);
}

void
lscf_listnotify(const char *set, int global)
{
	char *str = safe_strdup(set);
	char **pgs;
	char **p;
	int32_t tset;
	nvlist_t *nvl;
	char *fmri = NULL;

	if (nvlist_alloc(&nvl, NV_UNIQUE_NAME, 0) != 0)
		uu_die(gettext("Out of memory.\n"));

	pgs = tokenize(str, ",");

	if ((tset = check_tokens(pgs)) > 0) {
		size_t sz = max_scf_fmri_len + 1;

		fmri = safe_malloc(sz);
		if (global) {
			(void) strlcpy(fmri, SCF_INSTANCE_GLOBAL, sz);
		} else if (get_selection_str(fmri, sz) != 0) {
			goto out;
		}

		if (_scf_get_svc_notify_params(fmri, nvl, tset, 1, 1) !=
		    SCF_SUCCESS) {
			if (scf_error() != SCF_ERROR_NOT_FOUND &&
			    scf_error() != SCF_ERROR_DELETED)
				uu_warn(gettext(
				    "Failed listnotify: %s\n"),
				    scf_strerror(scf_error()));
			goto out;
		}

		listnotify_print(nvl, NULL);
	} else if (tset == FMA_TOKENS) {
		if (global) {
			semerr(gettext("Can't use option '-g' with FMA event "
			    "definitions\n"));
			goto out;
		}

		for (p = pgs; *p; ++p) {
			if (_scf_get_fma_notify_params(de_tag(*p), nvl, 1) !=
			    SCF_SUCCESS) {
				/*
				 * if the preferences have just been deleted
				 * or does not exist, just skip.
				 */
				if (scf_error() == SCF_ERROR_NOT_FOUND ||
				    scf_error() == SCF_ERROR_DELETED)
					continue;
				uu_warn(gettext(
				    "Failed listnotify: %s\n"),
				    scf_strerror(scf_error()));
				goto out;
			}
			listnotify_print(nvl, re_tag(*p));
		}
	} else if (tset == MIXED_TOKENS) {
		semerr(gettext("Can't mix SMF and FMA event definitions\n"));
		goto out;
	} else {
		semerr(gettext("Invalid input.\n"));
	}

out:
	nvlist_free(nvl);
	free(fmri);
	free(pgs);
	free(str);
}

static char *
strip_quotes_and_blanks(char *s)
{
	char *start = s;
	char *end = strrchr(s, '\"');

	if (s[0] == '\"' && end != NULL && *(end + 1) == '\0') {
		start = s + 1;
		while (isblank(*start))
			start++;
		while (isblank(*(end - 1)) && end > start) {
			end--;
		}
		*end = '\0';
	}

	return (start);
}

static int
set_active(nvlist_t *mech, const char *hier_part)
{
	boolean_t b;

	if (*hier_part == '\0' || strcmp(hier_part, PARAM_ACTIVE) == 0) {
		b = B_TRUE;
	} else if (strcmp(hier_part, PARAM_INACTIVE) == 0) {
		b = B_FALSE;
	} else {
		return (-1);
	}

	if (nvlist_add_boolean_value(mech, PARAM_ACTIVE, b) != 0)
		uu_die(gettext("Out of memory.\n"));

	return (0);
}

static int
add_snmp_params(nvlist_t *mech, char *hier_part)
{
	return (set_active(mech, hier_part));
}

static int
add_syslog_params(nvlist_t *mech, char *hier_part)
{
	return (set_active(mech, hier_part));
}

/*
 * add_mailto_paramas()
 * parse the hier_part of mailto URI
 * mailto:<addr>[?<header1>=<value1>[&<header2>=<value2>]]
 * or mailto:{[active]|inactive}
 */
static int
add_mailto_params(nvlist_t *mech, char *hier_part)
{
	const char *tok = "?&";
	char *p;
	char *lasts;
	char *param;
	char *val;

	/*
	 * If the notification parametes are in the form of
	 *
	 *   malito:{[active]|inactive}
	 *
	 * we set the property accordingly and return.
	 * Otherwise, we make the notification type active and
	 * process the hier_part.
	 */
	if (set_active(mech, hier_part) == 0)
		return (0);
	else if (set_active(mech, PARAM_ACTIVE) != 0)
		return (-1);

	if ((p = strtok_r(hier_part, tok, &lasts)) == NULL) {
		/*
		 * sanity check: we only get here if hier_part = "", but
		 * that's handled by set_active
		 */
		uu_die("strtok_r");
	}

	if (nvlist_add_string(mech, PARAM_SMTP_TO, p) != 0)
		uu_die(gettext("Out of memory.\n"));

	while ((p = strtok_r(NULL, tok, &lasts)) != NULL)
		if ((param = strtok_r(p, "=", &val)) != NULL)
			if (nvlist_add_string(mech, param, val) != 0)
				uu_die(gettext("Out of memory.\n"));

	return (0);
}

static int
uri_split(char *uri, char **scheme, char **hier_part)
{
	int r = -1;

	if ((*scheme = strtok_r(uri, ":", hier_part)) == NULL ||
	    *hier_part == NULL) {
		semerr(gettext("'%s' is not an URI\n"), uri);
		return (r);
	}

	if ((r = check_uri_scheme(*scheme)) < 0) {
		semerr(gettext("Unkown URI scheme: %s\n"), *scheme);
		return (r);
	}

	return (r);
}

static int
process_uri(nvlist_t *params, char *uri)
{
	char *scheme;
	char *hier_part;
	nvlist_t *mech;
	int index;
	int r;

	if ((index = uri_split(uri, &scheme, &hier_part)) < 0)
		return (-1);

	if (nvlist_alloc(&mech, NV_UNIQUE_NAME, 0) != 0)
		uu_die(gettext("Out of memory.\n"));

	switch (index) {
	case 0:
		/* error messages displayed by called function */
		r = add_mailto_params(mech, hier_part);
		break;

	case 1:
		if ((r = add_snmp_params(mech, hier_part)) != 0)
			semerr(gettext("Not valid parameters: '%s'\n"),
			    hier_part);
		break;

	case 2:
		if ((r = add_syslog_params(mech, hier_part)) != 0)
			semerr(gettext("Not valid parameters: '%s'\n"),
			    hier_part);
		break;

	default:
		r = -1;
	}

	if (r == 0 && nvlist_add_nvlist(params, uri_scheme[index].protocol,
	    mech) != 0)
		uu_die(gettext("Out of memory.\n"));

	nvlist_free(mech);
	return (r);
}

static int
set_params(nvlist_t *params, char **p)
{
	char *uri;

	if (p == NULL)
		/* sanity check */
		uu_die("set_params");

	while (*p) {
		uri = strip_quotes_and_blanks(*p);
		if (process_uri(params, uri) != 0)
			return (-1);

		++p;
	}

	return (0);
}

static int
setnotify(const char *e, char **p, int global)
{
	char *str = safe_strdup(e);
	char **events;
	int32_t tset;
	int r = -1;
	nvlist_t *nvl, *params;
	char *fmri = NULL;

	if (nvlist_alloc(&nvl, NV_UNIQUE_NAME, 0) != 0 ||
	    nvlist_alloc(&params, NV_UNIQUE_NAME, 0) != 0 ||
	    nvlist_add_uint32(nvl, SCF_NOTIFY_NAME_VERSION,
	    SCF_NOTIFY_PARAMS_VERSION) != 0)
		uu_die(gettext("Out of memory.\n"));

	events = tokenize(str, ",");

	if ((tset = check_tokens(events)) > 0) {
		/* SMF state transitions parameters */
		size_t sz = max_scf_fmri_len + 1;

		fmri = safe_malloc(sz);
		if (global) {
			(void) strlcpy(fmri, SCF_INSTANCE_GLOBAL, sz);
		} else if (get_selection_str(fmri, sz) != 0) {
			goto out;
		}

		if (nvlist_add_string(nvl, SCF_NOTIFY_NAME_FMRI, fmri) != 0 ||
		    nvlist_add_int32(nvl, SCF_NOTIFY_NAME_TSET, tset) != 0)
			uu_die(gettext("Out of memory.\n"));

		if ((r = set_params(params, p)) == 0) {
			if (nvlist_add_nvlist(nvl, SCF_NOTIFY_PARAMS,
			    params) != 0)
				uu_die(gettext("Out of memory.\n"));

			if (smf_notify_set_params(SCF_SVC_TRANSITION_CLASS,
			    nvl) != SCF_SUCCESS) {
				r = -1;
				uu_warn(gettext(
				    "Failed smf_notify_set_params(3SCF): %s\n"),
				    scf_strerror(scf_error()));
			}
		}
	} else if (tset == FMA_TOKENS) {
		/* FMA event parameters */
		if (global) {
			semerr(gettext("Can't use option '-g' with FMA event "
			    "definitions\n"));
			goto out;
		}

		if ((r = set_params(params, p)) != 0)
			goto out;

		if (nvlist_add_nvlist(nvl, SCF_NOTIFY_PARAMS, params) != 0)
			uu_die(gettext("Out of memory.\n"));

		while (*events) {
			if (smf_notify_set_params(de_tag(*events), nvl) !=
			    SCF_SUCCESS)
				uu_warn(gettext(
				    "Failed smf_notify_set_params(3SCF) for "
				    "event %s: %s\n"), *events,
				    scf_strerror(scf_error()));
			events++;
		}
	} else if (tset == MIXED_TOKENS) {
		semerr(gettext("Can't mix SMF and FMA event definitions\n"));
	} else {
		/* Sanity check */
		uu_die(gettext("Invalid input.\n"));
	}

out:
	nvlist_free(nvl);
	nvlist_free(params);
	free(fmri);
	free(str);

	return (r);
}

int
lscf_setnotify(uu_list_t *args)
{
	int argc;
	char **argv = NULL;
	string_list_t *slp;
	int global;
	char *events;
	char **p;
	int i;
	int ret;

	if ((argc = uu_list_numnodes(args)) < 2)
		goto usage;

	argv = calloc(argc + 1, sizeof (char *));
	if (argv == NULL)
		uu_die(gettext("Out of memory.\n"));

	for (slp = uu_list_first(args), i = 0;
	    slp != NULL;
	    slp = uu_list_next(args, slp), ++i)
		argv[i] = slp->str;

	argv[i] = NULL;

	if (strcmp(argv[0], "-g") == 0) {
		global = 1;
		events = argv[1];
		p = argv + 2;
	} else {
		global = 0;
		events = argv[0];
		p = argv + 1;
	}

	ret = setnotify(events, p, global);

out:
	free(argv);
	return (ret);

usage:
	ret = -2;
	goto out;
}

/*
 * Creates a list of instance name strings associated with a service. If
 * wohandcrafted flag is set, get only instances that have a last-import
 * snapshot, instances that were imported via svccfg.
 */
static uu_list_t *
create_instance_list(scf_service_t *svc, int wohandcrafted)
{
	scf_snapshot_t  *snap = NULL;
	scf_instance_t  *inst;
	scf_iter_t	*inst_iter;
	uu_list_t	*instances;
	char		*instname;
	int		r;

	inst_iter = scf_iter_create(g_hndl);
	inst = scf_instance_create(g_hndl);
	if (inst_iter == NULL || inst == NULL) {
		uu_warn(gettext("Could not create instance or iterator\n"));
		scfdie();
	}

	if ((instances = uu_list_create(string_pool, NULL, 0)) == NULL)
		return (instances);

	if (scf_iter_service_instances(inst_iter, svc) != 0) {
		switch (scf_error()) {
		case SCF_ERROR_CONNECTION_BROKEN:
		case SCF_ERROR_DELETED:
			uu_list_destroy(instances);
			instances = NULL;
			goto out;

		case SCF_ERROR_HANDLE_MISMATCH:
		case SCF_ERROR_NOT_BOUND:
		case SCF_ERROR_NOT_SET:
		default:
			bad_error("scf_iter_service_instances", scf_error());
		}
	}

	instname = safe_malloc(max_scf_name_len + 1);
	while ((r = scf_iter_next_instance(inst_iter, inst)) != 0) {
		if (r == -1) {
			(void) uu_warn(gettext("Unable to iterate through "
			    "instances to create instance list : %s\n"),
			    scf_strerror(scf_error()));

			uu_list_destroy(instances);
			instances = NULL;
			goto out;
		}

		/*
		 * If the instance does not have a last-import snapshot
		 * then do not add it to the list as it is a hand-crafted
		 * instance that should not be managed.
		 */
		if (wohandcrafted) {
			if (snap == NULL &&
			    (snap = scf_snapshot_create(g_hndl)) == NULL) {
				uu_warn(gettext("Unable to create snapshot "
				    "entity\n"));
				scfdie();
			}

			if (scf_instance_get_snapshot(inst,
			    snap_lastimport, snap) != 0) {
				switch (scf_error()) {
				case SCF_ERROR_NOT_FOUND :
				case SCF_ERROR_DELETED:
					continue;

				case SCF_ERROR_CONNECTION_BROKEN:
					uu_list_destroy(instances);
					instances = NULL;
					goto out;

				case SCF_ERROR_HANDLE_MISMATCH:
				case SCF_ERROR_NOT_BOUND:
				case SCF_ERROR_NOT_SET:
				default:
					bad_error("scf_iter_service_instances",
					    scf_error());
				}
			}
		}

		if (scf_instance_get_name(inst, instname,
		    max_scf_name_len + 1) < 0) {
			switch (scf_error()) {
			case SCF_ERROR_NOT_FOUND :
				continue;

			case SCF_ERROR_CONNECTION_BROKEN:
			case SCF_ERROR_DELETED:
				uu_list_destroy(instances);
				instances = NULL;
				goto out;

			case SCF_ERROR_HANDLE_MISMATCH:
			case SCF_ERROR_NOT_BOUND:
			case SCF_ERROR_NOT_SET:
			default:
				bad_error("scf_iter_service_instances",
				    scf_error());
			}
		}

		add_string(instances, instname);
	}

out:
	if (snap)
		scf_snapshot_destroy(snap);

	scf_instance_destroy(inst);
	scf_iter_destroy(inst_iter);
	free(instname);
	return (instances);
}

/*
 * disable an instance but wait for the instance to
 * move out of the running state.
 *
 * Returns 0 : if the instance did not disable
 * Returns non-zero : if the instance disabled.
 *
 */
static int
disable_instance(scf_instance_t *instance)
{
	char	*fmribuf;
	int	enabled = 10000;

	if (inst_is_running(instance)) {
		fmribuf = safe_malloc(max_scf_name_len + 1);
		if (scf_instance_to_fmri(instance, fmribuf,
		    max_scf_name_len + 1) < 0) {
			free(fmribuf);
			return (0);
		}

		/*
		 * If the instance cannot be disabled then return
		 * failure to disable and let the caller decide
		 * if that is of importance.
		 */
		if (smf_disable_instance(fmribuf, 0) != 0) {
			free(fmribuf);
			return (0);
		}

		while (enabled) {
			if (!inst_is_running(instance))
				break;

			(void) poll(NULL, 0, 5);
			enabled = enabled - 5;
		}

		free(fmribuf);
	}

	return (enabled);
}

/*
 * Function to compare two service_manifest structures.
 */
/* ARGSUSED2 */
static int
service_manifest_compare(const void *left, const void *right, void *unused)
{
	service_manifest_t *l = (service_manifest_t *)left;
	service_manifest_t *r = (service_manifest_t *)right;
	int rc;

	rc = strcmp(l->servicename, r->servicename);

	return (rc);
}

/*
 * Look for the provided service in the service to manifest
 * tree.  If the service exists, and a manifest was provided
 * then add the manifest to that service.  If the service
 * does not exist, then add the service and manifest to the
 * list.
 *
 * If the manifest is NULL, return the element if found.  If
 * the service is not found return NULL.
 */
service_manifest_t *
find_add_svc_mfst(const char *svnbuf, const char *mfst)
{
	service_manifest_t	elem;
	service_manifest_t	*fnelem;
	uu_avl_index_t		marker;

	elem.servicename = svnbuf;
	fnelem = uu_avl_find(service_manifest_tree, &elem, NULL, &marker);

	if (mfst) {
		if (fnelem) {
			add_string(fnelem->mfstlist, strdup(mfst));
		} else {
			fnelem = safe_malloc(sizeof (*fnelem));
			fnelem->servicename = safe_strdup(svnbuf);
			if ((fnelem->mfstlist =
			    uu_list_create(string_pool, NULL, 0)) == NULL)
				uu_die(gettext("Could not create property "
				    "list: %s\n"), uu_strerror(uu_error()));

			add_string(fnelem->mfstlist, safe_strdup(mfst));

			uu_avl_insert(service_manifest_tree, fnelem, marker);
		}
	}

	return (fnelem);
}

/*
 * Create the service to manifest avl tree.
 *
 * Walk each of the manifests currently installed in the supported
 * directories, /lib/svc/manifests and /var/svc/manifests.  For
 * each of the manifests, inventory the services and add them to
 * the tree.
 *
 * Code that calls this function should make sure fileystem/minimal is online,
 * /var is available, since this function walks the /var/svc/manifest directory.
 */
static void
create_manifest_tree(void)
{
	manifest_info_t **entry;
	manifest_info_t **manifests;
	uu_list_walk_t	*svcs;
	bundle_t	*b;
	entity_t	*mfsvc;
	char		*dirs[] = {LIBSVC_DIR, VARSVC_DIR, NULL};
	int		c, status;

	if (service_manifest_pool)
		return;

	/*
	 * Create the list pool for the service manifest list
	 */
	service_manifest_pool = uu_avl_pool_create("service_manifest",
	    sizeof (service_manifest_t),
	    offsetof(service_manifest_t, svcmfst_node),
	    service_manifest_compare, UU_DEFAULT);
	if (service_manifest_pool == NULL)
		uu_die(gettext("service_manifest pool creation failed: %s\n"),
		    uu_strerror(uu_error()));

	/*
	 * Create the list
	 */
	service_manifest_tree = uu_avl_create(service_manifest_pool, NULL,
	    UU_DEFAULT);
	if (service_manifest_tree == NULL)
		uu_die(gettext("service_manifest tree creation failed: %s\n"),
		    uu_strerror(uu_error()));

	/*
	 * Walk the manifests adding the service(s) from each manifest.
	 *
	 * If a service already exists add the manifest to the manifest
	 * list for that service.  This covers the case of a service that
	 * is supported by multiple manifest files.
	 */
	for (c = 0; dirs[c]; c++) {
		status = find_manifests(g_hndl, dirs[c], &manifests, CHECKEXT);
		if (status < 0) {
			uu_warn(gettext("file tree walk of %s encountered "
			    "error %s\n"), dirs[c], strerror(errno));

			uu_avl_destroy(service_manifest_tree);
			service_manifest_tree = NULL;
			return;
		}

		/*
		 * If a manifest that was in the list is not found
		 * then skip and go to the next manifest file.
		 */
		if (manifests != NULL) {
			for (entry = manifests; *entry != NULL; entry++) {
				b = internal_bundle_new();
				if (lxml_get_bundle_file(b, (*entry)->mi_path,
				    SVCCFG_OP_IMPORT) != 0) {
					internal_bundle_free(b);
					continue;
				}

				svcs = uu_list_walk_start(b->sc_bundle_services,
				    0);
				if (svcs == NULL) {
					internal_bundle_free(b);
					continue;
				}

				while ((mfsvc = uu_list_walk_next(svcs)) !=
				    NULL) {
					/* Add manifest to service */
					(void) find_add_svc_mfst(mfsvc->sc_name,
					    (*entry)->mi_path);
				}

				uu_list_walk_end(svcs);
				internal_bundle_free(b);
			}

			free_manifest_array(manifests);
		}
	}
}

/*
 * Check the manifest history file to see
 * if the service was ever installed from
 * one of the supported directories.
 *
 * Return Values :
 * 	-1 - if there's error reading manifest history file
 *	 1 - if the service is not found
 *	 0 - if the service is found
 */
static int
check_mfst_history(const char *svcname)
{
	struct stat	st;
	caddr_t		mfsthist_start;
	char		*svnbuf;
	int		fd;
	int		r = 1;

	fd = open(MFSTHISTFILE, O_RDONLY);
	if (fd == -1) {
		uu_warn(gettext("Unable to open the history file\n"));
		return (-1);
	}

	if (fstat(fd, &st) == -1) {
		uu_warn(gettext("Unable to stat the history file\n"));
		return (-1);
	}

	mfsthist_start = mmap(0, st.st_size, PROT_READ,
	    MAP_PRIVATE, fd, 0);

	(void) close(fd);
	if (mfsthist_start == MAP_FAILED ||
	    *(mfsthist_start + st.st_size) != '\0') {
		(void) munmap(mfsthist_start, st.st_size);
		return (-1);
	}

	/*
	 * The manifest history file is a space delimited list
	 * of service and instance to manifest linkage.  Adding
	 * a space to the end of the service name so to get only
	 * the service that is being searched for.
	 */
	svnbuf = uu_msprintf("%s ", svcname);
	if (svnbuf == NULL)
		uu_die(gettext("Out of memory"));

	if (strstr(mfsthist_start, svnbuf) != NULL)
		r = 0;

	(void) munmap(mfsthist_start, st.st_size);
	uu_free(svnbuf);
	return (r);
}

/*
 * Take down each of the instances in the service
 * and remove them, then delete the service.
 */
static void
teardown_service(scf_service_t *svc, const char *svnbuf)
{
	scf_instance_t	*instance;
	scf_iter_t	*iter;
	int		r;

	safe_printf(gettext("Delete service %s as there are no "
	    "supporting manifests\n"), svnbuf);

	instance = scf_instance_create(g_hndl);
	iter = scf_iter_create(g_hndl);
	if (iter == NULL || instance == NULL) {
		uu_warn(gettext("Unable to create supporting entities to "
		    "teardown the service\n"));
		uu_warn(gettext("scf error is : %s\n"),
		    scf_strerror(scf_error()));
		scfdie();
	}

	if (scf_iter_service_instances(iter, svc) != 0) {
		switch (scf_error()) {
		case SCF_ERROR_CONNECTION_BROKEN:
		case SCF_ERROR_DELETED:
			goto out;

		case SCF_ERROR_HANDLE_MISMATCH:
		case SCF_ERROR_NOT_BOUND:
		case SCF_ERROR_NOT_SET:
		default:
			bad_error("scf_iter_service_instances",
			    scf_error());
		}
	}

	while ((r = scf_iter_next_instance(iter, instance)) != 0) {
		if (r == -1) {
			uu_warn(gettext("Error - %s\n"),
			    scf_strerror(scf_error()));
			goto out;
		}

		(void) disable_instance(instance);
	}

	/*
	 * Delete the service... forcing the deletion in case
	 * any of the instances did not disable.
	 */
	(void) lscf_service_delete(svc, 1);
out:
	scf_instance_destroy(instance);
	scf_iter_destroy(iter);
}

/*
 * Get the list of instances supported by the manifest
 * file.
 *
 * Return 0 if there are no instances.
 *
 * Return -1 if there are errors attempting to collect instances.
 *
 * Return the count of instances found if there are no errors.
 *
 */
static int
check_instance_support(char *mfstfile, const char *svcname,
    uu_list_t *instances)
{
	uu_list_walk_t	*svcs, *insts;
	uu_list_t	*ilist;
	bundle_t	*b;
	entity_t	*mfsvc, *mfinst;
	const char	*svcn;
	int		rminstcnt = 0;


	b = internal_bundle_new();

	if (lxml_get_bundle_file(b, mfstfile, SVCCFG_OP_IMPORT) != 0) {
		/*
		 * Unable to process the manifest file for
		 * instance support, so just return as
		 * don't want to remove instances that could
		 * not be accounted for that might exist here.
		 */
		internal_bundle_free(b);
		return (0);
	}

	svcs = uu_list_walk_start(b->sc_bundle_services, 0);
	if (svcs == NULL) {
		internal_bundle_free(b);
		return (0);
	}

	svcn = svcname + (sizeof (SCF_FMRI_SVC_PREFIX) - 1) +
	    (sizeof (SCF_FMRI_SERVICE_PREFIX) - 1);

	while ((mfsvc = uu_list_walk_next(svcs)) != NULL) {
		if (strcmp(mfsvc->sc_name, svcn) == 0)
			break;
	}
	uu_list_walk_end(svcs);

	if (mfsvc == NULL) {
		internal_bundle_free(b);
		return (-1);
	}

	ilist = mfsvc->sc_u.sc_service.sc_service_instances;
	if ((insts = uu_list_walk_start(ilist, 0)) == NULL) {
		internal_bundle_free(b);
		return (0);
	}

	while ((mfinst = uu_list_walk_next(insts)) != NULL) {
		/*
		 * Remove the instance from the instances list.
		 * The unaccounted for instances will be removed
		 * from the service once all manifests are
		 * processed.
		 */
		(void) remove_string(instances,
		    mfinst->sc_name);
		rminstcnt++;
	}

	uu_list_walk_end(insts);
	internal_bundle_free(b);

	return (rminstcnt);
}

/*
 * For the given service, set its SCF_PG_MANIFESTFILES/SUPPORT property to
 * 'false' to indicate there's no manifest file(s) found for the service.
 */
static void
svc_add_no_support(scf_service_t *svc)
{
	char	*pname;

	/* Add no support */
	cur_svc = svc;
	if (addpg(SCF_PG_MANIFESTFILES, SCF_GROUP_FRAMEWORK))
		return;

	pname = uu_msprintf("%s/%s", SCF_PG_MANIFESTFILES, SUPPORTPROP);
	if (pname == NULL)
		uu_die(gettext("Out of memory.\n"));

	(void) lscf_addpropvalue(pname, "boolean:", "0");

	uu_free(pname);
	cur_svc = NULL;
}

/*
 * This function handles all upgrade scenarios for a service that doesn't have
 * SCF_PG_MANIFESTFILES pg. The function creates and populates
 * SCF_PG_MANIFESTFILES pg for the given service to keep track of service to
 * manifest(s) mapping. Manifests under supported directories are inventoried
 * and a property is added for each file that delivers configuration to the
 * service.  A service that has no corresponding manifest files (deleted) are
 * removed from repository.
 *
 * Unsupported services:
 *
 * A service is considered unsupported if there is no corresponding manifest
 * in the supported directories for that service and the service isn't in the
 * history file list.  The history file, MFSTHISTFILE, contains a list of all
 * services and instances that were delivered by Solaris before the introduction
 * of the SCF_PG_MANIFESTFILES property group.  The history file also contains
 * the path to the manifest file that defined the service or instance.
 *
 * Another type of unsupported services is 'handcrafted' services,
 * programmatically created services or services created by dependent entries
 * in other manifests. A handcrafted service is identified by its lack of any
 * instance containing last-import snapshot which is created during svccfg
 * import.
 *
 * This function sets a flag for unsupported services by setting services'
 * SCF_PG_MANIFESTFILES/support property to false.
 */
static void
upgrade_svc_mfst_connection(scf_service_t *svc, const char *svcname)
{
	service_manifest_t	*elem;
	uu_list_walk_t		*mfwalk;
	string_list_t		*mfile;
	uu_list_t		*instances;
	const char		*sname;
	char			*pname;
	int			r;

	/*
	 * Since there's no guarantee manifests under /var are available during
	 * early import, don't perform any upgrade during early import.
	 */
	if (IGNORE_VAR)
		return;

	if (service_manifest_tree == NULL) {
		create_manifest_tree();
	}

	/*
	 * Find service's supporting manifest(s) after
	 * stripping off the svc:/ prefix that is part
	 * of the fmri that is not used in the service
	 * manifest bundle list.
	 */
	sname = svcname + strlen(SCF_FMRI_SVC_PREFIX) +
	    strlen(SCF_FMRI_SERVICE_PREFIX);
	elem = find_add_svc_mfst(sname, NULL);
	if (elem == NULL) {

		/*
		 * A handcrafted service, one that has no instance containing
		 * last-import snapshot, should get unsupported flag.
		 */
		instances = create_instance_list(svc, 1);
		if (instances == NULL) {
			uu_warn(gettext("Unable to create instance list %s\n"),
			    svcname);
			return;
		}

		if (uu_list_numnodes(instances) == 0) {
			svc_add_no_support(svc);
			return;
		}

		/*
		 * If the service is in the history file, and its supporting
		 * manifests are not found, we can safely delete the service
		 * because its manifests are removed from the system.
		 *
		 * Services not found in the history file are not delivered by
		 * Solaris and/or delivered outside supported directories, set
		 * unsupported flag for these services.
		 */
		r = check_mfst_history(svcname);
		if (r == -1)
			return;

		if (r) {
			/* Set unsupported flag for service  */
			svc_add_no_support(svc);
		} else {
			/* Delete the service */
			teardown_service(svc, svcname);
		}

		return;
	}

	/*
	 * Walk through the list of manifests and add them
	 * to the service.
	 *
	 * Create a manifestfiles pg and add the property.
	 */
	mfwalk = uu_list_walk_start(elem->mfstlist, 0);
	if (mfwalk == NULL)
		return;

	cur_svc = svc;
	r = addpg(SCF_PG_MANIFESTFILES, SCF_GROUP_FRAMEWORK);
	if (r != 0) {
		cur_svc = NULL;
		return;
	}

	while ((mfile = uu_list_walk_next(mfwalk)) != NULL) {
		pname = uu_msprintf("%s/%s", SCF_PG_MANIFESTFILES,
		    mhash_filename_to_propname(mfile->str, 0));
		if (pname == NULL)
			uu_die(gettext("Out of memory.\n"));

		(void) lscf_addpropvalue(pname, "astring:", mfile->str);
		uu_free(pname);
	}
	uu_list_walk_end(mfwalk);

	cur_svc = NULL;
}

/*
 * Take a service and process the manifest file entires to see if
 * there is continued support for the service and instances.  If
 * not cleanup as appropriate.
 *
 * If a service does not have a manifest files entry flag it for
 * upgrade and return.
 *
 * For each manifestfiles property check if the manifest file is
 * under the supported /lib/svc/manifest or /var/svc/manifest path
 * and if not then return immediately as this service is not supported
 * by the cleanup mechanism and should be ignored.
 *
 * For each manifest file that is supported, check to see if the
 * file exists.  If not then remove the manifest file property
 * from the service and the smf/manifest hash table.  If the manifest
 * file exists then verify that it supports the instances that are
 * part of the service.
 *
 * Once all manifest files have been accounted for remove any instances
 * that are no longer supported in the service.
 *
 * Return values :
 * 0 - Successfully processed the service
 * non-zero - failed to process the service
 *
 * On most errors, will just return to wait and get the next service,
 * unless in case of unable to create the needed structures which is
 * most likely a fatal error that is not going to be recoverable.
 */
int
lscf_service_cleanup(void *act, scf_walkinfo_t *wip)
{
	struct mpg_mfile	*mpntov;
	struct mpg_mfile	**mpvarry = NULL;
	scf_service_t		*svc;
	scf_propertygroup_t	*mpg;
	scf_property_t		*mp;
	scf_value_t		*mv;
	scf_iter_t		*mi;
	scf_instance_t		*instance;
	uu_list_walk_t		*insts;
	uu_list_t		*instances = NULL;
	boolean_t		activity = (boolean_t)act;
	char			*mpnbuf;
	char			*mpvbuf;
	char			*pgpropbuf;
	int			mfstcnt, rminstct, instct, mfstmax;
	int			index;
	int			r = 0;

	assert(g_hndl != NULL);
	assert(wip->svc != NULL);
	assert(wip->fmri != NULL);

	svc = wip->svc;

	mpg = scf_pg_create(g_hndl);
	mp = scf_property_create(g_hndl);
	mi = scf_iter_create(g_hndl);
	mv = scf_value_create(g_hndl);
	instance = scf_instance_create(g_hndl);

	if (mpg == NULL || mp == NULL || mi == NULL || mv == NULL ||
	    instance == NULL) {
		uu_warn(gettext("Unable to create the supporting entities\n"));
		uu_warn(gettext("scf error is : %s\n"),
		    scf_strerror(scf_error()));
		scfdie();
	}

	/*
	 * Get the manifestfiles property group to be parsed for
	 * files existence.
	 */
	if (scf_service_get_pg(svc, SCF_PG_MANIFESTFILES, mpg) != SCF_SUCCESS) {
		switch (scf_error()) {
		case SCF_ERROR_NOT_FOUND:
			upgrade_svc_mfst_connection(svc, wip->fmri);
			break;
		case SCF_ERROR_DELETED:
		case SCF_ERROR_CONNECTION_BROKEN:
			goto out;

		case SCF_ERROR_HANDLE_MISMATCH:
		case SCF_ERROR_NOT_BOUND:
		case SCF_ERROR_NOT_SET:
		default:
			bad_error("scf_iter_pg_properties",
			    scf_error());
		}

		goto out;
	}

	/*
	 * Iterate through each of the manifestfiles properties
	 * to determine what manifestfiles are available.
	 *
	 * If a manifest file is supported then increment the
	 * count and therefore the service is safe.
	 */
	if (scf_iter_pg_properties(mi, mpg) != 0) {
		switch (scf_error()) {
		case SCF_ERROR_DELETED:
		case SCF_ERROR_CONNECTION_BROKEN:
			goto out;

		case SCF_ERROR_HANDLE_MISMATCH:
		case SCF_ERROR_NOT_BOUND:
		case SCF_ERROR_NOT_SET:
		default:
			bad_error("scf_iter_pg_properties",
			    scf_error());
		}
	}

	mfstcnt = 0;
	mfstmax = MFSTFILE_MAX;
	mpvarry = safe_malloc(sizeof (struct mpg_file *) * MFSTFILE_MAX);
	while ((r = scf_iter_next_property(mi, mp)) != 0) {
		if (r == -1)
			bad_error(gettext("Unable to iterate through "
			    "manifestfiles properties : %s"),
			    scf_error());

		mpntov = safe_malloc(sizeof (struct mpg_mfile));
		mpnbuf = safe_malloc(max_scf_name_len + 1);
		mpvbuf = safe_malloc(max_scf_value_len + 1);
		mpntov->mpg = mpnbuf;
		mpntov->mfile = mpvbuf;
		mpntov->access = 1;
		if (scf_property_get_name(mp, mpnbuf,
		    max_scf_name_len + 1) < 0) {
			uu_warn(gettext("Unable to get manifest file "
			    "property : %s\n"),
			    scf_strerror(scf_error()));

			switch (scf_error()) {
			case SCF_ERROR_DELETED:
			case SCF_ERROR_CONNECTION_BROKEN:
				r = scferror2errno(scf_error());
				goto out_free;

			case SCF_ERROR_HANDLE_MISMATCH:
			case SCF_ERROR_NOT_BOUND:
			case SCF_ERROR_NOT_SET:
			default:
				bad_error("scf_iter_pg_properties",
				    scf_error());
			}
		}

		/*
		 * The support property is a boolean value that indicates
		 * if the service is supported for manifest file deletion.
		 * Currently at this time there is no code that sets this
		 * value to true.  So while we could just let this be caught
		 * by the support check below, in the future this by be set
		 * to true and require processing.  So for that, go ahead
		 * and check here, and just return if false.  Otherwise,
		 * fall through expecting that other support checks will
		 * handle the entries.
		 */
		if (strcmp(mpnbuf, SUPPORTPROP) == 0) {
			uint8_t	support;

			if (scf_property_get_value(mp, mv) != 0 ||
			    scf_value_get_boolean(mv, &support) != 0) {
				uu_warn(gettext("Unable to get the manifest "
				    "support value: %s\n"),
				    scf_strerror(scf_error()));

				switch (scf_error()) {
				case SCF_ERROR_DELETED:
				case SCF_ERROR_CONNECTION_BROKEN:
					r = scferror2errno(scf_error());
					goto out_free;

				case SCF_ERROR_HANDLE_MISMATCH:
				case SCF_ERROR_NOT_BOUND:
				case SCF_ERROR_NOT_SET:
				default:
					bad_error("scf_iter_pg_properties",
					    scf_error());
				}
			}

			if (support == B_FALSE)
				goto out_free;
		}

		/*
		 * Anything with a manifest outside of the supported
		 * directories, immediately bail out because that makes
		 * this service non-supported.  We don't even want
		 * to do instance processing in this case because the
		 * instances could be part of the non-supported manifest.
		 */
		if (strncmp(mpnbuf, LIBSVC_PR, strlen(LIBSVC_PR)) != 0) {
			/*
			 * Manifest is not in /lib/svc, so we need to
			 * consider the /var/svc case.
			 */
			if (strncmp(mpnbuf, VARSVC_PR,
			    strlen(VARSVC_PR)) != 0 || IGNORE_VAR) {
				/*
				 * Either the manifest is not in /var/svc or
				 * /var is not yet mounted.  We ignore the
				 * manifest either because it is not in a
				 * standard location or because we cannot
				 * currently access the manifest.
				 */
				goto out_free;
			}
		}

		/*
		 * Get the value to of the manifest file for this entry
		 * for access verification and instance support
		 * verification if it still exists.
		 *
		 * During Early Manifest Import if the manifest is in
		 * /var/svc then it may not yet be available for checking
		 * so we must determine if /var/svc is available.  If not
		 * then defer until Late Manifest Import to cleanup.
		 */
		if (scf_property_get_value(mp, mv) != 0) {
			uu_warn(gettext("Unable to get the manifest file "
			    "value: %s\n"),
			    scf_strerror(scf_error()));

			switch (scf_error()) {
			case SCF_ERROR_DELETED:
			case SCF_ERROR_CONNECTION_BROKEN:
				r = scferror2errno(scf_error());
				goto out_free;

			case SCF_ERROR_HANDLE_MISMATCH:
			case SCF_ERROR_NOT_BOUND:
			case SCF_ERROR_NOT_SET:
			default:
				bad_error("scf_property_get_value",
				    scf_error());
			}
		}

		if (scf_value_get_astring(mv, mpvbuf,
		    max_scf_value_len + 1) < 0) {
			uu_warn(gettext("Unable to get the manifest "
			    "file : %s\n"),
			    scf_strerror(scf_error()));

			switch (scf_error()) {
			case SCF_ERROR_DELETED:
			case SCF_ERROR_CONNECTION_BROKEN:
				r = scferror2errno(scf_error());
				goto out_free;

			case SCF_ERROR_HANDLE_MISMATCH:
			case SCF_ERROR_NOT_BOUND:
			case SCF_ERROR_NOT_SET:
			default:
				bad_error("scf_value_get_astring",
				    scf_error());
			}
		}

		mpvarry[mfstcnt] = mpntov;
		mfstcnt++;

		/*
		 * Check for the need to reallocate array
		 */
		if (mfstcnt >= (mfstmax - 1)) {
			struct mpg_mfile **newmpvarry;

			mfstmax = mfstmax * 2;
			newmpvarry = realloc(mpvarry,
			    sizeof (struct mpg_mfile *) * mfstmax);

			if (newmpvarry == NULL)
				goto out_free;

			mpvarry = newmpvarry;
		}

		mpvarry[mfstcnt] = NULL;
	}

	for (index = 0; mpvarry[index]; index++) {
		mpntov = mpvarry[index];

		/*
		 * Check to see if the manifestfile is accessable, if so hand
		 * this service and manifestfile off to be processed for
		 * instance support.
		 */
		mpnbuf = mpntov->mpg;
		mpvbuf = mpntov->mfile;
		if (access(mpvbuf, F_OK) != 0) {
			mpntov->access = 0;
			activity++;
			mfstcnt--;
			/* Remove the entry from the service */
			cur_svc = svc;
			pgpropbuf = uu_msprintf("%s/%s", SCF_PG_MANIFESTFILES,
			    mpnbuf);
			if (pgpropbuf == NULL)
				uu_die(gettext("Out of memory.\n"));

			lscf_delprop(pgpropbuf);
			cur_svc = NULL;

			uu_free(pgpropbuf);
		}
	}

	/*
	 * If mfstcnt is 0, none of the manifests that supported the service
	 * existed so remove the service.
	 */
	if (mfstcnt == 0) {
		teardown_service(svc, wip->fmri);

		goto out_free;
	}

	if (activity) {
		int	nosvcsupport = 0;

		/*
		 * If the list of service instances is NULL then
		 * create the list.
		 */
		instances = create_instance_list(svc, 1);
		if (instances == NULL) {
			uu_warn(gettext("Unable to create instance list %s\n"),
			    wip->fmri);
			goto out_free;
		}

		rminstct = uu_list_numnodes(instances);
		instct = rminstct;

		for (index = 0; mpvarry[index]; index++) {
			mpntov = mpvarry[index];
			if (mpntov->access == 0)
				continue;

			mpnbuf = mpntov->mpg;
			mpvbuf = mpntov->mfile;
			r = check_instance_support(mpvbuf, wip->fmri,
			    instances);
			if (r == -1) {
				nosvcsupport++;
			} else {
				rminstct -= r;
			}
		}

		if (instct && instct == rminstct && nosvcsupport == mfstcnt) {
			teardown_service(svc, wip->fmri);

			goto out_free;
		}
	}

	/*
	 * If there are instances left on the instance list, then
	 * we must remove them.
	 */
	if (instances != NULL && uu_list_numnodes(instances)) {
		string_list_t *sp;

		insts = uu_list_walk_start(instances, 0);
		while ((sp = uu_list_walk_next(insts)) != NULL) {
			/*
			 * Remove the instance from the instances list.
			 */
			safe_printf(gettext("Delete instance %s from "
			    "service %s\n"), sp->str, wip->fmri);
			if (scf_service_get_instance(svc, sp->str,
			    instance) != SCF_SUCCESS) {
				(void) uu_warn("scf_error - %s\n",
				    scf_strerror(scf_error()));

				continue;
			}

			(void) disable_instance(instance);

			(void) lscf_instance_delete(instance, 1);
		}
		scf_instance_destroy(instance);
		uu_list_walk_end(insts);
	}

out_free:
	if (mpvarry) {
		struct mpg_mfile *fmpntov;

		for (index = 0; mpvarry[index]; index++) {
			fmpntov  = mpvarry[index];
			if (fmpntov->mpg == mpnbuf)
				mpnbuf = NULL;
			free(fmpntov->mpg);

			if (fmpntov->mfile == mpvbuf)
				mpvbuf = NULL;
			free(fmpntov->mfile);

			if (fmpntov == mpntov)
				mpntov = NULL;
			free(fmpntov);
		}
		if (mpnbuf)
			free(mpnbuf);
		if (mpvbuf)
			free(mpvbuf);
		if (mpntov)
			free(mpntov);

		free(mpvarry);
	}
out:
	scf_pg_destroy(mpg);
	scf_property_destroy(mp);
	scf_iter_destroy(mi);
	scf_value_destroy(mv);

	return (0);
}

/*
 * Take the service and search for the manifestfiles property
 * in each of the property groups.  If the manifest file
 * associated with the property does not exist then remove
 * the property group.
 */
int
lscf_hash_cleanup()
{
	scf_service_t		*svc;
	scf_scope_t		*scope;
	scf_propertygroup_t	*pg;
	scf_property_t		*prop;
	scf_value_t		*val;
	scf_iter_t		*iter;
	char			*pgname = NULL;
	char			*mfile = NULL;
	int			r;

	svc = scf_service_create(g_hndl);
	scope = scf_scope_create(g_hndl);
	pg = scf_pg_create(g_hndl);
	prop = scf_property_create(g_hndl);
	val = scf_value_create(g_hndl);
	iter = scf_iter_create(g_hndl);
	if (pg == NULL || prop == NULL || val == NULL || iter == NULL ||
	    svc == NULL || scope == NULL) {
		uu_warn(gettext("Unable to create a property group, or "
		    "property\n"));
		uu_warn("%s\n", pg == NULL ? "pg is NULL" :
		    "pg is not NULL");
		uu_warn("%s\n", prop == NULL ? "prop is NULL" :
		    "prop is not NULL");
		uu_warn("%s\n", val == NULL ? "val is NULL" :
		    "val is not NULL");
		uu_warn("%s\n", iter == NULL ? "iter is NULL" :
		    "iter is not NULL");
		uu_warn("%s\n", svc == NULL ? "svc is NULL" :
		    "svc is not NULL");
		uu_warn("%s\n", scope == NULL ? "scope is NULL" :
		    "scope is not NULL");
		uu_warn(gettext("scf error is : %s\n"),
		    scf_strerror(scf_error()));
		scfdie();
	}

	if (scf_handle_get_scope(g_hndl, SCF_SCOPE_LOCAL, scope) != 0) {
		switch (scf_error()) {
		case SCF_ERROR_CONNECTION_BROKEN:
		case SCF_ERROR_NOT_FOUND:
			goto out;

		case SCF_ERROR_HANDLE_MISMATCH:
		case SCF_ERROR_NOT_BOUND:
		case SCF_ERROR_INVALID_ARGUMENT:
		default:
			bad_error("scf_handle_get_scope", scf_error());
		}
	}

	if (scf_scope_get_service(scope, HASH_SVC, svc) != 0) {
		uu_warn(gettext("Unable to process the hash service, %s\n"),
		    HASH_SVC);
		goto out;
	}

	pgname = safe_malloc(max_scf_name_len + 1);
	mfile = safe_malloc(max_scf_value_len + 1);

	if (scf_iter_service_pgs(iter, svc) != SCF_SUCCESS) {
		uu_warn(gettext("Unable to cleanup smf hash table : %s\n"),
		    scf_strerror(scf_error()));
		goto out;
	}

	while ((r = scf_iter_next_pg(iter, pg)) != 0) {
		if (r == -1)
			goto out;

		if (scf_pg_get_name(pg, pgname, max_scf_name_len + 1) < 0) {
			switch (scf_error()) {
			case SCF_ERROR_DELETED:
				return (ENODEV);

			case SCF_ERROR_CONNECTION_BROKEN:
				return (ECONNABORTED);

			case SCF_ERROR_NOT_SET:
			case SCF_ERROR_NOT_BOUND:
			default:
				bad_error("scf_pg_get_name", scf_error());
			}
		}
		if (IGNORE_VAR) {
			if (strncmp(pgname, VARSVC_PR, strlen(VARSVC_PR)) == 0)
				continue;
		}

		/*
		 * If unable to get the property continue as this is an
		 * entry that has no location to check against.
		 */
		if (scf_pg_get_property(pg, MFSTFILEPR, prop) != SCF_SUCCESS) {
			continue;
		}

		if (scf_property_get_value(prop, val) != SCF_SUCCESS) {
			uu_warn(gettext("Unable to get value from %s\n"),
			    pgname);

			switch (scf_error()) {
			case SCF_ERROR_DELETED:
			case SCF_ERROR_CONSTRAINT_VIOLATED:
			case SCF_ERROR_NOT_FOUND:
			case SCF_ERROR_NOT_SET:
				continue;

			case SCF_ERROR_CONNECTION_BROKEN:
				r = scferror2errno(scf_error());
				goto out;

			case SCF_ERROR_HANDLE_MISMATCH:
			case SCF_ERROR_NOT_BOUND:
			default:
				bad_error("scf_property_get_value",
				    scf_error());
			}
		}

		if (scf_value_get_astring(val, mfile, max_scf_value_len + 1)
		    == -1) {
			uu_warn(gettext("Unable to get astring from %s : %s\n"),
			    pgname, scf_strerror(scf_error()));

			switch (scf_error()) {
			case SCF_ERROR_NOT_SET:
			case SCF_ERROR_TYPE_MISMATCH:
				continue;

			default:
				bad_error("scf_value_get_astring", scf_error());
			}
		}

		if (access(mfile, F_OK) == 0)
			continue;

		(void) scf_pg_delete(pg);
	}

out:
	scf_scope_destroy(scope);
	scf_service_destroy(svc);
	scf_pg_destroy(pg);
	scf_property_destroy(prop);
	scf_value_destroy(val);
	scf_iter_destroy(iter);
	free(pgname);
	free(mfile);

	return (0);
}

#ifndef NATIVE_BUILD
/* ARGSUSED */
CPL_MATCH_FN(complete_select)
{
	const char *arg0, *arg1, *arg1end;
	int word_start, err = 0, r;
	size_t len;
	char *buf;

	lscf_prep_hndl();

	arg0 = line + strspn(line, " \t");
	assert(strncmp(arg0, "select", sizeof ("select") - 1) == 0);

	arg1 = arg0 + sizeof ("select") - 1;
	arg1 += strspn(arg1, " \t");
	word_start = arg1 - line;

	arg1end = arg1 + strcspn(arg1, " \t");
	if (arg1end < line + word_end)
		return (0);

	len = line + word_end - arg1;

	buf = safe_malloc(max_scf_name_len + 1);

	if (cur_snap != NULL) {
		return (0);
	} else if (cur_inst != NULL) {
		return (0);
	} else if (cur_svc != NULL) {
		scf_instance_t *inst;
		scf_iter_t *iter;

		if ((inst = scf_instance_create(g_hndl)) == NULL ||
		    (iter = scf_iter_create(g_hndl)) == NULL)
			scfdie();

		if (scf_iter_service_instances(iter, cur_svc) != 0)
			scfdie();

		for (;;) {
			r = scf_iter_next_instance(iter, inst);
			if (r == 0)
				break;
			if (r != 1)
				scfdie();

			if (scf_instance_get_name(inst, buf,
			    max_scf_name_len + 1) < 0)
				scfdie();

			if (strncmp(buf, arg1, len) == 0) {
				err = cpl_add_completion(cpl, line, word_start,
				    word_end, buf + len, "", " ");
				if (err != 0)
					break;
			}
		}

		scf_iter_destroy(iter);
		scf_instance_destroy(inst);

		return (err);
	} else {
		scf_service_t *svc;
		scf_iter_t *iter;

		assert(cur_scope != NULL);

		if ((svc = scf_service_create(g_hndl)) == NULL ||
		    (iter = scf_iter_create(g_hndl)) == NULL)
			scfdie();

		if (scf_iter_scope_services(iter, cur_scope) != 0)
			scfdie();

		for (;;) {
			r = scf_iter_next_service(iter, svc);
			if (r == 0)
				break;
			if (r != 1)
				scfdie();

			if (scf_service_get_name(svc, buf,
			    max_scf_name_len + 1) < 0)
				scfdie();

			if (strncmp(buf, arg1, len) == 0) {
				err = cpl_add_completion(cpl, line, word_start,
				    word_end, buf + len, "", " ");
				if (err != 0)
					break;
			}
		}

		scf_iter_destroy(iter);
		scf_service_destroy(svc);

		return (err);
	}
}

/* ARGSUSED */
CPL_MATCH_FN(complete_command)
{
	uint32_t scope = 0;

	if (cur_snap != NULL)
		scope = CS_SNAP;
	else if (cur_inst != NULL)
		scope = CS_INST;
	else if (cur_svc != NULL)
		scope = CS_SVC;
	else
		scope = CS_SCOPE;

	return (scope ? add_cmd_matches(cpl, line, word_end, scope) : 0);
}
#endif	/* NATIVE_BUILD */<|MERGE_RESOLUTION|>--- conflicted
+++ resolved
@@ -21,11 +21,8 @@
 
 /*
  * Copyright (c) 2004, 2010, Oracle and/or its affiliates. All rights reserved.
-<<<<<<< HEAD
  * Copyright (c) 2011, Joyent, Inc. All rights reserved.
-=======
  * Copyright 2012 Milan Jurik. All rights reserved.
->>>>>>> 5ada8a07
  */
 
 
