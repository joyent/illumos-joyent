--- conflicted
+++ resolved
@@ -1392,11 +1392,7 @@
 	pagesize = sysconf(_SC_PAGESIZE);
 
 	while ((opt = getopt(argc, argv,
-<<<<<<< HEAD
-	    "vVcd:HmarRLtu:U:n:p:C:P:h:s:S:j:k:TJz:Z")) != (int)EOF) {
-=======
-	    "vcd:HmarRLtu:U:n:p:C:P:h:s:S:j:k:TJWz:Z")) != (int)EOF) {
->>>>>>> 746f551d
+	    "vVcd:HmarRLtu:U:n:p:C:P:h:s:S:j:k:TJWz:Z")) != (int)EOF) {
 		switch (opt) {
 		case 'r':
 			opts.o_outpmode |= OPT_NORESOLVE;
