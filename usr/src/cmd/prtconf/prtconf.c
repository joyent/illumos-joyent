--- conflicted
+++ resolved
@@ -347,18 +347,11 @@
 		    sizeof (hw_provider));
 		/*
 		 * If 0 bytes are returned (the system returns '1', for the \0),
-<<<<<<< HEAD
 		 * we're probably on x86, and there has been no si-hw-provider
 		 * set in /etc/bootrc, default to Joyent.
 		 */
 		if (ret <= 1) {
 			(void) strncpy(hw_provider, "Joyent",
-=======
-		 * we're probably on x86, default to "Unknown Hardware Vendor".
-		 */
-		if (ret <= 1) {
-			(void) strncpy(hw_provider, "Unknown Hardware Vendor",
->>>>>>> 8905f42c
 			    sizeof (hw_provider));
 		}
 		(void) printf("System Configuration:  %s  %s\n", hw_provider,
