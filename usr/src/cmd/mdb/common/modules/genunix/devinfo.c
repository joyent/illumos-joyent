--- conflicted
+++ resolved
@@ -20,11 +20,7 @@
  */
 /*
  * Copyright (c) 2000, 2010, Oracle and/or its affiliates. All rights reserved.
-<<<<<<< HEAD
- * Copyright 2019, Joyent, Inc.
-=======
  * Copyright 2019 Joyent, Inc.
->>>>>>> e616c49c
  */
 
 #include <sys/types.h>
