--- conflicted
+++ resolved
@@ -21,11 +21,7 @@
 /*
  * Copyright 2011 Nexenta Systems, Inc.  All rights reserved.
  * Copyright (c) 1999, 2010, Oracle and/or its affiliates. All rights reserved.
-<<<<<<< HEAD
- * Copyright (c) 2018, Joyent, Inc.
-=======
  * Copyright 2019 Joyent, Inc.
->>>>>>> b2ab2331
  * Copyright (c) 2013 by Delphix. All rights reserved.
  */
 
@@ -4789,17 +4785,15 @@
 	{ NVPAIR_WALKER_NAME, NVPAIR_WALKER_DESCR,
 		nvpair_walk_init, nvpair_walk_step, NULL },
 
-<<<<<<< HEAD
 	/* from qqcache.c */
 	{ QQCACHE_WALK_NAME, QQCACHE_WALK_DESC,
 		qqcache_walk_init_cache, qqcache_walk_step, qqcache_walk_fini },
 	{ QQCACHE_HASH_WALK_NAME, QQCACHE_HASH_WALK_DESC,
 		qqcache_walk_init_hash, qqcache_walk_step, qqcache_walk_fini },
-=======
+
 	/* from pci.c */
 	{ "pcie_bus", "walk all pcie_bus_t's", pcie_bus_walk_init,
 		pcie_bus_walk_step, NULL },
->>>>>>> b2ab2331
 
 	/* from rctl.c */
 	{ "rctl_dict_list", "walk all rctl_dict_entry_t's from rctl_lists",
